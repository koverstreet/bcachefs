/*
 * reset AT91SAM9G20 as per errata
 *
 * (C) BitBox Ltd 2010
 *
 * unless the SDRAM is cleanly shutdown before we hit the
 * reset register it can be left driving the data bus and
 * killing the chance of a subsequent boot from NAND
 *
 * This program is free software; you can redistribute it and/or modify
 * it under the terms of the GNU General Public License as published by
 * the Free Software Foundation; either version 2 of the License, or
 * (at your option) any later version.
 */

#include <linux/linkage.h>
#include <mach/hardware.h>
#include <mach/at91_ramc.h>
#include <mach/at91_rstc.h>

			.arm

			.globl	at91sam9_alt_restart

<<<<<<< HEAD
at91sam9_alt_restart:	ldr	r0, .at91_va_base_sdramc	@ preload constants
			ldr	r1, =at91_rstc_base
			ldr	r1, [r1]
=======
at91sam9_alt_restart:	ldr	r0, =at91_ramc_base		@ preload constants
			ldr	r0, [r0]
			ldr	r4, =at91_rstc_base
			ldr	r1, [r4]
>>>>>>> e9676695

			mov	r2, #1
			mov	r3, #AT91_SDRAMC_LPCB_POWER_DOWN
			ldr	r4, =AT91_RSTC_KEY | AT91_RSTC_PERRST | AT91_RSTC_PROCRST

			.balign	32				@ align to cache line

			str	r2, [r0, #AT91_SDRAMC_TR]	@ disable SDRAM access
			str	r3, [r0, #AT91_SDRAMC_LPR]	@ power down SDRAM
			str	r4, [r1, #AT91_RSTC_CR]		@ reset processor

<<<<<<< HEAD
			b	.

.at91_va_base_sdramc:
	.word AT91_VA_BASE_SYS + AT91_SDRAMC0
=======
			b	.
>>>>>>> e9676695
<|MERGE_RESOLUTION|>--- conflicted
+++ resolved
@@ -22,16 +22,10 @@
 
 			.globl	at91sam9_alt_restart
 
-<<<<<<< HEAD
-at91sam9_alt_restart:	ldr	r0, .at91_va_base_sdramc	@ preload constants
-			ldr	r1, =at91_rstc_base
-			ldr	r1, [r1]
-=======
 at91sam9_alt_restart:	ldr	r0, =at91_ramc_base		@ preload constants
 			ldr	r0, [r0]
 			ldr	r4, =at91_rstc_base
 			ldr	r1, [r4]
->>>>>>> e9676695
 
 			mov	r2, #1
 			mov	r3, #AT91_SDRAMC_LPCB_POWER_DOWN
@@ -43,11 +37,4 @@
 			str	r3, [r0, #AT91_SDRAMC_LPR]	@ power down SDRAM
 			str	r4, [r1, #AT91_RSTC_CR]		@ reset processor
 
-<<<<<<< HEAD
-			b	.
-
-.at91_va_base_sdramc:
-	.word AT91_VA_BASE_SYS + AT91_SDRAMC0
-=======
-			b	.
->>>>>>> e9676695
+			b	.