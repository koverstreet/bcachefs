--- conflicted
+++ resolved
@@ -24,9 +24,6 @@
 #define KGDB_COMPILED_DBG_BRK_IMM	0x401
 #define BUG_BRK_IMM			0x800
 #define KASAN_BRK_IMM			0x900
-<<<<<<< HEAD
-=======
 #define KASAN_BRK_MASK			0x0ff
->>>>>>> 0ecfebd2
 
 #endif