// SPDX-License-Identifier: GPL-2.0-only
/*
 * Copyright (C) 2012 - Virtual Open Systems and Columbia University
 * Author: Christoffer Dall <c.dall@virtualopensystems.com>
 */

#include <linux/acpi.h>
#include <linux/mman.h>
#include <linux/kvm_host.h>
#include <linux/io.h>
#include <linux/hugetlb.h>
#include <linux/sched/signal.h>
#include <trace/events/kvm.h>
#include <asm/acpi.h>
#include <asm/pgalloc.h>
#include <asm/cacheflush.h>
#include <asm/kvm_arm.h>
#include <asm/kvm_mmu.h>
#include <asm/kvm_pgtable.h>
#include <asm/kvm_pkvm.h>
#include <asm/kvm_asm.h>
#include <asm/kvm_emulate.h>
#include <asm/virt.h>

#include "trace.h"

static struct kvm_pgtable *hyp_pgtable;
static DEFINE_MUTEX(kvm_hyp_pgd_mutex);

static unsigned long __ro_after_init hyp_idmap_start;
static unsigned long __ro_after_init hyp_idmap_end;
static phys_addr_t __ro_after_init hyp_idmap_vector;

u32 __ro_after_init __hyp_va_bits;

static unsigned long __ro_after_init io_map_base;

#define KVM_PGT_FN(fn)		(!is_protected_kvm_enabled() ? fn : p ## fn)

static phys_addr_t __stage2_range_addr_end(phys_addr_t addr, phys_addr_t end,
					   phys_addr_t size)
{
	phys_addr_t boundary = ALIGN_DOWN(addr + size, size);

	return (boundary - 1 < end - 1) ? boundary : end;
}

static phys_addr_t stage2_range_addr_end(phys_addr_t addr, phys_addr_t end)
{
	phys_addr_t size = kvm_granule_size(KVM_PGTABLE_MIN_BLOCK_LEVEL);

	return __stage2_range_addr_end(addr, end, size);
}

/*
 * Release kvm_mmu_lock periodically if the memory region is large. Otherwise,
 * we may see kernel panics with CONFIG_DETECT_HUNG_TASK,
 * CONFIG_LOCKUP_DETECTOR, CONFIG_LOCKDEP. Additionally, holding the lock too
 * long will also starve other vCPUs. We have to also make sure that the page
 * tables are not freed while we released the lock.
 */
static int stage2_apply_range(struct kvm_s2_mmu *mmu, phys_addr_t addr,
			      phys_addr_t end,
			      int (*fn)(struct kvm_pgtable *, u64, u64),
			      bool resched)
{
	struct kvm *kvm = kvm_s2_mmu_to_kvm(mmu);
	int ret;
	u64 next;

	do {
		struct kvm_pgtable *pgt = mmu->pgt;
		if (!pgt)
			return -EINVAL;

		next = stage2_range_addr_end(addr, end);
		ret = fn(pgt, addr, next - addr);
		if (ret)
			break;

		if (resched && next != end)
			cond_resched_rwlock_write(&kvm->mmu_lock);
	} while (addr = next, addr != end);

	return ret;
}

#define stage2_apply_range_resched(mmu, addr, end, fn)			\
	stage2_apply_range(mmu, addr, end, fn, true)

/*
 * Get the maximum number of page-tables pages needed to split a range
 * of blocks into PAGE_SIZE PTEs. It assumes the range is already
 * mapped at level 2, or at level 1 if allowed.
 */
static int kvm_mmu_split_nr_page_tables(u64 range)
{
	int n = 0;

	if (KVM_PGTABLE_MIN_BLOCK_LEVEL < 2)
		n += DIV_ROUND_UP(range, PUD_SIZE);
	n += DIV_ROUND_UP(range, PMD_SIZE);
	return n;
}

static bool need_split_memcache_topup_or_resched(struct kvm *kvm)
{
	struct kvm_mmu_memory_cache *cache;
	u64 chunk_size, min;

	if (need_resched() || rwlock_needbreak(&kvm->mmu_lock))
		return true;

	chunk_size = kvm->arch.mmu.split_page_chunk_size;
	min = kvm_mmu_split_nr_page_tables(chunk_size);
	cache = &kvm->arch.mmu.split_page_cache;
	return kvm_mmu_memory_cache_nr_free_objects(cache) < min;
}

static int kvm_mmu_split_huge_pages(struct kvm *kvm, phys_addr_t addr,
				    phys_addr_t end)
{
	struct kvm_mmu_memory_cache *cache;
	struct kvm_pgtable *pgt;
	int ret, cache_capacity;
	u64 next, chunk_size;

	lockdep_assert_held_write(&kvm->mmu_lock);

	chunk_size = kvm->arch.mmu.split_page_chunk_size;
	cache_capacity = kvm_mmu_split_nr_page_tables(chunk_size);

	if (chunk_size == 0)
		return 0;

	cache = &kvm->arch.mmu.split_page_cache;

	do {
		if (need_split_memcache_topup_or_resched(kvm)) {
			write_unlock(&kvm->mmu_lock);
			cond_resched();
			/* Eager page splitting is best-effort. */
			ret = __kvm_mmu_topup_memory_cache(cache,
							   cache_capacity,
							   cache_capacity);
			write_lock(&kvm->mmu_lock);
			if (ret)
				break;
		}

		pgt = kvm->arch.mmu.pgt;
		if (!pgt)
			return -EINVAL;

		next = __stage2_range_addr_end(addr, end, chunk_size);
		ret = KVM_PGT_FN(kvm_pgtable_stage2_split)(pgt, addr, next - addr, cache);
		if (ret)
			break;
	} while (addr = next, addr != end);

	return ret;
}

static bool memslot_is_logging(struct kvm_memory_slot *memslot)
{
	return memslot->dirty_bitmap && !(memslot->flags & KVM_MEM_READONLY);
}

/**
 * kvm_arch_flush_remote_tlbs() - flush all VM TLB entries for v7/8
 * @kvm:	pointer to kvm structure.
 *
 * Interface to HYP function to flush all VM TLB entries
 */
int kvm_arch_flush_remote_tlbs(struct kvm *kvm)
{
	if (is_protected_kvm_enabled())
		kvm_call_hyp_nvhe(__pkvm_tlb_flush_vmid, kvm->arch.pkvm.handle);
	else
		kvm_call_hyp(__kvm_tlb_flush_vmid, &kvm->arch.mmu);
	return 0;
}

int kvm_arch_flush_remote_tlbs_range(struct kvm *kvm,
				      gfn_t gfn, u64 nr_pages)
{
	u64 size = nr_pages << PAGE_SHIFT;
	u64 addr = gfn << PAGE_SHIFT;

	if (is_protected_kvm_enabled())
		kvm_call_hyp_nvhe(__pkvm_tlb_flush_vmid, kvm->arch.pkvm.handle);
	else
		kvm_tlb_flush_vmid_range(&kvm->arch.mmu, addr, size);
	return 0;
}

static void *stage2_memcache_zalloc_page(void *arg)
{
	struct kvm_mmu_memory_cache *mc = arg;
	void *virt;

	/* Allocated with __GFP_ZERO, so no need to zero */
	virt = kvm_mmu_memory_cache_alloc(mc);
	if (virt)
		kvm_account_pgtable_pages(virt, 1);
	return virt;
}

static void *kvm_host_zalloc_pages_exact(size_t size)
{
	return alloc_pages_exact(size, GFP_KERNEL_ACCOUNT | __GFP_ZERO);
}

static void *kvm_s2_zalloc_pages_exact(size_t size)
{
	void *virt = kvm_host_zalloc_pages_exact(size);

	if (virt)
		kvm_account_pgtable_pages(virt, (size >> PAGE_SHIFT));
	return virt;
}

static void kvm_s2_free_pages_exact(void *virt, size_t size)
{
	kvm_account_pgtable_pages(virt, -(size >> PAGE_SHIFT));
	free_pages_exact(virt, size);
}

static struct kvm_pgtable_mm_ops kvm_s2_mm_ops;

static void stage2_free_unlinked_table_rcu_cb(struct rcu_head *head)
{
	struct page *page = container_of(head, struct page, rcu_head);
	void *pgtable = page_to_virt(page);
	s8 level = page_private(page);

	KVM_PGT_FN(kvm_pgtable_stage2_free_unlinked)(&kvm_s2_mm_ops, pgtable, level);
}

static void stage2_free_unlinked_table(void *addr, s8 level)
{
	struct page *page = virt_to_page(addr);

	set_page_private(page, (unsigned long)level);
	call_rcu(&page->rcu_head, stage2_free_unlinked_table_rcu_cb);
}

static void kvm_host_get_page(void *addr)
{
	get_page(virt_to_page(addr));
}

static void kvm_host_put_page(void *addr)
{
	put_page(virt_to_page(addr));
}

static void kvm_s2_put_page(void *addr)
{
	struct page *p = virt_to_page(addr);
	/* Dropping last refcount, the page will be freed */
	if (page_count(p) == 1)
		kvm_account_pgtable_pages(addr, -1);
	put_page(p);
}

static int kvm_host_page_count(void *addr)
{
	return page_count(virt_to_page(addr));
}

static phys_addr_t kvm_host_pa(void *addr)
{
	return __pa(addr);
}

static void *kvm_host_va(phys_addr_t phys)
{
	return __va(phys);
}

static void clean_dcache_guest_page(void *va, size_t size)
{
	__clean_dcache_guest_page(va, size);
}

static void invalidate_icache_guest_page(void *va, size_t size)
{
	__invalidate_icache_guest_page(va, size);
}

/*
 * Unmapping vs dcache management:
 *
 * If a guest maps certain memory pages as uncached, all writes will
 * bypass the data cache and go directly to RAM.  However, the CPUs
 * can still speculate reads (not writes) and fill cache lines with
 * data.
 *
 * Those cache lines will be *clean* cache lines though, so a
 * clean+invalidate operation is equivalent to an invalidate
 * operation, because no cache lines are marked dirty.
 *
 * Those clean cache lines could be filled prior to an uncached write
 * by the guest, and the cache coherent IO subsystem would therefore
 * end up writing old data to disk.
 *
 * This is why right after unmapping a page/section and invalidating
 * the corresponding TLBs, we flush to make sure the IO subsystem will
 * never hit in the cache.
 *
 * This is all avoided on systems that have ARM64_HAS_STAGE2_FWB, as
 * we then fully enforce cacheability of RAM, no matter what the guest
 * does.
 */
/**
 * __unmap_stage2_range -- Clear stage2 page table entries to unmap a range
 * @mmu:   The KVM stage-2 MMU pointer
 * @start: The intermediate physical base address of the range to unmap
 * @size:  The size of the area to unmap
 * @may_block: Whether or not we are permitted to block
 *
 * Clear a range of stage-2 mappings, lowering the various ref-counts.  Must
 * be called while holding mmu_lock (unless for freeing the stage2 pgd before
 * destroying the VM), otherwise another faulting VCPU may come in and mess
 * with things behind our backs.
 */
static void __unmap_stage2_range(struct kvm_s2_mmu *mmu, phys_addr_t start, u64 size,
				 bool may_block)
{
	struct kvm *kvm = kvm_s2_mmu_to_kvm(mmu);
	phys_addr_t end = start + size;

	lockdep_assert_held_write(&kvm->mmu_lock);
	WARN_ON(size & ~PAGE_MASK);
	WARN_ON(stage2_apply_range(mmu, start, end, KVM_PGT_FN(kvm_pgtable_stage2_unmap),
				   may_block));
}

void kvm_stage2_unmap_range(struct kvm_s2_mmu *mmu, phys_addr_t start,
			    u64 size, bool may_block)
{
	__unmap_stage2_range(mmu, start, size, may_block);
}

void kvm_stage2_flush_range(struct kvm_s2_mmu *mmu, phys_addr_t addr, phys_addr_t end)
{
	stage2_apply_range_resched(mmu, addr, end, KVM_PGT_FN(kvm_pgtable_stage2_flush));
}

static void stage2_flush_memslot(struct kvm *kvm,
				 struct kvm_memory_slot *memslot)
{
	phys_addr_t addr = memslot->base_gfn << PAGE_SHIFT;
	phys_addr_t end = addr + PAGE_SIZE * memslot->npages;

	kvm_stage2_flush_range(&kvm->arch.mmu, addr, end);
}

/**
 * stage2_flush_vm - Invalidate cache for pages mapped in stage 2
 * @kvm: The struct kvm pointer
 *
 * Go through the stage 2 page tables and invalidate any cache lines
 * backing memory already mapped to the VM.
 */
static void stage2_flush_vm(struct kvm *kvm)
{
	struct kvm_memslots *slots;
	struct kvm_memory_slot *memslot;
	int idx, bkt;

	idx = srcu_read_lock(&kvm->srcu);
	write_lock(&kvm->mmu_lock);

	slots = kvm_memslots(kvm);
	kvm_for_each_memslot(memslot, bkt, slots)
		stage2_flush_memslot(kvm, memslot);

	kvm_nested_s2_flush(kvm);

	write_unlock(&kvm->mmu_lock);
	srcu_read_unlock(&kvm->srcu, idx);
}

/**
 * free_hyp_pgds - free Hyp-mode page tables
 */
void __init free_hyp_pgds(void)
{
	mutex_lock(&kvm_hyp_pgd_mutex);
	if (hyp_pgtable) {
		kvm_pgtable_hyp_destroy(hyp_pgtable);
		kfree(hyp_pgtable);
		hyp_pgtable = NULL;
	}
	mutex_unlock(&kvm_hyp_pgd_mutex);
}

static bool kvm_host_owns_hyp_mappings(void)
{
	if (is_kernel_in_hyp_mode())
		return false;

	if (static_branch_likely(&kvm_protected_mode_initialized))
		return false;

	/*
	 * This can happen at boot time when __create_hyp_mappings() is called
	 * after the hyp protection has been enabled, but the static key has
	 * not been flipped yet.
	 */
	if (!hyp_pgtable && is_protected_kvm_enabled())
		return false;

	WARN_ON(!hyp_pgtable);

	return true;
}

int __create_hyp_mappings(unsigned long start, unsigned long size,
			  unsigned long phys, enum kvm_pgtable_prot prot)
{
	int err;

	if (WARN_ON(!kvm_host_owns_hyp_mappings()))
		return -EINVAL;

	mutex_lock(&kvm_hyp_pgd_mutex);
	err = kvm_pgtable_hyp_map(hyp_pgtable, start, size, phys, prot);
	mutex_unlock(&kvm_hyp_pgd_mutex);

	return err;
}

static phys_addr_t kvm_kaddr_to_phys(void *kaddr)
{
	if (!is_vmalloc_addr(kaddr)) {
		BUG_ON(!virt_addr_valid(kaddr));
		return __pa(kaddr);
	} else {
		return page_to_phys(vmalloc_to_page(kaddr)) +
		       offset_in_page(kaddr);
	}
}

struct hyp_shared_pfn {
	u64 pfn;
	int count;
	struct rb_node node;
};

static DEFINE_MUTEX(hyp_shared_pfns_lock);
static struct rb_root hyp_shared_pfns = RB_ROOT;

static struct hyp_shared_pfn *find_shared_pfn(u64 pfn, struct rb_node ***node,
					      struct rb_node **parent)
{
	struct hyp_shared_pfn *this;

	*node = &hyp_shared_pfns.rb_node;
	*parent = NULL;
	while (**node) {
		this = container_of(**node, struct hyp_shared_pfn, node);
		*parent = **node;
		if (this->pfn < pfn)
			*node = &((**node)->rb_left);
		else if (this->pfn > pfn)
			*node = &((**node)->rb_right);
		else
			return this;
	}

	return NULL;
}

static int share_pfn_hyp(u64 pfn)
{
	struct rb_node **node, *parent;
	struct hyp_shared_pfn *this;
	int ret = 0;

	mutex_lock(&hyp_shared_pfns_lock);
	this = find_shared_pfn(pfn, &node, &parent);
	if (this) {
		this->count++;
		goto unlock;
	}

	this = kzalloc(sizeof(*this), GFP_KERNEL);
	if (!this) {
		ret = -ENOMEM;
		goto unlock;
	}

	this->pfn = pfn;
	this->count = 1;
	rb_link_node(&this->node, parent, node);
	rb_insert_color(&this->node, &hyp_shared_pfns);
	ret = kvm_call_hyp_nvhe(__pkvm_host_share_hyp, pfn, 1);
unlock:
	mutex_unlock(&hyp_shared_pfns_lock);

	return ret;
}

static int unshare_pfn_hyp(u64 pfn)
{
	struct rb_node **node, *parent;
	struct hyp_shared_pfn *this;
	int ret = 0;

	mutex_lock(&hyp_shared_pfns_lock);
	this = find_shared_pfn(pfn, &node, &parent);
	if (WARN_ON(!this)) {
		ret = -ENOENT;
		goto unlock;
	}

	this->count--;
	if (this->count)
		goto unlock;

	rb_erase(&this->node, &hyp_shared_pfns);
	kfree(this);
	ret = kvm_call_hyp_nvhe(__pkvm_host_unshare_hyp, pfn, 1);
unlock:
	mutex_unlock(&hyp_shared_pfns_lock);

	return ret;
}

int kvm_share_hyp(void *from, void *to)
{
	phys_addr_t start, end, cur;
	u64 pfn;
	int ret;

	if (is_kernel_in_hyp_mode())
		return 0;

	/*
	 * The share hcall maps things in the 'fixed-offset' region of the hyp
	 * VA space, so we can only share physically contiguous data-structures
	 * for now.
	 */
	if (is_vmalloc_or_module_addr(from) || is_vmalloc_or_module_addr(to))
		return -EINVAL;

	if (kvm_host_owns_hyp_mappings())
		return create_hyp_mappings(from, to, PAGE_HYP);

	start = ALIGN_DOWN(__pa(from), PAGE_SIZE);
	end = PAGE_ALIGN(__pa(to));
	for (cur = start; cur < end; cur += PAGE_SIZE) {
		pfn = __phys_to_pfn(cur);
		ret = share_pfn_hyp(pfn);
		if (ret)
			return ret;
	}

	return 0;
}

void kvm_unshare_hyp(void *from, void *to)
{
	phys_addr_t start, end, cur;
	u64 pfn;

	if (is_kernel_in_hyp_mode() || kvm_host_owns_hyp_mappings() || !from)
		return;

	start = ALIGN_DOWN(__pa(from), PAGE_SIZE);
	end = PAGE_ALIGN(__pa(to));
	for (cur = start; cur < end; cur += PAGE_SIZE) {
		pfn = __phys_to_pfn(cur);
		WARN_ON(unshare_pfn_hyp(pfn));
	}
}

/**
 * create_hyp_mappings - duplicate a kernel virtual address range in Hyp mode
 * @from:	The virtual kernel start address of the range
 * @to:		The virtual kernel end address of the range (exclusive)
 * @prot:	The protection to be applied to this range
 *
 * The same virtual address as the kernel virtual address is also used
 * in Hyp-mode mapping (modulo HYP_PAGE_OFFSET) to the same underlying
 * physical pages.
 */
int create_hyp_mappings(void *from, void *to, enum kvm_pgtable_prot prot)
{
	phys_addr_t phys_addr;
	unsigned long virt_addr;
	unsigned long start = kern_hyp_va((unsigned long)from);
	unsigned long end = kern_hyp_va((unsigned long)to);

	if (is_kernel_in_hyp_mode())
		return 0;

	if (!kvm_host_owns_hyp_mappings())
		return -EPERM;

	start = start & PAGE_MASK;
	end = PAGE_ALIGN(end);

	for (virt_addr = start; virt_addr < end; virt_addr += PAGE_SIZE) {
		int err;

		phys_addr = kvm_kaddr_to_phys(from + virt_addr - start);
		err = __create_hyp_mappings(virt_addr, PAGE_SIZE, phys_addr,
					    prot);
		if (err)
			return err;
	}

	return 0;
}

static int __hyp_alloc_private_va_range(unsigned long base)
{
	lockdep_assert_held(&kvm_hyp_pgd_mutex);

	if (!PAGE_ALIGNED(base))
		return -EINVAL;

	/*
	 * Verify that BIT(VA_BITS - 1) hasn't been flipped by
	 * allocating the new area, as it would indicate we've
	 * overflowed the idmap/IO address range.
	 */
	if ((base ^ io_map_base) & BIT(VA_BITS - 1))
		return -ENOMEM;

	io_map_base = base;

	return 0;
}

/**
 * hyp_alloc_private_va_range - Allocates a private VA range.
 * @size:	The size of the VA range to reserve.
 * @haddr:	The hypervisor virtual start address of the allocation.
 *
 * The private virtual address (VA) range is allocated below io_map_base
 * and aligned based on the order of @size.
 *
 * Return: 0 on success or negative error code on failure.
 */
int hyp_alloc_private_va_range(size_t size, unsigned long *haddr)
{
	unsigned long base;
	int ret = 0;

	mutex_lock(&kvm_hyp_pgd_mutex);

	/*
	 * This assumes that we have enough space below the idmap
	 * page to allocate our VAs. If not, the check in
	 * __hyp_alloc_private_va_range() will kick. A potential
	 * alternative would be to detect that overflow and switch
	 * to an allocation above the idmap.
	 *
	 * The allocated size is always a multiple of PAGE_SIZE.
	 */
	size = PAGE_ALIGN(size);
	base = io_map_base - size;
	ret = __hyp_alloc_private_va_range(base);

	mutex_unlock(&kvm_hyp_pgd_mutex);

	if (!ret)
		*haddr = base;

	return ret;
}

static int __create_hyp_private_mapping(phys_addr_t phys_addr, size_t size,
					unsigned long *haddr,
					enum kvm_pgtable_prot prot)
{
	unsigned long addr;
	int ret = 0;

	if (!kvm_host_owns_hyp_mappings()) {
		addr = kvm_call_hyp_nvhe(__pkvm_create_private_mapping,
					 phys_addr, size, prot);
		if (IS_ERR_VALUE(addr))
			return addr;
		*haddr = addr;

		return 0;
	}

	size = PAGE_ALIGN(size + offset_in_page(phys_addr));
	ret = hyp_alloc_private_va_range(size, &addr);
	if (ret)
		return ret;

	ret = __create_hyp_mappings(addr, size, phys_addr, prot);
	if (ret)
		return ret;

	*haddr = addr + offset_in_page(phys_addr);
	return ret;
}

int create_hyp_stack(phys_addr_t phys_addr, unsigned long *haddr)
{
	unsigned long base;
	size_t size;
	int ret;

	mutex_lock(&kvm_hyp_pgd_mutex);
	/*
	 * Efficient stack verification using the NVHE_STACK_SHIFT bit implies
	 * an alignment of our allocation on the order of the size.
	 */
	size = NVHE_STACK_SIZE * 2;
	base = ALIGN_DOWN(io_map_base - size, size);

	ret = __hyp_alloc_private_va_range(base);

	mutex_unlock(&kvm_hyp_pgd_mutex);

	if (ret) {
		kvm_err("Cannot allocate hyp stack guard page\n");
		return ret;
	}

	/*
	 * Since the stack grows downwards, map the stack to the page
	 * at the higher address and leave the lower guard page
	 * unbacked.
	 *
	 * Any valid stack address now has the NVHE_STACK_SHIFT bit as 1
	 * and addresses corresponding to the guard page have the
	 * NVHE_STACK_SHIFT bit as 0 - this is used for overflow detection.
	 */
	ret = __create_hyp_mappings(base + NVHE_STACK_SIZE, NVHE_STACK_SIZE,
				    phys_addr, PAGE_HYP);
	if (ret)
		kvm_err("Cannot map hyp stack\n");

	*haddr = base + size;

	return ret;
}

/**
 * create_hyp_io_mappings - Map IO into both kernel and HYP
 * @phys_addr:	The physical start address which gets mapped
 * @size:	Size of the region being mapped
 * @kaddr:	Kernel VA for this mapping
 * @haddr:	HYP VA for this mapping
 */
int create_hyp_io_mappings(phys_addr_t phys_addr, size_t size,
			   void __iomem **kaddr,
			   void __iomem **haddr)
{
	unsigned long addr;
	int ret;

	if (is_protected_kvm_enabled())
		return -EPERM;

	*kaddr = ioremap(phys_addr, size);
	if (!*kaddr)
		return -ENOMEM;

	if (is_kernel_in_hyp_mode()) {
		*haddr = *kaddr;
		return 0;
	}

	ret = __create_hyp_private_mapping(phys_addr, size,
					   &addr, PAGE_HYP_DEVICE);
	if (ret) {
		iounmap(*kaddr);
		*kaddr = NULL;
		*haddr = NULL;
		return ret;
	}

	*haddr = (void __iomem *)addr;
	return 0;
}

/**
 * create_hyp_exec_mappings - Map an executable range into HYP
 * @phys_addr:	The physical start address which gets mapped
 * @size:	Size of the region being mapped
 * @haddr:	HYP VA for this mapping
 */
int create_hyp_exec_mappings(phys_addr_t phys_addr, size_t size,
			     void **haddr)
{
	unsigned long addr;
	int ret;

	BUG_ON(is_kernel_in_hyp_mode());

	ret = __create_hyp_private_mapping(phys_addr, size,
					   &addr, PAGE_HYP_EXEC);
	if (ret) {
		*haddr = NULL;
		return ret;
	}

	*haddr = (void *)addr;
	return 0;
}

static struct kvm_pgtable_mm_ops kvm_user_mm_ops = {
	/* We shouldn't need any other callback to walk the PT */
	.phys_to_virt		= kvm_host_va,
};

static int get_user_mapping_size(struct kvm *kvm, u64 addr)
{
	struct kvm_pgtable pgt = {
		.pgd		= (kvm_pteref_t)kvm->mm->pgd,
		.ia_bits	= vabits_actual,
		.start_level	= (KVM_PGTABLE_LAST_LEVEL -
				   ARM64_HW_PGTABLE_LEVELS(pgt.ia_bits) + 1),
		.mm_ops		= &kvm_user_mm_ops,
	};
	unsigned long flags;
	kvm_pte_t pte = 0;	/* Keep GCC quiet... */
	s8 level = S8_MAX;
	int ret;

	/*
	 * Disable IRQs so that we hazard against a concurrent
	 * teardown of the userspace page tables (which relies on
	 * IPI-ing threads).
	 */
	local_irq_save(flags);
	ret = kvm_pgtable_get_leaf(&pgt, addr, &pte, &level);
	local_irq_restore(flags);

	if (ret)
		return ret;

	/*
	 * Not seeing an error, but not updating level? Something went
	 * deeply wrong...
	 */
	if (WARN_ON(level > KVM_PGTABLE_LAST_LEVEL))
		return -EFAULT;
	if (WARN_ON(level < KVM_PGTABLE_FIRST_LEVEL))
		return -EFAULT;

	/* Oops, the userspace PTs are gone... Replay the fault */
	if (!kvm_pte_valid(pte))
		return -EAGAIN;

	return BIT(ARM64_HW_PGTABLE_LEVEL_SHIFT(level));
}

static struct kvm_pgtable_mm_ops kvm_s2_mm_ops = {
	.zalloc_page		= stage2_memcache_zalloc_page,
	.zalloc_pages_exact	= kvm_s2_zalloc_pages_exact,
	.free_pages_exact	= kvm_s2_free_pages_exact,
	.free_unlinked_table	= stage2_free_unlinked_table,
	.get_page		= kvm_host_get_page,
	.put_page		= kvm_s2_put_page,
	.page_count		= kvm_host_page_count,
	.phys_to_virt		= kvm_host_va,
	.virt_to_phys		= kvm_host_pa,
	.dcache_clean_inval_poc	= clean_dcache_guest_page,
	.icache_inval_pou	= invalidate_icache_guest_page,
};

static int kvm_init_ipa_range(struct kvm_s2_mmu *mmu, unsigned long type)
{
	u32 kvm_ipa_limit = get_kvm_ipa_limit();
	u64 mmfr0, mmfr1;
	u32 phys_shift;

	if (type & ~KVM_VM_TYPE_ARM_IPA_SIZE_MASK)
		return -EINVAL;

	phys_shift = KVM_VM_TYPE_ARM_IPA_SIZE(type);
	if (is_protected_kvm_enabled()) {
		phys_shift = kvm_ipa_limit;
	} else if (phys_shift) {
		if (phys_shift > kvm_ipa_limit ||
		    phys_shift < ARM64_MIN_PARANGE_BITS)
			return -EINVAL;
	} else {
		phys_shift = KVM_PHYS_SHIFT;
		if (phys_shift > kvm_ipa_limit) {
			pr_warn_once("%s using unsupported default IPA limit, upgrade your VMM\n",
				     current->comm);
			return -EINVAL;
		}
	}

	mmfr0 = read_sanitised_ftr_reg(SYS_ID_AA64MMFR0_EL1);
	mmfr1 = read_sanitised_ftr_reg(SYS_ID_AA64MMFR1_EL1);
	mmu->vtcr = kvm_get_vtcr(mmfr0, mmfr1, phys_shift);

	return 0;
}

/**
 * kvm_init_stage2_mmu - Initialise a S2 MMU structure
 * @kvm:	The pointer to the KVM structure
 * @mmu:	The pointer to the s2 MMU structure
 * @type:	The machine type of the virtual machine
 *
 * Allocates only the stage-2 HW PGD level table(s).
 * Note we don't need locking here as this is only called in two cases:
 *
 * - when the VM is created, which can't race against anything
 *
 * - when secondary kvm_s2_mmu structures are initialised for NV
 *   guests, and the caller must hold kvm->lock as this is called on a
 *   per-vcpu basis.
 */
int kvm_init_stage2_mmu(struct kvm *kvm, struct kvm_s2_mmu *mmu, unsigned long type)
{
	int cpu, err;
	struct kvm_pgtable *pgt;

	/*
	 * If we already have our page tables in place, and that the
	 * MMU context is the canonical one, we have a bug somewhere,
	 * as this is only supposed to ever happen once per VM.
	 *
	 * Otherwise, we're building nested page tables, and that's
	 * probably because userspace called KVM_ARM_VCPU_INIT more
	 * than once on the same vcpu. Since that's actually legal,
	 * don't kick a fuss and leave gracefully.
	 */
	if (mmu->pgt != NULL) {
		if (kvm_is_nested_s2_mmu(kvm, mmu))
			return 0;

		kvm_err("kvm_arch already initialized?\n");
		return -EINVAL;
	}

	err = kvm_init_ipa_range(mmu, type);
	if (err)
		return err;

	pgt = kzalloc(sizeof(*pgt), GFP_KERNEL_ACCOUNT);
	if (!pgt)
		return -ENOMEM;

	mmu->arch = &kvm->arch;
	err = KVM_PGT_FN(kvm_pgtable_stage2_init)(pgt, mmu, &kvm_s2_mm_ops);
	if (err)
		goto out_free_pgtable;

	mmu->pgt = pgt;
	if (is_protected_kvm_enabled())
		return 0;

	mmu->last_vcpu_ran = alloc_percpu(typeof(*mmu->last_vcpu_ran));
	if (!mmu->last_vcpu_ran) {
		err = -ENOMEM;
		goto out_destroy_pgtable;
	}

	for_each_possible_cpu(cpu)
		*per_cpu_ptr(mmu->last_vcpu_ran, cpu) = -1;

	 /* The eager page splitting is disabled by default */
	mmu->split_page_chunk_size = KVM_ARM_EAGER_SPLIT_CHUNK_SIZE_DEFAULT;
	mmu->split_page_cache.gfp_zero = __GFP_ZERO;

	mmu->pgd_phys = __pa(pgt->pgd);

	if (kvm_is_nested_s2_mmu(kvm, mmu))
		kvm_init_nested_s2_mmu(mmu);

	return 0;

out_destroy_pgtable:
	KVM_PGT_FN(kvm_pgtable_stage2_destroy)(pgt);
out_free_pgtable:
	kfree(pgt);
	return err;
}

void kvm_uninit_stage2_mmu(struct kvm *kvm)
{
	kvm_free_stage2_pgd(&kvm->arch.mmu);
	kvm_mmu_free_memory_cache(&kvm->arch.mmu.split_page_cache);
}

static void stage2_unmap_memslot(struct kvm *kvm,
				 struct kvm_memory_slot *memslot)
{
	hva_t hva = memslot->userspace_addr;
	phys_addr_t addr = memslot->base_gfn << PAGE_SHIFT;
	phys_addr_t size = PAGE_SIZE * memslot->npages;
	hva_t reg_end = hva + size;

	/*
	 * A memory region could potentially cover multiple VMAs, and any holes
	 * between them, so iterate over all of them to find out if we should
	 * unmap any of them.
	 *
	 *     +--------------------------------------------+
	 * +---------------+----------------+   +----------------+
	 * |   : VMA 1     |      VMA 2     |   |    VMA 3  :    |
	 * +---------------+----------------+   +----------------+
	 *     |               memory region                |
	 *     +--------------------------------------------+
	 */
	do {
		struct vm_area_struct *vma;
		hva_t vm_start, vm_end;

		vma = find_vma_intersection(current->mm, hva, reg_end);
		if (!vma)
			break;

		/*
		 * Take the intersection of this VMA with the memory region
		 */
		vm_start = max(hva, vma->vm_start);
		vm_end = min(reg_end, vma->vm_end);

		if (!(vma->vm_flags & VM_PFNMAP)) {
			gpa_t gpa = addr + (vm_start - memslot->userspace_addr);
			kvm_stage2_unmap_range(&kvm->arch.mmu, gpa, vm_end - vm_start, true);
		}
		hva = vm_end;
	} while (hva < reg_end);
}

/**
 * stage2_unmap_vm - Unmap Stage-2 RAM mappings
 * @kvm: The struct kvm pointer
 *
 * Go through the memregions and unmap any regular RAM
 * backing memory already mapped to the VM.
 */
void stage2_unmap_vm(struct kvm *kvm)
{
	struct kvm_memslots *slots;
	struct kvm_memory_slot *memslot;
	int idx, bkt;

	idx = srcu_read_lock(&kvm->srcu);
	mmap_read_lock(current->mm);
	write_lock(&kvm->mmu_lock);

	slots = kvm_memslots(kvm);
	kvm_for_each_memslot(memslot, bkt, slots)
		stage2_unmap_memslot(kvm, memslot);

	kvm_nested_s2_unmap(kvm, true);

	write_unlock(&kvm->mmu_lock);
	mmap_read_unlock(current->mm);
	srcu_read_unlock(&kvm->srcu, idx);
}

void kvm_free_stage2_pgd(struct kvm_s2_mmu *mmu)
{
	struct kvm *kvm = kvm_s2_mmu_to_kvm(mmu);
	struct kvm_pgtable *pgt = NULL;

	write_lock(&kvm->mmu_lock);
	pgt = mmu->pgt;
	if (pgt) {
		mmu->pgd_phys = 0;
		mmu->pgt = NULL;
		free_percpu(mmu->last_vcpu_ran);
	}

	if (kvm_is_nested_s2_mmu(kvm, mmu))
		kvm_init_nested_s2_mmu(mmu);

	write_unlock(&kvm->mmu_lock);

	if (pgt) {
		KVM_PGT_FN(kvm_pgtable_stage2_destroy)(pgt);
		kfree(pgt);
	}
}

static void hyp_mc_free_fn(void *addr, void *mc)
{
	struct kvm_hyp_memcache *memcache = mc;

	if (memcache->flags & HYP_MEMCACHE_ACCOUNT_STAGE2)
		kvm_account_pgtable_pages(addr, -1);

	free_page((unsigned long)addr);
}

static void *hyp_mc_alloc_fn(void *mc)
{
	struct kvm_hyp_memcache *memcache = mc;
	void *addr;

	addr = (void *)__get_free_page(GFP_KERNEL_ACCOUNT);
	if (addr && memcache->flags & HYP_MEMCACHE_ACCOUNT_STAGE2)
		kvm_account_pgtable_pages(addr, 1);

	return addr;
}

void free_hyp_memcache(struct kvm_hyp_memcache *mc)
{
	if (!is_protected_kvm_enabled())
		return;

	kfree(mc->mapping);
	__free_hyp_memcache(mc, hyp_mc_free_fn, kvm_host_va, mc);
}

int topup_hyp_memcache(struct kvm_hyp_memcache *mc, unsigned long min_pages)
{
	if (!is_protected_kvm_enabled())
		return 0;

	if (!mc->mapping) {
		mc->mapping = kzalloc(sizeof(struct pkvm_mapping), GFP_KERNEL_ACCOUNT);
		if (!mc->mapping)
			return -ENOMEM;
	}

	return __topup_hyp_memcache(mc, min_pages, hyp_mc_alloc_fn,
				    kvm_host_pa, mc);
}

/**
 * kvm_phys_addr_ioremap - map a device range to guest IPA
 *
 * @kvm:	The KVM pointer
 * @guest_ipa:	The IPA at which to insert the mapping
 * @pa:		The physical address of the device
 * @size:	The size of the mapping
 * @writable:   Whether or not to create a writable mapping
 */
int kvm_phys_addr_ioremap(struct kvm *kvm, phys_addr_t guest_ipa,
			  phys_addr_t pa, unsigned long size, bool writable)
{
	phys_addr_t addr;
	int ret = 0;
	struct kvm_mmu_memory_cache cache = { .gfp_zero = __GFP_ZERO };
	struct kvm_s2_mmu *mmu = &kvm->arch.mmu;
	struct kvm_pgtable *pgt = mmu->pgt;
	enum kvm_pgtable_prot prot = KVM_PGTABLE_PROT_DEVICE |
				     KVM_PGTABLE_PROT_R |
				     (writable ? KVM_PGTABLE_PROT_W : 0);

	if (is_protected_kvm_enabled())
		return -EPERM;

	size += offset_in_page(guest_ipa);
	guest_ipa &= PAGE_MASK;

	for (addr = guest_ipa; addr < guest_ipa + size; addr += PAGE_SIZE) {
		ret = kvm_mmu_topup_memory_cache(&cache,
						 kvm_mmu_cache_min_pages(mmu));
		if (ret)
			break;

		write_lock(&kvm->mmu_lock);
		ret = KVM_PGT_FN(kvm_pgtable_stage2_map)(pgt, addr, PAGE_SIZE,
				 pa, prot, &cache, 0);
		write_unlock(&kvm->mmu_lock);
		if (ret)
			break;

		pa += PAGE_SIZE;
	}

	kvm_mmu_free_memory_cache(&cache);
	return ret;
}

/**
 * kvm_stage2_wp_range() - write protect stage2 memory region range
 * @mmu:        The KVM stage-2 MMU pointer
 * @addr:	Start address of range
 * @end:	End address of range
 */
void kvm_stage2_wp_range(struct kvm_s2_mmu *mmu, phys_addr_t addr, phys_addr_t end)
{
	stage2_apply_range_resched(mmu, addr, end, KVM_PGT_FN(kvm_pgtable_stage2_wrprotect));
}

/**
 * kvm_mmu_wp_memory_region() - write protect stage 2 entries for memory slot
 * @kvm:	The KVM pointer
 * @slot:	The memory slot to write protect
 *
 * Called to start logging dirty pages after memory region
 * KVM_MEM_LOG_DIRTY_PAGES operation is called. After this function returns
 * all present PUD, PMD and PTEs are write protected in the memory region.
 * Afterwards read of dirty page log can be called.
 *
 * Acquires kvm_mmu_lock. Called with kvm->slots_lock mutex acquired,
 * serializing operations for VM memory regions.
 */
static void kvm_mmu_wp_memory_region(struct kvm *kvm, int slot)
{
	struct kvm_memslots *slots = kvm_memslots(kvm);
	struct kvm_memory_slot *memslot = id_to_memslot(slots, slot);
	phys_addr_t start, end;

	if (WARN_ON_ONCE(!memslot))
		return;

	start = memslot->base_gfn << PAGE_SHIFT;
	end = (memslot->base_gfn + memslot->npages) << PAGE_SHIFT;

	write_lock(&kvm->mmu_lock);
	kvm_stage2_wp_range(&kvm->arch.mmu, start, end);
	kvm_nested_s2_wp(kvm);
	write_unlock(&kvm->mmu_lock);
	kvm_flush_remote_tlbs_memslot(kvm, memslot);
}

/**
 * kvm_mmu_split_memory_region() - split the stage 2 blocks into PAGE_SIZE
 *				   pages for memory slot
 * @kvm:	The KVM pointer
 * @slot:	The memory slot to split
 *
 * Acquires kvm->mmu_lock. Called with kvm->slots_lock mutex acquired,
 * serializing operations for VM memory regions.
 */
static void kvm_mmu_split_memory_region(struct kvm *kvm, int slot)
{
	struct kvm_memslots *slots;
	struct kvm_memory_slot *memslot;
	phys_addr_t start, end;

	lockdep_assert_held(&kvm->slots_lock);

	slots = kvm_memslots(kvm);
	memslot = id_to_memslot(slots, slot);

	start = memslot->base_gfn << PAGE_SHIFT;
	end = (memslot->base_gfn + memslot->npages) << PAGE_SHIFT;

	write_lock(&kvm->mmu_lock);
	kvm_mmu_split_huge_pages(kvm, start, end);
	write_unlock(&kvm->mmu_lock);
}

/*
 * kvm_arch_mmu_enable_log_dirty_pt_masked() - enable dirty logging for selected pages.
 * @kvm:	The KVM pointer
 * @slot:	The memory slot associated with mask
 * @gfn_offset:	The gfn offset in memory slot
 * @mask:	The mask of pages at offset 'gfn_offset' in this memory
 *		slot to enable dirty logging on
 *
 * Writes protect selected pages to enable dirty logging, and then
 * splits them to PAGE_SIZE. Caller must acquire kvm->mmu_lock.
 */
void kvm_arch_mmu_enable_log_dirty_pt_masked(struct kvm *kvm,
		struct kvm_memory_slot *slot,
		gfn_t gfn_offset, unsigned long mask)
{
	phys_addr_t base_gfn = slot->base_gfn + gfn_offset;
	phys_addr_t start = (base_gfn +  __ffs(mask)) << PAGE_SHIFT;
	phys_addr_t end = (base_gfn + __fls(mask) + 1) << PAGE_SHIFT;

	lockdep_assert_held_write(&kvm->mmu_lock);

	kvm_stage2_wp_range(&kvm->arch.mmu, start, end);

	/*
	 * Eager-splitting is done when manual-protect is set.  We
	 * also check for initially-all-set because we can avoid
	 * eager-splitting if initially-all-set is false.
	 * Initially-all-set equal false implies that huge-pages were
	 * already split when enabling dirty logging: no need to do it
	 * again.
	 */
	if (kvm_dirty_log_manual_protect_and_init_set(kvm))
		kvm_mmu_split_huge_pages(kvm, start, end);

	kvm_nested_s2_wp(kvm);
}

static void kvm_send_hwpoison_signal(unsigned long address, short lsb)
{
	send_sig_mceerr(BUS_MCEERR_AR, (void __user *)address, lsb, current);
}

static bool fault_supports_stage2_huge_mapping(struct kvm_memory_slot *memslot,
					       unsigned long hva,
					       unsigned long map_size)
{
	gpa_t gpa_start;
	hva_t uaddr_start, uaddr_end;
	size_t size;

	/* The memslot and the VMA are guaranteed to be aligned to PAGE_SIZE */
	if (map_size == PAGE_SIZE)
		return true;

	/* pKVM only supports PMD_SIZE huge-mappings */
	if (is_protected_kvm_enabled() && map_size != PMD_SIZE)
		return false;

	size = memslot->npages * PAGE_SIZE;

	gpa_start = memslot->base_gfn << PAGE_SHIFT;

	uaddr_start = memslot->userspace_addr;
	uaddr_end = uaddr_start + size;

	/*
	 * Pages belonging to memslots that don't have the same alignment
	 * within a PMD/PUD for userspace and IPA cannot be mapped with stage-2
	 * PMD/PUD entries, because we'll end up mapping the wrong pages.
	 *
	 * Consider a layout like the following:
	 *
	 *    memslot->userspace_addr:
	 *    +-----+--------------------+--------------------+---+
	 *    |abcde|fgh  Stage-1 block  |    Stage-1 block tv|xyz|
	 *    +-----+--------------------+--------------------+---+
	 *
	 *    memslot->base_gfn << PAGE_SHIFT:
	 *      +---+--------------------+--------------------+-----+
	 *      |abc|def  Stage-2 block  |    Stage-2 block   |tvxyz|
	 *      +---+--------------------+--------------------+-----+
	 *
	 * If we create those stage-2 blocks, we'll end up with this incorrect
	 * mapping:
	 *   d -> f
	 *   e -> g
	 *   f -> h
	 */
	if ((gpa_start & (map_size - 1)) != (uaddr_start & (map_size - 1)))
		return false;

	/*
	 * Next, let's make sure we're not trying to map anything not covered
	 * by the memslot. This means we have to prohibit block size mappings
	 * for the beginning and end of a non-block aligned and non-block sized
	 * memory slot (illustrated by the head and tail parts of the
	 * userspace view above containing pages 'abcde' and 'xyz',
	 * respectively).
	 *
	 * Note that it doesn't matter if we do the check using the
	 * userspace_addr or the base_gfn, as both are equally aligned (per
	 * the check above) and equally sized.
	 */
	return (hva & ~(map_size - 1)) >= uaddr_start &&
	       (hva & ~(map_size - 1)) + map_size <= uaddr_end;
}

/*
 * Check if the given hva is backed by a transparent huge page (THP) and
 * whether it can be mapped using block mapping in stage2. If so, adjust
 * the stage2 PFN and IPA accordingly. Only PMD_SIZE THPs are currently
 * supported. This will need to be updated to support other THP sizes.
 *
 * Returns the size of the mapping.
 */
static long
transparent_hugepage_adjust(struct kvm *kvm, struct kvm_memory_slot *memslot,
			    unsigned long hva, kvm_pfn_t *pfnp,
			    phys_addr_t *ipap)
{
	kvm_pfn_t pfn = *pfnp;

	/*
	 * Make sure the adjustment is done only for THP pages. Also make
	 * sure that the HVA and IPA are sufficiently aligned and that the
	 * block map is contained within the memslot.
	 */
	if (fault_supports_stage2_huge_mapping(memslot, hva, PMD_SIZE)) {
		int sz = get_user_mapping_size(kvm, hva);

		if (sz < 0)
			return sz;

		if (sz < PMD_SIZE)
			return PAGE_SIZE;

		*ipap &= PMD_MASK;
		pfn &= ~(PTRS_PER_PMD - 1);
		*pfnp = pfn;

		return PMD_SIZE;
	}

	/* Use page mapping if we cannot use block mapping. */
	return PAGE_SIZE;
}

static int get_vma_page_shift(struct vm_area_struct *vma, unsigned long hva)
{
	unsigned long pa;

	if (is_vm_hugetlb_page(vma) && !(vma->vm_flags & VM_PFNMAP))
		return huge_page_shift(hstate_vma(vma));

	if (!(vma->vm_flags & VM_PFNMAP))
		return PAGE_SHIFT;

	VM_BUG_ON(is_vm_hugetlb_page(vma));

	pa = (vma->vm_pgoff << PAGE_SHIFT) + (hva - vma->vm_start);

#ifndef __PAGETABLE_PMD_FOLDED
	if ((hva & (PUD_SIZE - 1)) == (pa & (PUD_SIZE - 1)) &&
	    ALIGN_DOWN(hva, PUD_SIZE) >= vma->vm_start &&
	    ALIGN(hva, PUD_SIZE) <= vma->vm_end)
		return PUD_SHIFT;
#endif

	if ((hva & (PMD_SIZE - 1)) == (pa & (PMD_SIZE - 1)) &&
	    ALIGN_DOWN(hva, PMD_SIZE) >= vma->vm_start &&
	    ALIGN(hva, PMD_SIZE) <= vma->vm_end)
		return PMD_SHIFT;

	return PAGE_SHIFT;
}

/*
 * The page will be mapped in stage 2 as Normal Cacheable, so the VM will be
 * able to see the page's tags and therefore they must be initialised first. If
 * PG_mte_tagged is set, tags have already been initialised.
 *
 * The race in the test/set of the PG_mte_tagged flag is handled by:
 * - preventing VM_SHARED mappings in a memslot with MTE preventing two VMs
 *   racing to santise the same page
 * - mmap_lock protects between a VM faulting a page in and the VMM performing
 *   an mprotect() to add VM_MTE
 */
static void sanitise_mte_tags(struct kvm *kvm, kvm_pfn_t pfn,
			      unsigned long size)
{
	unsigned long i, nr_pages = size >> PAGE_SHIFT;
	struct page *page = pfn_to_page(pfn);
	struct folio *folio = page_folio(page);

	if (!kvm_has_mte(kvm))
		return;

	if (folio_test_hugetlb(folio)) {
		/* Hugetlb has MTE flags set on head page only */
		if (folio_try_hugetlb_mte_tagging(folio)) {
			for (i = 0; i < nr_pages; i++, page++)
				mte_clear_page_tags(page_address(page));
			folio_set_hugetlb_mte_tagged(folio);
		}
		return;
	}

	for (i = 0; i < nr_pages; i++, page++) {
		if (try_page_mte_tagging(page)) {
			mte_clear_page_tags(page_address(page));
			set_page_mte_tagged(page);
		}
	}
}

static bool kvm_vma_mte_allowed(struct vm_area_struct *vma)
{
	return vma->vm_flags & VM_MTE_ALLOWED;
}

static bool kvm_vma_is_cacheable(struct vm_area_struct *vma)
{
	switch (FIELD_GET(PTE_ATTRINDX_MASK, pgprot_val(vma->vm_page_prot))) {
	case MT_NORMAL_NC:
	case MT_DEVICE_nGnRnE:
	case MT_DEVICE_nGnRE:
		return false;
	default:
		return true;
	}
}

static int prepare_mmu_memcache(struct kvm_vcpu *vcpu, bool topup_memcache,
				void **memcache)
{
	int min_pages;

	if (!is_protected_kvm_enabled())
		*memcache = &vcpu->arch.mmu_page_cache;
	else
		*memcache = &vcpu->arch.pkvm_memcache;

	if (!topup_memcache)
		return 0;

	min_pages = kvm_mmu_cache_min_pages(vcpu->arch.hw_mmu);

	if (!is_protected_kvm_enabled())
		return kvm_mmu_topup_memory_cache(*memcache, min_pages);

	return topup_hyp_memcache(*memcache, min_pages);
}

/*
 * Potentially reduce shadow S2 permissions to match the guest's own S2. For
 * exec faults, we'd only reach this point if the guest actually allowed it (see
 * kvm_s2_handle_perm_fault).
 *
 * Also encode the level of the original translation in the SW bits of the leaf
 * entry as a proxy for the span of that translation. This will be retrieved on
 * TLB invalidation from the guest and used to limit the invalidation scope if a
 * TTL hint or a range isn't provided.
 */
static void adjust_nested_fault_perms(struct kvm_s2_trans *nested,
				      enum kvm_pgtable_prot *prot,
				      bool *writable)
{
	*writable &= kvm_s2_trans_writable(nested);
	if (!kvm_s2_trans_readable(nested))
		*prot &= ~KVM_PGTABLE_PROT_R;

	*prot |= kvm_encode_nested_level(nested);
}

#define KVM_PGTABLE_WALK_MEMABORT_FLAGS (KVM_PGTABLE_WALK_HANDLE_FAULT | KVM_PGTABLE_WALK_SHARED)

static int gmem_abort(struct kvm_vcpu *vcpu, phys_addr_t fault_ipa,
		      struct kvm_s2_trans *nested,
		      struct kvm_memory_slot *memslot, bool is_perm)
{
	bool write_fault, exec_fault, writable;
	enum kvm_pgtable_walk_flags flags = KVM_PGTABLE_WALK_MEMABORT_FLAGS;
	enum kvm_pgtable_prot prot = KVM_PGTABLE_PROT_R;
	struct kvm_pgtable *pgt = vcpu->arch.hw_mmu->pgt;
	unsigned long mmu_seq;
	struct page *page;
	struct kvm *kvm = vcpu->kvm;
	void *memcache;
	kvm_pfn_t pfn;
	gfn_t gfn;
	int ret;

	ret = prepare_mmu_memcache(vcpu, true, &memcache);
	if (ret)
		return ret;

	if (nested)
		gfn = kvm_s2_trans_output(nested) >> PAGE_SHIFT;
	else
		gfn = fault_ipa >> PAGE_SHIFT;

	write_fault = kvm_is_write_fault(vcpu);
	exec_fault = kvm_vcpu_trap_is_exec_fault(vcpu);

	VM_WARN_ON_ONCE(write_fault && exec_fault);

	mmu_seq = kvm->mmu_invalidate_seq;
	/* Pairs with the smp_wmb() in kvm_mmu_invalidate_end(). */
	smp_rmb();

	ret = kvm_gmem_get_pfn(kvm, memslot, gfn, &pfn, &page, NULL);
	if (ret) {
		kvm_prepare_memory_fault_exit(vcpu, fault_ipa, PAGE_SIZE,
					      write_fault, exec_fault, false);
		return ret;
	}

	writable = !(memslot->flags & KVM_MEM_READONLY);

	if (nested)
		adjust_nested_fault_perms(nested, &prot, &writable);

	if (writable)
		prot |= KVM_PGTABLE_PROT_W;

	if (exec_fault ||
	    (cpus_have_final_cap(ARM64_HAS_CACHE_DIC) &&
	     (!nested || kvm_s2_trans_executable(nested))))
		prot |= KVM_PGTABLE_PROT_X;

	kvm_fault_lock(kvm);
	if (mmu_invalidate_retry(kvm, mmu_seq)) {
		ret = -EAGAIN;
		goto out_unlock;
	}

	ret = KVM_PGT_FN(kvm_pgtable_stage2_map)(pgt, fault_ipa, PAGE_SIZE,
						 __pfn_to_phys(pfn), prot,
						 memcache, flags);

out_unlock:
	kvm_release_faultin_page(kvm, page, !!ret, writable);
	kvm_fault_unlock(kvm);

	if (writable && !ret)
		mark_page_dirty_in_slot(kvm, memslot, gfn);

	return ret != -EAGAIN ? ret : 0;
}

static int user_mem_abort(struct kvm_vcpu *vcpu, phys_addr_t fault_ipa,
			  struct kvm_s2_trans *nested,
			  struct kvm_memory_slot *memslot, unsigned long hva,
			  bool fault_is_perm)
{
	int ret = 0;
	bool topup_memcache;
	bool write_fault, writable;
	bool exec_fault, mte_allowed, is_vma_cacheable;
	bool s2_force_noncacheable = false, vfio_allow_any_uc = false;
	unsigned long mmu_seq;
	phys_addr_t ipa = fault_ipa;
	struct kvm *kvm = vcpu->kvm;
	struct vm_area_struct *vma;
	short vma_shift;
	void *memcache;
	gfn_t gfn;
	kvm_pfn_t pfn;
	bool logging_active = memslot_is_logging(memslot);
	bool force_pte = logging_active;
	long vma_pagesize, fault_granule;
	enum kvm_pgtable_prot prot = KVM_PGTABLE_PROT_R;
	struct kvm_pgtable *pgt;
	struct page *page;
	vm_flags_t vm_flags;
	enum kvm_pgtable_walk_flags flags = KVM_PGTABLE_WALK_MEMABORT_FLAGS;

	if (fault_is_perm)
		fault_granule = kvm_vcpu_trap_get_perm_fault_granule(vcpu);
	write_fault = kvm_is_write_fault(vcpu);
	exec_fault = kvm_vcpu_trap_is_exec_fault(vcpu);
<<<<<<< HEAD
	VM_WARN_ON_ONCE(write_fault && exec_fault);
=======
	VM_BUG_ON(write_fault && exec_fault);

	if (!is_protected_kvm_enabled())
		memcache = &vcpu->arch.mmu_page_cache;
	else
		memcache = &vcpu->arch.pkvm_memcache;
>>>>>>> e6157256

	/*
	 * Permission faults just need to update the existing leaf entry,
	 * and so normally don't require allocations from the memcache. The
	 * only exception to this is when dirty logging is enabled at runtime
	 * and a write fault needs to collapse a block entry into a table.
	 */
	topup_memcache = !fault_is_perm || (logging_active && write_fault);
	ret = prepare_mmu_memcache(vcpu, topup_memcache, &memcache);
	if (ret)
		return ret;

	/*
	 * Let's check if we will get back a huge page backed by hugetlbfs, or
	 * get block mapping for device MMIO region.
	 */
	mmap_read_lock(current->mm);
	vma = vma_lookup(current->mm, hva);
	if (unlikely(!vma)) {
		kvm_err("Failed to find VMA for hva 0x%lx\n", hva);
		mmap_read_unlock(current->mm);
		return -EFAULT;
	}

	if (force_pte)
		vma_shift = PAGE_SHIFT;
	else
		vma_shift = get_vma_page_shift(vma, hva);

	switch (vma_shift) {
#ifndef __PAGETABLE_PMD_FOLDED
	case PUD_SHIFT:
		if (fault_supports_stage2_huge_mapping(memslot, hva, PUD_SIZE))
			break;
		fallthrough;
#endif
	case CONT_PMD_SHIFT:
		vma_shift = PMD_SHIFT;
		fallthrough;
	case PMD_SHIFT:
		if (fault_supports_stage2_huge_mapping(memslot, hva, PMD_SIZE))
			break;
		fallthrough;
	case CONT_PTE_SHIFT:
		vma_shift = PAGE_SHIFT;
		force_pte = true;
		fallthrough;
	case PAGE_SHIFT:
		break;
	default:
		WARN_ONCE(1, "Unknown vma_shift %d", vma_shift);
	}

	vma_pagesize = 1UL << vma_shift;

	if (nested) {
		unsigned long max_map_size;

		max_map_size = force_pte ? PAGE_SIZE : PUD_SIZE;

		ipa = kvm_s2_trans_output(nested);

		/*
		 * If we're about to create a shadow stage 2 entry, then we
		 * can only create a block mapping if the guest stage 2 page
		 * table uses at least as big a mapping.
		 */
		max_map_size = min(kvm_s2_trans_size(nested), max_map_size);

		/*
		 * Be careful that if the mapping size falls between
		 * two host sizes, take the smallest of the two.
		 */
		if (max_map_size >= PMD_SIZE && max_map_size < PUD_SIZE)
			max_map_size = PMD_SIZE;
		else if (max_map_size >= PAGE_SIZE && max_map_size < PMD_SIZE)
			max_map_size = PAGE_SIZE;

		force_pte = (max_map_size == PAGE_SIZE);
		vma_pagesize = min_t(long, vma_pagesize, max_map_size);
	}

	/*
	 * Both the canonical IPA and fault IPA must be hugepage-aligned to
	 * ensure we find the right PFN and lay down the mapping in the right
	 * place.
	 */
	if (vma_pagesize == PMD_SIZE || vma_pagesize == PUD_SIZE) {
		fault_ipa &= ~(vma_pagesize - 1);
		ipa &= ~(vma_pagesize - 1);
	}

	gfn = ipa >> PAGE_SHIFT;
	mte_allowed = kvm_vma_mte_allowed(vma);

	vfio_allow_any_uc = vma->vm_flags & VM_ALLOW_ANY_UNCACHED;

	vm_flags = vma->vm_flags;

	is_vma_cacheable = kvm_vma_is_cacheable(vma);

	/* Don't use the VMA after the unlock -- it may have vanished */
	vma = NULL;

	/*
	 * Read mmu_invalidate_seq so that KVM can detect if the results of
	 * vma_lookup() or __kvm_faultin_pfn() become stale prior to
	 * acquiring kvm->mmu_lock.
	 *
	 * Rely on mmap_read_unlock() for an implicit smp_rmb(), which pairs
	 * with the smp_wmb() in kvm_mmu_invalidate_end().
	 */
	mmu_seq = kvm->mmu_invalidate_seq;
	mmap_read_unlock(current->mm);

	pfn = __kvm_faultin_pfn(memslot, gfn, write_fault ? FOLL_WRITE : 0,
				&writable, &page);
	if (pfn == KVM_PFN_ERR_HWPOISON) {
		kvm_send_hwpoison_signal(hva, vma_shift);
		return 0;
	}
	if (is_error_noslot_pfn(pfn))
		return -EFAULT;

	/*
	 * Check if this is non-struct page memory PFN, and cannot support
	 * CMOs. It could potentially be unsafe to access as cachable.
	 */
	if (vm_flags & (VM_PFNMAP | VM_MIXEDMAP) && !pfn_is_map_memory(pfn)) {
		if (is_vma_cacheable) {
			/*
			 * Whilst the VMA owner expects cacheable mapping to this
			 * PFN, hardware also has to support the FWB and CACHE DIC
			 * features.
			 *
			 * ARM64 KVM relies on kernel VA mapping to the PFN to
			 * perform cache maintenance as the CMO instructions work on
			 * virtual addresses. VM_PFNMAP region are not necessarily
			 * mapped to a KVA and hence the presence of hardware features
			 * S2FWB and CACHE DIC are mandatory to avoid the need for
			 * cache maintenance.
			 */
			if (!kvm_supports_cacheable_pfnmap())
				return -EFAULT;
		} else {
			/*
			 * If the page was identified as device early by looking at
			 * the VMA flags, vma_pagesize is already representing the
			 * largest quantity we can map.  If instead it was mapped
			 * via __kvm_faultin_pfn(), vma_pagesize is set to PAGE_SIZE
			 * and must not be upgraded.
			 *
			 * In both cases, we don't let transparent_hugepage_adjust()
			 * change things at the last minute.
			 */
			s2_force_noncacheable = true;
		}
	} else if (logging_active && !write_fault) {
		/*
		 * Only actually map the page as writable if this was a write
		 * fault.
		 */
		writable = false;
	}

	if (exec_fault && s2_force_noncacheable)
		return -ENOEXEC;

	if (nested)
		adjust_nested_fault_perms(nested, &prot, &writable);

	kvm_fault_lock(kvm);
	pgt = vcpu->arch.hw_mmu->pgt;
	if (mmu_invalidate_retry(kvm, mmu_seq)) {
		ret = -EAGAIN;
		goto out_unlock;
	}

	/*
	 * If we are not forced to use page mapping, check if we are
	 * backed by a THP and thus use block mapping if possible.
	 */
	if (vma_pagesize == PAGE_SIZE && !(force_pte || s2_force_noncacheable)) {
		if (fault_is_perm && fault_granule > PAGE_SIZE)
			vma_pagesize = fault_granule;
		else
			vma_pagesize = transparent_hugepage_adjust(kvm, memslot,
								   hva, &pfn,
								   &fault_ipa);

		if (vma_pagesize < 0) {
			ret = vma_pagesize;
			goto out_unlock;
		}
	}

	if (!fault_is_perm && !s2_force_noncacheable && kvm_has_mte(kvm)) {
		/* Check the VMM hasn't introduced a new disallowed VMA */
		if (mte_allowed) {
			sanitise_mte_tags(kvm, pfn, vma_pagesize);
		} else {
			ret = -EFAULT;
			goto out_unlock;
		}
	}

	if (writable)
		prot |= KVM_PGTABLE_PROT_W;

	if (exec_fault)
		prot |= KVM_PGTABLE_PROT_X;

	if (s2_force_noncacheable) {
		if (vfio_allow_any_uc)
			prot |= KVM_PGTABLE_PROT_NORMAL_NC;
		else
			prot |= KVM_PGTABLE_PROT_DEVICE;
	} else if (cpus_have_final_cap(ARM64_HAS_CACHE_DIC) &&
		   (!nested || kvm_s2_trans_executable(nested))) {
		prot |= KVM_PGTABLE_PROT_X;
	}

	/*
	 * Under the premise of getting a FSC_PERM fault, we just need to relax
	 * permissions only if vma_pagesize equals fault_granule. Otherwise,
	 * kvm_pgtable_stage2_map() should be called to change block size.
	 */
	if (fault_is_perm && vma_pagesize == fault_granule) {
		/*
		 * Drop the SW bits in favour of those stored in the
		 * PTE, which will be preserved.
		 */
		prot &= ~KVM_NV_GUEST_MAP_SZ;
		ret = KVM_PGT_FN(kvm_pgtable_stage2_relax_perms)(pgt, fault_ipa, prot, flags);
	} else {
		ret = KVM_PGT_FN(kvm_pgtable_stage2_map)(pgt, fault_ipa, vma_pagesize,
					     __pfn_to_phys(pfn), prot,
					     memcache, flags);
	}

out_unlock:
	kvm_release_faultin_page(kvm, page, !!ret, writable);
	kvm_fault_unlock(kvm);

	/* Mark the page dirty only if the fault is handled successfully */
	if (writable && !ret)
		mark_page_dirty_in_slot(kvm, memslot, gfn);

	return ret != -EAGAIN ? ret : 0;
}

/* Resolve the access fault by making the page young again. */
static void handle_access_fault(struct kvm_vcpu *vcpu, phys_addr_t fault_ipa)
{
	enum kvm_pgtable_walk_flags flags = KVM_PGTABLE_WALK_HANDLE_FAULT | KVM_PGTABLE_WALK_SHARED;
	struct kvm_s2_mmu *mmu;

	trace_kvm_access_fault(fault_ipa);

	read_lock(&vcpu->kvm->mmu_lock);
	mmu = vcpu->arch.hw_mmu;
	KVM_PGT_FN(kvm_pgtable_stage2_mkyoung)(mmu->pgt, fault_ipa, flags);
	read_unlock(&vcpu->kvm->mmu_lock);
}

int kvm_handle_guest_sea(struct kvm_vcpu *vcpu)
{
	/*
	 * Give APEI the opportunity to claim the abort before handling it
	 * within KVM. apei_claim_sea() expects to be called with IRQs enabled.
	 */
	lockdep_assert_irqs_enabled();
	if (apei_claim_sea(NULL) == 0)
		return 1;

	return kvm_inject_serror(vcpu);
}

/**
 * kvm_handle_guest_abort - handles all 2nd stage aborts
 * @vcpu:	the VCPU pointer
 *
 * Any abort that gets to the host is almost guaranteed to be caused by a
 * missing second stage translation table entry, which can mean that either the
 * guest simply needs more memory and we must allocate an appropriate page or it
 * can mean that the guest tried to access I/O memory, which is emulated by user
 * space. The distinction is based on the IPA causing the fault and whether this
 * memory region has been registered as standard RAM by user space.
 */
int kvm_handle_guest_abort(struct kvm_vcpu *vcpu)
{
	struct kvm_s2_trans nested_trans, *nested = NULL;
	unsigned long esr;
	phys_addr_t fault_ipa; /* The address we faulted on */
	phys_addr_t ipa; /* Always the IPA in the L1 guest phys space */
	struct kvm_memory_slot *memslot;
	unsigned long hva;
	bool is_iabt, write_fault, writable;
	gfn_t gfn;
	int ret, idx;

	if (kvm_vcpu_abt_issea(vcpu))
		return kvm_handle_guest_sea(vcpu);

	esr = kvm_vcpu_get_esr(vcpu);

	/*
	 * The fault IPA should be reliable at this point as we're not dealing
	 * with an SEA.
	 */
	ipa = fault_ipa = kvm_vcpu_get_fault_ipa(vcpu);
	if (KVM_BUG_ON(ipa == INVALID_GPA, vcpu->kvm))
		return -EFAULT;

	is_iabt = kvm_vcpu_trap_is_iabt(vcpu);

	if (esr_fsc_is_translation_fault(esr)) {
		/* Beyond sanitised PARange (which is the IPA limit) */
		if (fault_ipa >= BIT_ULL(get_kvm_ipa_limit())) {
			kvm_inject_size_fault(vcpu);
			return 1;
		}

		/* Falls between the IPA range and the PARange? */
		if (fault_ipa >= BIT_ULL(VTCR_EL2_IPA(vcpu->arch.hw_mmu->vtcr))) {
			fault_ipa |= kvm_vcpu_get_hfar(vcpu) & GENMASK(11, 0);

			return kvm_inject_sea(vcpu, is_iabt, fault_ipa);
		}
	}

	trace_kvm_guest_fault(*vcpu_pc(vcpu), kvm_vcpu_get_esr(vcpu),
			      kvm_vcpu_get_hfar(vcpu), fault_ipa);

	/* Check the stage-2 fault is trans. fault or write fault */
	if (!esr_fsc_is_translation_fault(esr) &&
	    !esr_fsc_is_permission_fault(esr) &&
	    !esr_fsc_is_access_flag_fault(esr)) {
		kvm_err("Unsupported FSC: EC=%#x xFSC=%#lx ESR_EL2=%#lx\n",
			kvm_vcpu_trap_get_class(vcpu),
			(unsigned long)kvm_vcpu_trap_get_fault(vcpu),
			(unsigned long)kvm_vcpu_get_esr(vcpu));
		return -EFAULT;
	}

	idx = srcu_read_lock(&vcpu->kvm->srcu);

	/*
	 * We may have faulted on a shadow stage 2 page table if we are
	 * running a nested guest.  In this case, we have to resolve the L2
	 * IPA to the L1 IPA first, before knowing what kind of memory should
	 * back the L1 IPA.
	 *
	 * If the shadow stage 2 page table walk faults, then we simply inject
	 * this to the guest and carry on.
	 *
	 * If there are no shadow S2 PTs because S2 is disabled, there is
	 * nothing to walk and we treat it as a 1:1 before going through the
	 * canonical translation.
	 */
	if (kvm_is_nested_s2_mmu(vcpu->kvm,vcpu->arch.hw_mmu) &&
	    vcpu->arch.hw_mmu->nested_stage2_enabled) {
		u32 esr;

		ret = kvm_walk_nested_s2(vcpu, fault_ipa, &nested_trans);
		if (ret) {
			esr = kvm_s2_trans_esr(&nested_trans);
			kvm_inject_s2_fault(vcpu, esr);
			goto out_unlock;
		}

		ret = kvm_s2_handle_perm_fault(vcpu, &nested_trans);
		if (ret) {
			esr = kvm_s2_trans_esr(&nested_trans);
			kvm_inject_s2_fault(vcpu, esr);
			goto out_unlock;
		}

		ipa = kvm_s2_trans_output(&nested_trans);
		nested = &nested_trans;
	}

	gfn = ipa >> PAGE_SHIFT;
	memslot = gfn_to_memslot(vcpu->kvm, gfn);
	hva = gfn_to_hva_memslot_prot(memslot, gfn, &writable);
	write_fault = kvm_is_write_fault(vcpu);
	if (kvm_is_error_hva(hva) || (write_fault && !writable)) {
		/*
		 * The guest has put either its instructions or its page-tables
		 * somewhere it shouldn't have. Userspace won't be able to do
		 * anything about this (there's no syndrome for a start), so
		 * re-inject the abort back into the guest.
		 */
		if (is_iabt) {
			ret = -ENOEXEC;
			goto out;
		}

		if (kvm_vcpu_abt_iss1tw(vcpu)) {
			ret = kvm_inject_sea_dabt(vcpu, kvm_vcpu_get_hfar(vcpu));
			goto out_unlock;
		}

		/*
		 * Check for a cache maintenance operation. Since we
		 * ended-up here, we know it is outside of any memory
		 * slot. But we can't find out if that is for a device,
		 * or if the guest is just being stupid. The only thing
		 * we know for sure is that this range cannot be cached.
		 *
		 * So let's assume that the guest is just being
		 * cautious, and skip the instruction.
		 */
		if (kvm_is_error_hva(hva) && kvm_vcpu_dabt_is_cm(vcpu)) {
			kvm_incr_pc(vcpu);
			ret = 1;
			goto out_unlock;
		}

		/*
		 * The IPA is reported as [MAX:12], so we need to
		 * complement it with the bottom 12 bits from the
		 * faulting VA. This is always 12 bits, irrespective
		 * of the page size.
		 */
		ipa |= kvm_vcpu_get_hfar(vcpu) & GENMASK(11, 0);
		ret = io_mem_abort(vcpu, ipa);
		goto out_unlock;
	}

	/* Userspace should not be able to register out-of-bounds IPAs */
	VM_BUG_ON(ipa >= kvm_phys_size(vcpu->arch.hw_mmu));

	if (esr_fsc_is_access_flag_fault(esr)) {
		handle_access_fault(vcpu, fault_ipa);
		ret = 1;
		goto out_unlock;
	}

	VM_WARN_ON_ONCE(kvm_vcpu_trap_is_permission_fault(vcpu) &&
			!write_fault && !kvm_vcpu_trap_is_exec_fault(vcpu));

	if (kvm_slot_has_gmem(memslot))
		ret = gmem_abort(vcpu, fault_ipa, nested, memslot,
				 esr_fsc_is_permission_fault(esr));
	else
		ret = user_mem_abort(vcpu, fault_ipa, nested, memslot, hva,
				     esr_fsc_is_permission_fault(esr));
	if (ret == 0)
		ret = 1;
out:
	if (ret == -ENOEXEC)
		ret = kvm_inject_sea_iabt(vcpu, kvm_vcpu_get_hfar(vcpu));
out_unlock:
	srcu_read_unlock(&vcpu->kvm->srcu, idx);
	return ret;
}

bool kvm_unmap_gfn_range(struct kvm *kvm, struct kvm_gfn_range *range)
{
	if (!kvm->arch.mmu.pgt)
		return false;

	__unmap_stage2_range(&kvm->arch.mmu, range->start << PAGE_SHIFT,
			     (range->end - range->start) << PAGE_SHIFT,
			     range->may_block);

	kvm_nested_s2_unmap(kvm, range->may_block);
	return false;
}

bool kvm_age_gfn(struct kvm *kvm, struct kvm_gfn_range *range)
{
	u64 size = (range->end - range->start) << PAGE_SHIFT;

	if (!kvm->arch.mmu.pgt)
		return false;

	return KVM_PGT_FN(kvm_pgtable_stage2_test_clear_young)(kvm->arch.mmu.pgt,
						   range->start << PAGE_SHIFT,
						   size, true);
	/*
	 * TODO: Handle nested_mmu structures here using the reverse mapping in
	 * a later version of patch series.
	 */
}

bool kvm_test_age_gfn(struct kvm *kvm, struct kvm_gfn_range *range)
{
	u64 size = (range->end - range->start) << PAGE_SHIFT;

	if (!kvm->arch.mmu.pgt)
		return false;

	return KVM_PGT_FN(kvm_pgtable_stage2_test_clear_young)(kvm->arch.mmu.pgt,
						   range->start << PAGE_SHIFT,
						   size, false);
}

phys_addr_t kvm_mmu_get_httbr(void)
{
	return __pa(hyp_pgtable->pgd);
}

phys_addr_t kvm_get_idmap_vector(void)
{
	return hyp_idmap_vector;
}

static int kvm_map_idmap_text(void)
{
	unsigned long size = hyp_idmap_end - hyp_idmap_start;
	int err = __create_hyp_mappings(hyp_idmap_start, size, hyp_idmap_start,
					PAGE_HYP_EXEC);
	if (err)
		kvm_err("Failed to idmap %lx-%lx\n",
			hyp_idmap_start, hyp_idmap_end);

	return err;
}

static void *kvm_hyp_zalloc_page(void *arg)
{
	return (void *)get_zeroed_page(GFP_KERNEL);
}

static struct kvm_pgtable_mm_ops kvm_hyp_mm_ops = {
	.zalloc_page		= kvm_hyp_zalloc_page,
	.get_page		= kvm_host_get_page,
	.put_page		= kvm_host_put_page,
	.phys_to_virt		= kvm_host_va,
	.virt_to_phys		= kvm_host_pa,
};

int __init kvm_mmu_init(u32 *hyp_va_bits)
{
	int err;
	u32 idmap_bits;
	u32 kernel_bits;

	hyp_idmap_start = __pa_symbol(__hyp_idmap_text_start);
	hyp_idmap_start = ALIGN_DOWN(hyp_idmap_start, PAGE_SIZE);
	hyp_idmap_end = __pa_symbol(__hyp_idmap_text_end);
	hyp_idmap_end = ALIGN(hyp_idmap_end, PAGE_SIZE);
	hyp_idmap_vector = __pa_symbol(__kvm_hyp_init);

	/*
	 * We rely on the linker script to ensure at build time that the HYP
	 * init code does not cross a page boundary.
	 */
	BUG_ON((hyp_idmap_start ^ (hyp_idmap_end - 1)) & PAGE_MASK);

	/*
	 * The ID map is always configured for 48 bits of translation, which
	 * may be fewer than the number of VA bits used by the regular kernel
	 * stage 1, when VA_BITS=52.
	 *
	 * At EL2, there is only one TTBR register, and we can't switch between
	 * translation tables *and* update TCR_EL2.T0SZ at the same time. Bottom
	 * line: we need to use the extended range with *both* our translation
	 * tables.
	 *
	 * So use the maximum of the idmap VA bits and the regular kernel stage
	 * 1 VA bits to assure that the hypervisor can both ID map its code page
	 * and map any kernel memory.
	 */
	idmap_bits = IDMAP_VA_BITS;
	kernel_bits = vabits_actual;
	*hyp_va_bits = max(idmap_bits, kernel_bits);

	kvm_debug("Using %u-bit virtual addresses at EL2\n", *hyp_va_bits);
	kvm_debug("IDMAP page: %lx\n", hyp_idmap_start);
	kvm_debug("HYP VA range: %lx:%lx\n",
		  kern_hyp_va(PAGE_OFFSET),
		  kern_hyp_va((unsigned long)high_memory - 1));

	if (hyp_idmap_start >= kern_hyp_va(PAGE_OFFSET) &&
	    hyp_idmap_start <  kern_hyp_va((unsigned long)high_memory - 1) &&
	    hyp_idmap_start != (unsigned long)__hyp_idmap_text_start) {
		/*
		 * The idmap page is intersecting with the VA space,
		 * it is not safe to continue further.
		 */
		kvm_err("IDMAP intersecting with HYP VA, unable to continue\n");
		err = -EINVAL;
		goto out;
	}

	hyp_pgtable = kzalloc(sizeof(*hyp_pgtable), GFP_KERNEL);
	if (!hyp_pgtable) {
		kvm_err("Hyp mode page-table not allocated\n");
		err = -ENOMEM;
		goto out;
	}

	err = kvm_pgtable_hyp_init(hyp_pgtable, *hyp_va_bits, &kvm_hyp_mm_ops);
	if (err)
		goto out_free_pgtable;

	err = kvm_map_idmap_text();
	if (err)
		goto out_destroy_pgtable;

	io_map_base = hyp_idmap_start;
	__hyp_va_bits = *hyp_va_bits;
	return 0;

out_destroy_pgtable:
	kvm_pgtable_hyp_destroy(hyp_pgtable);
out_free_pgtable:
	kfree(hyp_pgtable);
	hyp_pgtable = NULL;
out:
	return err;
}

void kvm_arch_commit_memory_region(struct kvm *kvm,
				   struct kvm_memory_slot *old,
				   const struct kvm_memory_slot *new,
				   enum kvm_mr_change change)
{
	bool log_dirty_pages = new && new->flags & KVM_MEM_LOG_DIRTY_PAGES;

	/*
	 * At this point memslot has been committed and there is an
	 * allocated dirty_bitmap[], dirty pages will be tracked while the
	 * memory slot is write protected.
	 */
	if (log_dirty_pages) {

		if (change == KVM_MR_DELETE)
			return;

		/*
		 * Huge and normal pages are write-protected and split
		 * on either of these two cases:
		 *
		 * 1. with initial-all-set: gradually with CLEAR ioctls,
		 */
		if (kvm_dirty_log_manual_protect_and_init_set(kvm))
			return;
		/*
		 * or
		 * 2. without initial-all-set: all in one shot when
		 *    enabling dirty logging.
		 */
		kvm_mmu_wp_memory_region(kvm, new->id);
		kvm_mmu_split_memory_region(kvm, new->id);
	} else {
		/*
		 * Free any leftovers from the eager page splitting cache. Do
		 * this when deleting, moving, disabling dirty logging, or
		 * creating the memslot (a nop). Doing it for deletes makes
		 * sure we don't leak memory, and there's no need to keep the
		 * cache around for any of the other cases.
		 */
		kvm_mmu_free_memory_cache(&kvm->arch.mmu.split_page_cache);
	}
}

int kvm_arch_prepare_memory_region(struct kvm *kvm,
				   const struct kvm_memory_slot *old,
				   struct kvm_memory_slot *new,
				   enum kvm_mr_change change)
{
	hva_t hva, reg_end;
	int ret = 0;

	if (change != KVM_MR_CREATE && change != KVM_MR_MOVE &&
			change != KVM_MR_FLAGS_ONLY)
		return 0;

	/*
	 * Prevent userspace from creating a memory region outside of the IPA
	 * space addressable by the KVM guest IPA space.
	 */
	if ((new->base_gfn + new->npages) > (kvm_phys_size(&kvm->arch.mmu) >> PAGE_SHIFT))
		return -EFAULT;

	/*
	 * Only support guest_memfd backed memslots with mappable memory, since
	 * there aren't any CoCo VMs that support only private memory on arm64.
	 */
	if (kvm_slot_has_gmem(new) && !kvm_memslot_is_gmem_only(new))
		return -EINVAL;

	hva = new->userspace_addr;
	reg_end = hva + (new->npages << PAGE_SHIFT);

	mmap_read_lock(current->mm);
	/*
	 * A memory region could potentially cover multiple VMAs, and any holes
	 * between them, so iterate over all of them.
	 *
	 *     +--------------------------------------------+
	 * +---------------+----------------+   +----------------+
	 * |   : VMA 1     |      VMA 2     |   |    VMA 3  :    |
	 * +---------------+----------------+   +----------------+
	 *     |               memory region                |
	 *     +--------------------------------------------+
	 */
	do {
		struct vm_area_struct *vma;

		vma = find_vma_intersection(current->mm, hva, reg_end);
		if (!vma)
			break;

		if (kvm_has_mte(kvm) && !kvm_vma_mte_allowed(vma)) {
			ret = -EINVAL;
			break;
		}

		if (vma->vm_flags & VM_PFNMAP) {
			/* IO region dirty page logging not allowed */
			if (new->flags & KVM_MEM_LOG_DIRTY_PAGES) {
				ret = -EINVAL;
				break;
			}

			/*
			 * Cacheable PFNMAP is allowed only if the hardware
			 * supports it.
			 */
			if (kvm_vma_is_cacheable(vma) && !kvm_supports_cacheable_pfnmap()) {
				ret = -EINVAL;
				break;
			}
		}
		hva = min(reg_end, vma->vm_end);
	} while (hva < reg_end);

	mmap_read_unlock(current->mm);
	return ret;
}

void kvm_arch_free_memslot(struct kvm *kvm, struct kvm_memory_slot *slot)
{
}

void kvm_arch_memslots_updated(struct kvm *kvm, u64 gen)
{
}

void kvm_arch_flush_shadow_memslot(struct kvm *kvm,
				   struct kvm_memory_slot *slot)
{
	gpa_t gpa = slot->base_gfn << PAGE_SHIFT;
	phys_addr_t size = slot->npages << PAGE_SHIFT;

	write_lock(&kvm->mmu_lock);
	kvm_stage2_unmap_range(&kvm->arch.mmu, gpa, size, true);
	kvm_nested_s2_unmap(kvm, true);
	write_unlock(&kvm->mmu_lock);
}

/*
 * See note at ARMv7 ARM B1.14.4 (TL;DR: S/W ops are not easily virtualized).
 *
 * Main problems:
 * - S/W ops are local to a CPU (not broadcast)
 * - We have line migration behind our back (speculation)
 * - System caches don't support S/W at all (damn!)
 *
 * In the face of the above, the best we can do is to try and convert
 * S/W ops to VA ops. Because the guest is not allowed to infer the
 * S/W to PA mapping, it can only use S/W to nuke the whole cache,
 * which is a rather good thing for us.
 *
 * Also, it is only used when turning caches on/off ("The expected
 * usage of the cache maintenance instructions that operate by set/way
 * is associated with the cache maintenance instructions associated
 * with the powerdown and powerup of caches, if this is required by
 * the implementation.").
 *
 * We use the following policy:
 *
 * - If we trap a S/W operation, we enable VM trapping to detect
 *   caches being turned on/off, and do a full clean.
 *
 * - We flush the caches on both caches being turned on and off.
 *
 * - Once the caches are enabled, we stop trapping VM ops.
 */
void kvm_set_way_flush(struct kvm_vcpu *vcpu)
{
	unsigned long hcr = *vcpu_hcr(vcpu);

	/*
	 * If this is the first time we do a S/W operation
	 * (i.e. HCR_TVM not set) flush the whole memory, and set the
	 * VM trapping.
	 *
	 * Otherwise, rely on the VM trapping to wait for the MMU +
	 * Caches to be turned off. At that point, we'll be able to
	 * clean the caches again.
	 */
	if (!(hcr & HCR_TVM)) {
		trace_kvm_set_way_flush(*vcpu_pc(vcpu),
					vcpu_has_cache_enabled(vcpu));
		stage2_flush_vm(vcpu->kvm);
		*vcpu_hcr(vcpu) = hcr | HCR_TVM;
	}
}

void kvm_toggle_cache(struct kvm_vcpu *vcpu, bool was_enabled)
{
	bool now_enabled = vcpu_has_cache_enabled(vcpu);

	/*
	 * If switching the MMU+caches on, need to invalidate the caches.
	 * If switching it off, need to clean the caches.
	 * Clean + invalidate does the trick always.
	 */
	if (now_enabled != was_enabled)
		stage2_flush_vm(vcpu->kvm);

	/* Caches are now on, stop trapping VM ops (until a S/W op) */
	if (now_enabled)
		*vcpu_hcr(vcpu) &= ~HCR_TVM;

	trace_kvm_toggle_cache(*vcpu_pc(vcpu), was_enabled, now_enabled);
}<|MERGE_RESOLUTION|>--- conflicted
+++ resolved
@@ -1631,16 +1631,7 @@
 		fault_granule = kvm_vcpu_trap_get_perm_fault_granule(vcpu);
 	write_fault = kvm_is_write_fault(vcpu);
 	exec_fault = kvm_vcpu_trap_is_exec_fault(vcpu);
-<<<<<<< HEAD
 	VM_WARN_ON_ONCE(write_fault && exec_fault);
-=======
-	VM_BUG_ON(write_fault && exec_fault);
-
-	if (!is_protected_kvm_enabled())
-		memcache = &vcpu->arch.mmu_page_cache;
-	else
-		memcache = &vcpu->arch.pkvm_memcache;
->>>>>>> e6157256
 
 	/*
 	 * Permission faults just need to update the existing leaf entry,
