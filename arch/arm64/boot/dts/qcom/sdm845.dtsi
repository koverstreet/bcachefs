--- conflicted
+++ resolved
@@ -2137,8 +2137,6 @@
 			interrupts = <GIC_SPI 582 IRQ_TYPE_LEVEL_HIGH>;
 		};
 
-<<<<<<< HEAD
-=======
 		pmu@114a000 {
 			compatible = "qcom,sdm845-llcc-bwmon";
 			reg = <0 0x0114a000 0 0x1000>;
@@ -2176,7 +2174,6 @@
 			};
 		};
 
->>>>>>> 7365df19
 		pmu@1436400 {
 			compatible = "qcom,sdm845-bwmon", "qcom,msm8998-bwmon";
 			reg = <0 0x01436400 0 0x600>;
