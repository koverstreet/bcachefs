--- conflicted
+++ resolved
@@ -57,45 +57,6 @@
 	unsigned int isa_ext_id;
 };
 
-<<<<<<< HEAD
-static __always_inline bool
-riscv_has_extension_likely(const unsigned long ext)
-{
-	compiletime_assert(ext < RISCV_ISA_EXT_MAX,
-			   "ext must be < RISCV_ISA_EXT_MAX");
-
-	asm_volatile_goto(
-	ALTERNATIVE("j	%l[l_no]", "nop", 0, %[ext], 1)
-	:
-	: [ext] "i" (ext)
-	:
-	: l_no);
-
-	return true;
-l_no:
-	return false;
-}
-
-static __always_inline bool
-riscv_has_extension_unlikely(const unsigned long ext)
-{
-	compiletime_assert(ext < RISCV_ISA_EXT_MAX,
-			   "ext must be < RISCV_ISA_EXT_MAX");
-
-	asm_volatile_goto(
-	ALTERNATIVE("nop", "j	%l[l_yes]", 0, %[ext], 1)
-	:
-	: [ext] "i" (ext)
-	:
-	: l_yes);
-
-	return false;
-l_yes:
-	return true;
-}
-
-=======
->>>>>>> 8455cbb2
 unsigned long riscv_isa_extension_base(const unsigned long *isa_bitmap);
 
 #define riscv_isa_extension_mask(ext) BIT_MASK(RISCV_ISA_EXT_##ext)
