/* SPDX-License-Identifier: GPL-2.0-or-later */
#ifndef _ASM_POWERPC_PROBES_H
#define _ASM_POWERPC_PROBES_H
#ifdef __KERNEL__
/*
 * Definitions common to probes files
 *
 * Copyright IBM Corporation, 2012
 */
#include <linux/types.h>
#include <asm/disassemble.h>
<<<<<<< HEAD
=======
#include <asm/ppc-opcode.h>
>>>>>>> 7365df19

#define BREAKPOINT_INSTRUCTION	PPC_RAW_TRAP()	/* trap */

/* Trap definitions per ISA */
#define IS_TW(instr)		(((instr) & 0xfc0007fe) == 0x7c000008)
#define IS_TD(instr)		(((instr) & 0xfc0007fe) == 0x7c000088)
#define IS_TDI(instr)		(((instr) & 0xfc000000) == 0x08000000)
#define IS_TWI(instr)		(((instr) & 0xfc000000) == 0x0c000000)

#ifdef CONFIG_PPC64
#define is_trap(instr)		(IS_TW(instr) || IS_TD(instr) || \
				IS_TWI(instr) || IS_TDI(instr))
#else
#define is_trap(instr)		(IS_TW(instr) || IS_TWI(instr))
#endif /* CONFIG_PPC64 */

#ifdef CONFIG_PPC_ADV_DEBUG_REGS
#define MSR_SINGLESTEP	(MSR_DE)
#else
#define MSR_SINGLESTEP	(MSR_SE)
#endif

static inline bool can_single_step(u32 inst)
{
	switch (get_op(inst)) {
	case OP_TRAP_64:	return false;
	case OP_TRAP:		return false;
	case OP_SC:		return false;
	case OP_19:
		switch (get_xop(inst)) {
		case OP_19_XOP_RFID:		return false;
		case OP_19_XOP_RFMCI:		return false;
		case OP_19_XOP_RFDI:		return false;
		case OP_19_XOP_RFI:		return false;
		case OP_19_XOP_RFCI:		return false;
		case OP_19_XOP_RFSCV:		return false;
		case OP_19_XOP_HRFID:		return false;
		case OP_19_XOP_URFID:		return false;
		case OP_19_XOP_STOP:		return false;
		case OP_19_XOP_DOZE:		return false;
		case OP_19_XOP_NAP:		return false;
		case OP_19_XOP_SLEEP:		return false;
		case OP_19_XOP_RVWINKLE:	return false;
		}
		break;
	case OP_31:
		switch (get_xop(inst)) {
		case OP_31_XOP_TRAP:		return false;
		case OP_31_XOP_TRAP_64:		return false;
		case OP_31_XOP_MTMSR:		return false;
		case OP_31_XOP_MTMSRD:		return false;
		}
		break;
	}
	return true;
}

/* Enable single stepping for the current task */
static inline void enable_single_step(struct pt_regs *regs)
{
	regs_set_return_msr(regs, regs->msr | MSR_SINGLESTEP);
#ifdef CONFIG_PPC_ADV_DEBUG_REGS
	/*
	 * We turn off Critical Input Exception(CE) to ensure that the single
	 * step will be for the instruction we have the probe on; if we don't,
	 * it is possible we'd get the single step reported for CE.
	 */
	regs_set_return_msr(regs, regs->msr & ~MSR_CE);
	mtspr(SPRN_DBCR0, mfspr(SPRN_DBCR0) | DBCR0_IC | DBCR0_IDM);
#ifdef CONFIG_PPC_47x
	isync();
#endif
#endif
}


#endif /* __KERNEL__ */
#endif	/* _ASM_POWERPC_PROBES_H */<|MERGE_RESOLUTION|>--- conflicted
+++ resolved
@@ -9,10 +9,7 @@
  */
 #include <linux/types.h>
 #include <asm/disassemble.h>
-<<<<<<< HEAD
-=======
 #include <asm/ppc-opcode.h>
->>>>>>> 7365df19
 
 #define BREAKPOINT_INSTRUCTION	PPC_RAW_TRAP()	/* trap */
 
