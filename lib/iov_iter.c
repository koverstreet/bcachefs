--- conflicted
+++ resolved
@@ -589,7 +589,6 @@
 }
 EXPORT_SYMBOL(copy_page_from_iter_atomic);
 
-<<<<<<< HEAD
 size_t copy_folio_from_iter_atomic(struct folio *folio, size_t offset,
 				   size_t bytes, struct iov_iter *i)
 {
@@ -621,34 +620,6 @@
 }
 EXPORT_SYMBOL(copy_folio_from_iter_atomic);
 
-static void pipe_advance(struct iov_iter *i, size_t size)
-{
-	struct pipe_inode_info *pipe = i->pipe;
-	int off = i->last_offset;
-
-	if (!off && !size) {
-		pipe_discard_from(pipe, i->start_head); // discard everything
-		return;
-	}
-	i->count -= size;
-	while (1) {
-		struct pipe_buffer *buf = pipe_buf(pipe, i->head);
-		if (off) /* make it relative to the beginning of buffer */
-			size += abs(off) - buf->offset;
-		if (size <= buf->len) {
-			buf->len = size;
-			i->last_offset = last_offset(buf);
-			break;
-		}
-		size -= buf->len;
-		i->head++;
-		off = 0;
-	}
-	pipe_discard_from(pipe, i->head + 1); // discard everything past this one
-}
-
-=======
->>>>>>> 9dbf4084
 static void iov_iter_bvec_advance(struct iov_iter *i, size_t size)
 {
 	const struct bio_vec *bvec, *end;
