--- conflicted
+++ resolved
@@ -198,16 +198,10 @@
 	return 0;
 }
 
-<<<<<<< HEAD
-static void siu_io_tasklet(struct tasklet_struct *t)
-{
-	struct siu_stream *siu_stream = from_tasklet(siu_stream, t, tasklet);
-=======
 static void siu_io_work(struct work_struct *work)
 {
 	struct siu_stream *siu_stream = container_of(work, struct siu_stream,
 						     work);
->>>>>>> 86f29c74
 	struct snd_pcm_substream *substream = siu_stream->substream;
 	struct device *dev = substream->pcm->card->dev;
 	struct snd_pcm_runtime *rt = substream->runtime;
@@ -526,15 +520,9 @@
 
 		(*port_info)->pcm = pcm;
 
-<<<<<<< HEAD
-		/* IO tasklets */
-		tasklet_setup(&(*port_info)->playback.tasklet, siu_io_tasklet);
-		tasklet_setup(&(*port_info)->capture.tasklet, siu_io_tasklet);
-=======
 		/* IO works */
 		INIT_WORK(&(*port_info)->playback.work, siu_io_work);
 		INIT_WORK(&(*port_info)->capture.work, siu_io_work);
->>>>>>> 86f29c74
 	}
 
 	dev_info(card->dev, "SuperH SIU driver initialized.\n");
