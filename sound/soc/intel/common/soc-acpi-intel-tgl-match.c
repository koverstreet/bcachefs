// SPDX-License-Identifier: GPL-2.0
/*
 * soc-apci-intel-tgl-match.c - tables and support for ICL ACPI enumeration.
 *
 * Copyright (c) 2019, Intel Corporation.
 *
 */

#include <sound/soc-acpi.h>
#include <sound/soc-acpi-intel-match.h>

static struct snd_soc_acpi_codecs tgl_codecs = {
	.num_codecs = 1,
	.codecs = {"MX98357A"}
};

<<<<<<< HEAD
static const u64 rt711_0_adr[] = {
	0x000010025D071100
};

static const u64 rt1308_1_adr[] = {
	0x000120025D130800,
	0x000122025D130800
=======
static const struct snd_soc_acpi_endpoint single_endpoint = {
	.num = 0,
	.aggregated = 0,
	.group_position = 0,
	.group_id = 0,
};

static const struct snd_soc_acpi_endpoint spk_l_endpoint = {
	.num = 0,
	.aggregated = 1,
	.group_position = 0,
	.group_id = 1,
};

static const struct snd_soc_acpi_endpoint spk_r_endpoint = {
	.num = 0,
	.aggregated = 1,
	.group_position = 1,
	.group_id = 1,
};

static const struct snd_soc_acpi_adr_device rt711_0_adr[] = {
	{
		.adr = 0x000010025D071100,
		.num_endpoints = 1,
		.endpoints = &single_endpoint,
	}
};

static const struct snd_soc_acpi_adr_device rt1308_1_adr[] = {
	{
		.adr = 0x000120025D130800,
		.num_endpoints = 1,
		.endpoints = &spk_l_endpoint,
	},
	{
		.adr = 0x000122025D130800,
		.num_endpoints = 1,
		.endpoints = &spk_r_endpoint,
	}
};

static const struct snd_soc_acpi_adr_device rt5682_0_adr[] = {
	{
		.adr = 0x000021025D568200,
		.num_endpoints = 1,
		.endpoints = &single_endpoint,
	}
>>>>>>> 04d5ce62
};

static const struct snd_soc_acpi_link_adr tgl_i2s_rt1308[] = {
	{
		.mask = BIT(0),
		.num_adr = ARRAY_SIZE(rt711_0_adr),
<<<<<<< HEAD
		.adr = rt711_0_adr,
=======
		.adr_d = rt711_0_adr,
>>>>>>> 04d5ce62
	},
	{}
};

static const struct snd_soc_acpi_link_adr tgl_rvp[] = {
	{
		.mask = BIT(0),
		.num_adr = ARRAY_SIZE(rt711_0_adr),
<<<<<<< HEAD
		.adr = rt711_0_adr,
=======
		.adr_d = rt711_0_adr,
>>>>>>> 04d5ce62
	},
	{
		.mask = BIT(1),
		.num_adr = ARRAY_SIZE(rt1308_1_adr),
<<<<<<< HEAD
		.adr = rt1308_1_adr,
	},
	{}
};

struct snd_soc_acpi_mach snd_soc_acpi_intel_tgl_machines[] = {
	{
		.id = "10EC1308",
		.drv_name = "rt711_rt1308",
		.link_mask = 0x1, /* RT711 on SoundWire link0 */
		.links = tgl_i2s_rt1308,
		.sof_fw_filename = "sof-tgl.ri",
		.sof_tplg_filename = "sof-tgl-rt711-rt1308.tplg",
=======
		.adr_d = rt1308_1_adr,
	},
	{}
};

static const struct snd_soc_acpi_link_adr tgl_chromebook_base[] = {
	{
		.mask = BIT(0),
		.num_adr = ARRAY_SIZE(rt5682_0_adr),
		.adr_d = rt5682_0_adr,
	},
	{}
};

static struct snd_soc_acpi_codecs tgl_max98373_amp = {
	.num_codecs = 1,
	.codecs = {"MX98373"}
};

struct snd_soc_acpi_mach snd_soc_acpi_intel_tgl_machines[] = {
	{
		.id = "10EC1308",
		.drv_name = "sof_sdw",
		.link_mask = 0x1, /* RT711 on SoundWire link0 */
		.links = tgl_i2s_rt1308,
		.sof_fw_filename = "sof-tgl.ri",
		.sof_tplg_filename = "sof-tgl-rt711-i2s-rt1308.tplg",
>>>>>>> 04d5ce62
	},
	{
		.id = "10EC5682",
		.drv_name = "tgl_max98357a_rt5682",
		.machine_quirk = snd_soc_acpi_codec_list,
		.quirk_data = &tgl_codecs,
		.sof_fw_filename = "sof-tgl.ri",
		.sof_tplg_filename = "sof-tgl-max98357a-rt5682.tplg",
<<<<<<< HEAD
=======
	},
	{
		.id = "10EC5682",
		.drv_name = "tgl_max98373_rt5682",
		.machine_quirk = snd_soc_acpi_codec_list,
		.quirk_data = &tgl_max98373_amp,
		.sof_fw_filename = "sof-tgl.ri",
		.sof_tplg_filename = "sof-tgl-max98373-rt5682.tplg",
>>>>>>> 04d5ce62
	},
	{},
};
EXPORT_SYMBOL_GPL(snd_soc_acpi_intel_tgl_machines);

/* this table is used when there is no I2S codec present */
struct snd_soc_acpi_mach snd_soc_acpi_intel_tgl_sdw_machines[] = {
	{
		.link_mask = 0x3, /* rt711 on link 0 and 2 rt1308s on link 1 */
		.links = tgl_rvp,
<<<<<<< HEAD
		.drv_name = "sdw_rt711_rt1308_rt715",
		.sof_fw_filename = "sof-tgl.ri",
		.sof_tplg_filename = "sof-tgl-rt711-rt1308.tplg",
	},
=======
		.drv_name = "sof_sdw",
		.sof_fw_filename = "sof-tgl.ri",
		.sof_tplg_filename = "sof-tgl-rt711-rt1308.tplg",
	},
	{
		.link_mask = 0x1, /* this will only enable rt5682 for now */
		.links = tgl_chromebook_base,
		.drv_name = "sof_sdw",
		.sof_fw_filename = "sof-tgl.ri",
		.sof_tplg_filename = "sof-tgl-rt5682.tplg",
	},
>>>>>>> 04d5ce62
	{},
};
EXPORT_SYMBOL_GPL(snd_soc_acpi_intel_tgl_sdw_machines);

MODULE_LICENSE("GPL v2");
MODULE_DESCRIPTION("Intel Common ACPI Match module");<|MERGE_RESOLUTION|>--- conflicted
+++ resolved
@@ -14,15 +14,6 @@
 	.codecs = {"MX98357A"}
 };
 
-<<<<<<< HEAD
-static const u64 rt711_0_adr[] = {
-	0x000010025D071100
-};
-
-static const u64 rt1308_1_adr[] = {
-	0x000120025D130800,
-	0x000122025D130800
-=======
 static const struct snd_soc_acpi_endpoint single_endpoint = {
 	.num = 0,
 	.aggregated = 0,
@@ -71,18 +62,13 @@
 		.num_endpoints = 1,
 		.endpoints = &single_endpoint,
 	}
->>>>>>> 04d5ce62
 };
 
 static const struct snd_soc_acpi_link_adr tgl_i2s_rt1308[] = {
 	{
 		.mask = BIT(0),
 		.num_adr = ARRAY_SIZE(rt711_0_adr),
-<<<<<<< HEAD
-		.adr = rt711_0_adr,
-=======
 		.adr_d = rt711_0_adr,
->>>>>>> 04d5ce62
 	},
 	{}
 };
@@ -91,30 +77,11 @@
 	{
 		.mask = BIT(0),
 		.num_adr = ARRAY_SIZE(rt711_0_adr),
-<<<<<<< HEAD
-		.adr = rt711_0_adr,
-=======
 		.adr_d = rt711_0_adr,
->>>>>>> 04d5ce62
 	},
 	{
 		.mask = BIT(1),
 		.num_adr = ARRAY_SIZE(rt1308_1_adr),
-<<<<<<< HEAD
-		.adr = rt1308_1_adr,
-	},
-	{}
-};
-
-struct snd_soc_acpi_mach snd_soc_acpi_intel_tgl_machines[] = {
-	{
-		.id = "10EC1308",
-		.drv_name = "rt711_rt1308",
-		.link_mask = 0x1, /* RT711 on SoundWire link0 */
-		.links = tgl_i2s_rt1308,
-		.sof_fw_filename = "sof-tgl.ri",
-		.sof_tplg_filename = "sof-tgl-rt711-rt1308.tplg",
-=======
 		.adr_d = rt1308_1_adr,
 	},
 	{}
@@ -142,7 +109,6 @@
 		.links = tgl_i2s_rt1308,
 		.sof_fw_filename = "sof-tgl.ri",
 		.sof_tplg_filename = "sof-tgl-rt711-i2s-rt1308.tplg",
->>>>>>> 04d5ce62
 	},
 	{
 		.id = "10EC5682",
@@ -151,8 +117,6 @@
 		.quirk_data = &tgl_codecs,
 		.sof_fw_filename = "sof-tgl.ri",
 		.sof_tplg_filename = "sof-tgl-max98357a-rt5682.tplg",
-<<<<<<< HEAD
-=======
 	},
 	{
 		.id = "10EC5682",
@@ -161,7 +125,6 @@
 		.quirk_data = &tgl_max98373_amp,
 		.sof_fw_filename = "sof-tgl.ri",
 		.sof_tplg_filename = "sof-tgl-max98373-rt5682.tplg",
->>>>>>> 04d5ce62
 	},
 	{},
 };
@@ -172,12 +135,6 @@
 	{
 		.link_mask = 0x3, /* rt711 on link 0 and 2 rt1308s on link 1 */
 		.links = tgl_rvp,
-<<<<<<< HEAD
-		.drv_name = "sdw_rt711_rt1308_rt715",
-		.sof_fw_filename = "sof-tgl.ri",
-		.sof_tplg_filename = "sof-tgl-rt711-rt1308.tplg",
-	},
-=======
 		.drv_name = "sof_sdw",
 		.sof_fw_filename = "sof-tgl.ri",
 		.sof_tplg_filename = "sof-tgl-rt711-rt1308.tplg",
@@ -189,7 +146,6 @@
 		.sof_fw_filename = "sof-tgl.ri",
 		.sof_tplg_filename = "sof-tgl-rt5682.tplg",
 	},
->>>>>>> 04d5ce62
 	{},
 };
 EXPORT_SYMBOL_GPL(snd_soc_acpi_intel_tgl_sdw_machines);
