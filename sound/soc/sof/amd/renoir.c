// SPDX-License-Identifier: (GPL-2.0-only OR BSD-3-Clause)
//
// This file is provided under a dual BSD/GPLv2 license. When using or
// redistributing this file, you may do so under either license.
//
// Copyright(c) 2021 Advanced Micro Devices, Inc.
//
// Authors: Ajit Kumar Pandey <AjitKumar.Pandey@amd.com>

/*
 * Hardware interface for Audio DSP on Renoir platform
 */

#include <linux/platform_device.h>
#include <linux/module.h>

#include "../ops.h"
#include "../sof-audio.h"
#include "acp.h"
#include "acp-dsp-offset.h"

#define I2S_BT_INSTANCE		0
#define I2S_SP_INSTANCE		1
#define PDM_DMIC_INSTANCE	2

static struct snd_soc_dai_driver renoir_sof_dai[] = {
	[I2S_BT_INSTANCE] = {
		.id = I2S_BT_INSTANCE,
		.name = "acp-sof-bt",
		.playback = {
			.rates = SNDRV_PCM_RATE_8000_96000,
			.formats = SNDRV_PCM_FMTBIT_S16_LE | SNDRV_PCM_FMTBIT_S8 |
				   SNDRV_PCM_FMTBIT_U8 | SNDRV_PCM_FMTBIT_S32_LE,
			.channels_min = 2,
			.channels_max = 8,
			.rate_min = 8000,
			.rate_max = 96000,
		},
		.capture = {
			.rates = SNDRV_PCM_RATE_8000_48000,
			.formats = SNDRV_PCM_FMTBIT_S16_LE | SNDRV_PCM_FMTBIT_S8 |
				   SNDRV_PCM_FMTBIT_U8 | SNDRV_PCM_FMTBIT_S32_LE,
			/* Supporting only stereo for I2S BT controller capture */
			.channels_min = 2,
			.channels_max = 2,
			.rate_min = 8000,
			.rate_max = 48000,
		},
		.probe = &acp_dai_probe,
	},

	[I2S_SP_INSTANCE] = {
		.id = I2S_SP_INSTANCE,
		.name = "acp-sof-sp",
		.playback = {
			.rates = SNDRV_PCM_RATE_8000_96000,
			.formats = SNDRV_PCM_FMTBIT_S16_LE | SNDRV_PCM_FMTBIT_S8 |
				   SNDRV_PCM_FMTBIT_U8 | SNDRV_PCM_FMTBIT_S32_LE,
			.channels_min = 2,
			.channels_max = 8,
			.rate_min = 8000,
			.rate_max = 96000,
		},
		.capture = {
			.rates = SNDRV_PCM_RATE_8000_48000,
			.formats = SNDRV_PCM_FMTBIT_S16_LE | SNDRV_PCM_FMTBIT_S8 |
				   SNDRV_PCM_FMTBIT_U8 | SNDRV_PCM_FMTBIT_S32_LE,
			/* Supporting only stereo for I2S SP controller capture */
			.channels_min = 2,
			.channels_max = 2,
			.rate_min = 8000,
			.rate_max = 48000,
		},
		.probe = &acp_dai_probe,
	},

	[PDM_DMIC_INSTANCE] = {
		.id = PDM_DMIC_INSTANCE,
		.name = "acp-sof-dmic",
		.capture = {
			.rates = SNDRV_PCM_RATE_8000_48000,
			.formats = SNDRV_PCM_FMTBIT_S32_LE,
			.channels_min = 2,
			.channels_max = 4,
			.rate_min = 8000,
			.rate_max = 48000,
		},
	},
};

/* Renoir ops */
struct snd_sof_dsp_ops sof_renoir_ops;
EXPORT_SYMBOL_NS(sof_renoir_ops, SND_SOC_SOF_AMD_COMMON);

int sof_renoir_ops_init(struct snd_sof_dev *sdev)
{
	/* common defaults */
	memcpy(&sof_renoir_ops, &sof_acp_common_ops, sizeof(struct snd_sof_dsp_ops));

	sof_renoir_ops.drv = renoir_sof_dai;
	sof_renoir_ops.num_drv = ARRAY_SIZE(renoir_sof_dai);

	return 0;
}

<<<<<<< HEAD
/* AMD Renoir DSP ops */
struct snd_sof_dsp_ops sof_renoir_ops = {
	/* probe and remove */
	.probe			= amd_sof_acp_probe,
	.remove			= amd_sof_acp_remove,

	/* Register IO */
	.write			= sof_io_write,
	.read			= sof_io_read,

	/* Block IO */
	.block_read		= acp_dsp_block_read,
	.block_write		= acp_dsp_block_write,

	/*Firmware loading */
	.load_firmware		= snd_sof_load_firmware_memcpy,
	.pre_fw_run		= acp_dsp_pre_fw_run,
	.get_bar_index		= acp_get_bar_index,

	/* DSP core boot */
	.run			= acp_sof_dsp_run,

	/*IPC */
	.send_msg		= acp_sof_ipc_send_msg,
	.ipc_msg_data		= acp_sof_ipc_msg_data,
	.get_mailbox_offset	= acp_sof_ipc_get_mailbox_offset,
	.irq_thread		= acp_sof_ipc_irq_thread,

	/* DAI drivers */
	.drv			= renoir_sof_dai,
	.num_drv		= ARRAY_SIZE(renoir_sof_dai),

	/* stream callbacks */
	.pcm_open		= acp_pcm_open,
	.pcm_close		= acp_pcm_close,
	.pcm_hw_params		= acp_pcm_hw_params,

	.hw_info		= SNDRV_PCM_INFO_MMAP |
				  SNDRV_PCM_INFO_MMAP_VALID |
				  SNDRV_PCM_INFO_INTERLEAVED |
				  SNDRV_PCM_INFO_PAUSE |
				  SNDRV_PCM_INFO_NO_PERIOD_WAKEUP,

	/* Machine driver callbacks */
	.machine_select		= amd_sof_machine_select,
	.machine_register	= sof_machine_register,
	.machine_unregister	= sof_machine_unregister,

	/* Trace Logger */
	.trace_init		= acp_sof_trace_init,
	.trace_release		= acp_sof_trace_release,
};
EXPORT_SYMBOL(sof_renoir_ops);

=======
>>>>>>> 7365df19
MODULE_IMPORT_NS(SND_SOC_SOF_AMD_COMMON);
MODULE_DESCRIPTION("RENOIR SOF Driver");
MODULE_LICENSE("Dual BSD/GPL");<|MERGE_RESOLUTION|>--- conflicted
+++ resolved
@@ -103,63 +103,6 @@
 	return 0;
 }
 
-<<<<<<< HEAD
-/* AMD Renoir DSP ops */
-struct snd_sof_dsp_ops sof_renoir_ops = {
-	/* probe and remove */
-	.probe			= amd_sof_acp_probe,
-	.remove			= amd_sof_acp_remove,
-
-	/* Register IO */
-	.write			= sof_io_write,
-	.read			= sof_io_read,
-
-	/* Block IO */
-	.block_read		= acp_dsp_block_read,
-	.block_write		= acp_dsp_block_write,
-
-	/*Firmware loading */
-	.load_firmware		= snd_sof_load_firmware_memcpy,
-	.pre_fw_run		= acp_dsp_pre_fw_run,
-	.get_bar_index		= acp_get_bar_index,
-
-	/* DSP core boot */
-	.run			= acp_sof_dsp_run,
-
-	/*IPC */
-	.send_msg		= acp_sof_ipc_send_msg,
-	.ipc_msg_data		= acp_sof_ipc_msg_data,
-	.get_mailbox_offset	= acp_sof_ipc_get_mailbox_offset,
-	.irq_thread		= acp_sof_ipc_irq_thread,
-
-	/* DAI drivers */
-	.drv			= renoir_sof_dai,
-	.num_drv		= ARRAY_SIZE(renoir_sof_dai),
-
-	/* stream callbacks */
-	.pcm_open		= acp_pcm_open,
-	.pcm_close		= acp_pcm_close,
-	.pcm_hw_params		= acp_pcm_hw_params,
-
-	.hw_info		= SNDRV_PCM_INFO_MMAP |
-				  SNDRV_PCM_INFO_MMAP_VALID |
-				  SNDRV_PCM_INFO_INTERLEAVED |
-				  SNDRV_PCM_INFO_PAUSE |
-				  SNDRV_PCM_INFO_NO_PERIOD_WAKEUP,
-
-	/* Machine driver callbacks */
-	.machine_select		= amd_sof_machine_select,
-	.machine_register	= sof_machine_register,
-	.machine_unregister	= sof_machine_unregister,
-
-	/* Trace Logger */
-	.trace_init		= acp_sof_trace_init,
-	.trace_release		= acp_sof_trace_release,
-};
-EXPORT_SYMBOL(sof_renoir_ops);
-
-=======
->>>>>>> 7365df19
 MODULE_IMPORT_NS(SND_SOC_SOF_AMD_COMMON);
 MODULE_DESCRIPTION("RENOIR SOF Driver");
 MODULE_LICENSE("Dual BSD/GPL");