--- conflicted
+++ resolved
@@ -173,10 +173,6 @@
 static void bpf_fill_jump_around_ld_abs(struct bpf_test *self)
 {
 	struct bpf_insn *insn = self->fill_insns;
-<<<<<<< HEAD
-	/* jump range is limited to 16 bit. every ld_abs is replaced by 6 insns */
-	unsigned int len = (1 << 15) / 6;
-=======
 	/* jump range is limited to 16 bit. every ld_abs is replaced by 6 insns,
 	 * but on arches like arm, ppc etc, there will be one BPF_ZEXT inserted
 	 * to extend the error value of the inlined ld_abs sequence which then
@@ -184,7 +180,6 @@
 	 * work on all arches.
 	 */
 	unsigned int len = (1 << 15) / 7;
->>>>>>> 4ff96fb5
 	int i = 0;
 
 	insn[i++] = BPF_MOV64_REG(BPF_REG_6, BPF_REG_1);
@@ -222,59 +217,35 @@
 	self->retval = (uint32_t)res;
 }
 
-<<<<<<< HEAD
-/* test the sequence of 1k jumps */
-=======
 #define MAX_JMP_SEQ 8192
 
 /* test the sequence of 8k jumps */
->>>>>>> 4ff96fb5
 static void bpf_fill_scale1(struct bpf_test *self)
 {
 	struct bpf_insn *insn = self->fill_insns;
 	int i = 0, k = 0;
 
 	insn[i++] = BPF_MOV64_REG(BPF_REG_6, BPF_REG_1);
-<<<<<<< HEAD
-	/* test to check that the sequence of 1024 jumps is acceptable */
-	while (k++ < 1024) {
-		insn[i++] = BPF_RAW_INSN(BPF_JMP | BPF_CALL, 0, 0, 0,
-					 BPF_FUNC_get_prandom_u32);
-		insn[i++] = BPF_JMP_IMM(BPF_JGT, BPF_REG_0, bpf_semi_rand_get(), 2);
-=======
 	/* test to check that the long sequence of jumps is acceptable */
 	while (k++ < MAX_JMP_SEQ) {
 		insn[i++] = BPF_RAW_INSN(BPF_JMP | BPF_CALL, 0, 0, 0,
 					 BPF_FUNC_get_prandom_u32);
 		insn[i++] = BPF_JMP_IMM(BPF_JEQ, BPF_REG_0, bpf_semi_rand_get(), 2);
->>>>>>> 4ff96fb5
 		insn[i++] = BPF_MOV64_REG(BPF_REG_1, BPF_REG_10);
 		insn[i++] = BPF_STX_MEM(BPF_DW, BPF_REG_1, BPF_REG_6,
 					-8 * (k % 64 + 1));
 	}
-<<<<<<< HEAD
-	/* every jump adds 1024 steps to insn_processed, so to stay exactly
-	 * within 1m limit add MAX_TEST_INSNS - 1025 MOVs and 1 EXIT
-	 */
-	while (i < MAX_TEST_INSNS - 1025)
-		insn[i++] = BPF_ALU32_IMM(BPF_MOV, BPF_REG_0, 42);
-=======
 	/* is_state_visited() doesn't allocate state for pruning for every jump.
 	 * Hence multiply jmps by 4 to accommodate that heuristic
 	 */
 	while (i < MAX_TEST_INSNS - MAX_JMP_SEQ * 4)
 		insn[i++] = BPF_ALU64_IMM(BPF_MOV, BPF_REG_0, 42);
->>>>>>> 4ff96fb5
 	insn[i] = BPF_EXIT_INSN();
 	self->prog_len = i + 1;
 	self->retval = 42;
 }
 
-<<<<<<< HEAD
-/* test the sequence of 1k jumps in inner most function (function depth 8)*/
-=======
 /* test the sequence of 8k jumps in inner most function (function depth 8)*/
->>>>>>> 4ff96fb5
 static void bpf_fill_scale2(struct bpf_test *self)
 {
 	struct bpf_insn *insn = self->fill_insns;
@@ -286,34 +257,18 @@
 		insn[i++] = BPF_EXIT_INSN();
 	}
 	insn[i++] = BPF_MOV64_REG(BPF_REG_6, BPF_REG_1);
-<<<<<<< HEAD
-	/* test to check that the sequence of 1024 jumps is acceptable */
-	while (k++ < 1024) {
-		insn[i++] = BPF_RAW_INSN(BPF_JMP | BPF_CALL, 0, 0, 0,
-					 BPF_FUNC_get_prandom_u32);
-		insn[i++] = BPF_JMP_IMM(BPF_JGT, BPF_REG_0, bpf_semi_rand_get(), 2);
-=======
 	/* test to check that the long sequence of jumps is acceptable */
 	k = 0;
 	while (k++ < MAX_JMP_SEQ) {
 		insn[i++] = BPF_RAW_INSN(BPF_JMP | BPF_CALL, 0, 0, 0,
 					 BPF_FUNC_get_prandom_u32);
 		insn[i++] = BPF_JMP_IMM(BPF_JEQ, BPF_REG_0, bpf_semi_rand_get(), 2);
->>>>>>> 4ff96fb5
 		insn[i++] = BPF_MOV64_REG(BPF_REG_1, BPF_REG_10);
 		insn[i++] = BPF_STX_MEM(BPF_DW, BPF_REG_1, BPF_REG_6,
 					-8 * (k % (64 - 4 * FUNC_NEST) + 1));
 	}
-<<<<<<< HEAD
-	/* every jump adds 1024 steps to insn_processed, so to stay exactly
-	 * within 1m limit add MAX_TEST_INSNS - 1025 MOVs and 1 EXIT
-	 */
-	while (i < MAX_TEST_INSNS - 1025)
-		insn[i++] = BPF_ALU32_IMM(BPF_MOV, BPF_REG_0, 42);
-=======
 	while (i < MAX_TEST_INSNS - MAX_JMP_SEQ * 4)
 		insn[i++] = BPF_ALU64_IMM(BPF_MOV, BPF_REG_0, 42);
->>>>>>> 4ff96fb5
 	insn[i] = BPF_EXIT_INSN();
 	self->prog_len = i + 1;
 	self->retval = 42;
@@ -928,10 +883,6 @@
 		pflags |= BPF_F_STRICT_ALIGNMENT;
 	if (test->flags & F_NEEDS_EFFICIENT_UNALIGNED_ACCESS)
 		pflags |= BPF_F_ANY_ALIGNMENT;
-<<<<<<< HEAD
-	fd_prog = bpf_verify_program(prog_type, prog, prog_len, pflags,
-				     "GPL", 0, bpf_vlog, sizeof(bpf_vlog), 4);
-=======
 
 	memset(&attr, 0, sizeof(attr));
 	attr.prog_type = prog_type;
@@ -943,7 +894,6 @@
 	attr.prog_flags = pflags;
 
 	fd_prog = bpf_load_program_xattr(&attr, bpf_vlog, sizeof(bpf_vlog));
->>>>>>> 4ff96fb5
 	if (fd_prog < 0 && !bpf_probe_prog_type(prog_type, 0)) {
 		printf("SKIP (unsupported program type %d)\n", prog_type);
 		skips++;
