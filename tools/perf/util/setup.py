from os import getenv
from subprocess import Popen, PIPE
from re import sub

cc = getenv("CC")
<<<<<<< HEAD
cc_is_clang = b"clang version" in Popen([cc, "-v"], stderr=PIPE).stderr.readline()
=======
cc_is_clang = b"clang version" in Popen([cc.split()[0], "-v"], stderr=PIPE).stderr.readline()
>>>>>>> 04d5ce62

def clang_has_option(option):
    return [o for o in Popen([cc, option], stderr=PIPE).stderr.readlines() if b"unknown argument" in o] == [ ]

if cc_is_clang:
    from distutils.sysconfig import get_config_vars
    vars = get_config_vars()
    for var in ('CFLAGS', 'OPT'):
        vars[var] = sub("-specs=[^ ]+", "", vars[var])
        if not clang_has_option("-mcet"):
            vars[var] = sub("-mcet", "", vars[var])
        if not clang_has_option("-fcf-protection"):
            vars[var] = sub("-fcf-protection", "", vars[var])
        if not clang_has_option("-fstack-clash-protection"):
            vars[var] = sub("-fstack-clash-protection", "", vars[var])
        if not clang_has_option("-fstack-protector-strong"):
            vars[var] = sub("-fstack-protector-strong", "", vars[var])
        if not clang_has_option("-fno-semantic-interposition"):
            vars[var] = sub("-fno-semantic-interposition", "", vars[var])

from distutils.core import setup, Extension

from distutils.command.build_ext   import build_ext   as _build_ext
from distutils.command.install_lib import install_lib as _install_lib

class build_ext(_build_ext):
    def finalize_options(self):
        _build_ext.finalize_options(self)
        self.build_lib  = build_lib
        self.build_temp = build_tmp

class install_lib(_install_lib):
    def finalize_options(self):
        _install_lib.finalize_options(self)
        self.build_dir = build_lib


cflags = getenv('CFLAGS', '').split()
# switch off several checks (need to be at the end of cflags list)
cflags += ['-fno-strict-aliasing', '-Wno-write-strings', '-Wno-unused-parameter', '-Wno-redundant-decls' ]
if not cc_is_clang:
    cflags += ['-Wno-cast-function-type' ]

src_perf  = getenv('srctree') + '/tools/perf'
build_lib = getenv('PYTHON_EXTBUILD_LIB')
build_tmp = getenv('PYTHON_EXTBUILD_TMP')
libtraceevent = getenv('LIBTRACEEVENT')
libapikfs = getenv('LIBAPI')
libperf = getenv('LIBPERF')

ext_sources = [f.strip() for f in open('util/python-ext-sources')
				if len(f.strip()) > 0 and f[0] != '#']

# use full paths with source files
ext_sources = list(map(lambda x: '%s/%s' % (src_perf, x) , ext_sources))

extra_libraries = []
if '-DHAVE_LIBNUMA_SUPPORT' in cflags:
    extra_libraries = [ 'numa' ]
if '-DHAVE_LIBCAP_SUPPORT' in cflags:
    extra_libraries += [ 'cap' ]

perf = Extension('perf',
		  sources = ext_sources,
		  include_dirs = ['util/include'],
		  libraries = extra_libraries,
		  extra_compile_args = cflags,
		  extra_objects = [libtraceevent, libapikfs, libperf],
                 )

setup(name='perf',
      version='0.1',
      description='Interface with the Linux profiling infrastructure',
      author='Arnaldo Carvalho de Melo',
      author_email='acme@redhat.com',
      license='GPLv2',
      url='http://perf.wiki.kernel.org',
      ext_modules=[perf],
      cmdclass={'build_ext': build_ext, 'install_lib': install_lib})<|MERGE_RESOLUTION|>--- conflicted
+++ resolved
@@ -3,11 +3,7 @@
 from re import sub
 
 cc = getenv("CC")
-<<<<<<< HEAD
-cc_is_clang = b"clang version" in Popen([cc, "-v"], stderr=PIPE).stderr.readline()
-=======
 cc_is_clang = b"clang version" in Popen([cc.split()[0], "-v"], stderr=PIPE).stderr.readline()
->>>>>>> 04d5ce62
 
 def clang_has_option(option):
     return [o for o in Popen([cc, option], stderr=PIPE).stderr.readlines() if b"unknown argument" in o] == [ ]
