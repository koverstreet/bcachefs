--- conflicted
+++ resolved
@@ -116,69 +116,6 @@
  *   ->tasklist_lock            (memory_failure, collect_procs_ao)
  */
 
-static int page_cache_tree_insert_vec(struct page *pages[],
-				      unsigned nr_pages,
-				      struct address_space *mapping,
-				      pgoff_t index,
-				      gfp_t gfp_mask,
-				      void *shadow[])
-{
-	XA_STATE(xas, &mapping->i_pages, index);
-	void *old;
-	int i = 0, error = 0;
-
-	mapping_set_update(&xas, mapping);
-
-	if (!nr_pages)
-		return 0;
-
-	xa_lock_irq(&mapping->i_pages);
-
-	while (1) {
-		old = xas_load(&xas);
-		if (old && !xa_is_value(old)) {
-			error = -EEXIST;
-			break;
-		}
-
-		xas_store(&xas, pages[i]);
-		error = xas_error(&xas);
-
-		if (error == -ENOMEM) {
-			xa_unlock_irq(&mapping->i_pages);
-			if (xas_nomem(&xas, gfp_mask & GFP_RECLAIM_MASK))
-				error = 0;
-			xa_lock_irq(&mapping->i_pages);
-
-			if (!error)
-				continue;
-			break;
-		}
-
-		if (error)
-			break;
-
-		if (shadow)
-			shadow[i] = old;
-		if (xa_is_value(old))
-			mapping->nrexceptional--;
-		mapping->nrpages++;
-
-		/* hugetlb pages do not participate in page cache accounting. */
-		if (!PageHuge(pages[i]))
-			__inc_node_page_state(pages[i], NR_FILE_PAGES);
-
-		if (++i == nr_pages)
-			break;
-
-		xas_next(&xas);
-	}
-
-	xa_unlock_irq(&mapping->i_pages);
-
-	return i ?: error;
-}
-
 static void page_cache_delete(struct address_space *mapping,
 				   struct page *page, void *shadow)
 {
@@ -889,55 +826,20 @@
 }
 EXPORT_SYMBOL_GPL(replace_page_cache_page);
 
-static int add_to_page_cache_vec(struct page **pages, unsigned nr_pages,
-				 struct address_space *mapping,
-				 pgoff_t index, gfp_t gfp_mask,
-				 void *shadow[])
-{
-<<<<<<< HEAD
-	struct mem_cgroup *memcg;
-	int i, nr_added = 0, error = 0;
-=======
+static int __add_to_page_cache_locked(struct page *page,
+				      struct address_space *mapping,
+				      pgoff_t offset, gfp_t gfp_mask,
+				      void **shadowp)
+{
 	XA_STATE(xas, &mapping->i_pages, offset);
 	int huge = PageHuge(page);
 	int error;
 	void *old;
->>>>>>> bcf87687
-
-	for (i = 0; i < nr_pages; i++) {
-		struct page *page = pages[i];
-
-<<<<<<< HEAD
-		VM_BUG_ON_PAGE(PageSwapBacked(page), page);
-		VM_BUG_ON_PAGE(PageSwapCache(page), page);
-
-		if (!PageHuge(page)) {
-			error = mem_cgroup_try_charge(page, current->mm,
-						      gfp_mask, &memcg, false);
-			if (error) {
-				if (!i)
-					return error;
-				nr_pages = i;
-				break;
-			}
-		}
-
-		__SetPageLocked(page);
-		get_page(page);
-		page->mapping = mapping;
-		page->index = index + i;
-	}
-
-	error = page_cache_tree_insert_vec(pages, nr_pages, mapping,
-					   index, gfp_mask, shadow);
-	if (error > 0) {
-		nr_added = error;
-		error = 0;
-	}
-
-	for (i = 0; i < nr_added; i++) {
-		struct page *page = pages[i];
-=======
+
+	VM_BUG_ON_PAGE(!PageLocked(page), page);
+	VM_BUG_ON_PAGE(PageSwapBacked(page), page);
+	mapping_set_update(&xas, mapping);
+
 	get_page(page);
 	page->mapping = mapping;
 	page->index = offset;
@@ -956,29 +858,14 @@
 		xas_store(&xas, page);
 		if (xas_error(&xas))
 			goto unlock;
->>>>>>> bcf87687
-
-		if (!PageHuge(page))
-			mem_cgroup_commit_charge(page, memcg, false, false);
-
-<<<<<<< HEAD
-		trace_mm_filemap_add_to_page_cache(page);
-	}
-
-	for (i = nr_added; i < nr_pages; i++) {
-		struct page *page = pages[i];
-
-		if (!PageHuge(page))
-			mem_cgroup_cancel_charge(page, memcg, false);
-
-		/* Leave page->index set: truncation relies upon it */
-		page->mapping = NULL;
-		put_page(page);
-		__ClearPageLocked(page);
-	}
-
-	return nr_added ?: error;
-=======
+
+		if (xa_is_value(old)) {
+			mapping->nrexceptional--;
+			if (shadowp)
+				*shadowp = old;
+		}
+		mapping->nrpages++;
+
 		/* hugetlb pages do not participate in page cache accounting */
 		if (!huge)
 			__inc_lruvec_page_state(page, NR_FILE_PAGES);
@@ -998,33 +885,102 @@
 	/* Leave page->index set: truncation relies upon it */
 	put_page(page);
 	return error;
->>>>>>> bcf87687
-}
+}
+ALLOW_ERROR_INJECTION(__add_to_page_cache_locked, ERRNO);
 
 /**
- * add_to_page_cache - add a newly allocated page to the pagecache
+ * add_to_page_cache_locked - add a locked page to the pagecache
  * @page:	page to add
  * @mapping:	the page's address_space
  * @offset:	page index
  * @gfp_mask:	page allocation mode
  *
- * This function is used to add a page to the pagecache. It must be newly
- * allocated.  This function does not add the page to the LRU.  The caller must
- * do that.
+ * This function is used to add a page to the pagecache. It must be locked.
+ * This function does not add the page to the LRU.  The caller must do that.
  *
  * Return: %0 on success, negative error code otherwise.
  */
-int add_to_page_cache(struct page *page, struct address_space *mapping,
-		      pgoff_t offset, gfp_t gfp_mask)
-{
-	int ret = add_to_page_cache_vec(&page, 1, mapping, offset,
-					gfp_mask, NULL);
-	if (ret < 0)
-		return ret;
-	return 0;
-}
-EXPORT_SYMBOL(add_to_page_cache);
-ALLOW_ERROR_INJECTION(add_to_page_cache, ERRNO);
+int add_to_page_cache_locked(struct page *page, struct address_space *mapping,
+		pgoff_t offset, gfp_t gfp_mask)
+{
+	return __add_to_page_cache_locked(page, mapping, offset,
+					  gfp_mask, NULL);
+}
+EXPORT_SYMBOL(add_to_page_cache_locked);
+
+static void page_vec_error_handler(int nr_pages, struct page **pages) {
+	int i;
+
+	for (i = 0; i < nr_pages; i++) {
+		struct page *page = pages[i];
+
+		page->mapping = NULL;
+		/* Leave page->index set: truncation relies upon it */
+		put_page(page);
+	}
+}
+
+static int add_to_page_cache_vec(struct page **pages, unsigned nr_pages,
+				 struct address_space *mapping,
+				 pgoff_t index, gfp_t gfp_mask,
+				 void *shadow[])
+{
+        void *old;
+	int i, error = 0;
+
+	for (i = 0; i < nr_pages; i++) {
+		struct page *page = pages[i];
+
+		XA_STATE(xas, &mapping->i_pages, index + i);
+
+	        VM_BUG_ON_PAGE(!PageLocked(page), page);
+		VM_BUG_ON_PAGE(PageSwapBacked(page), page);
+		VM_BUG_ON_PAGE(PageSwapCache(page), page);
+
+	        get_page(page);
+        	page->mapping = mapping;
+        	page->index = index + i;
+
+		if (!PageHuge(page)) {
+			error = mem_cgroup_charge(page, current->mm, gfp_mask);
+			if (error) {
+				page_vec_error_handler(i + 1, pages);
+				break;
+			}
+		}
+		do {
+			xas_lock_irq(&xas);
+			old = xas_load(&xas);
+			if (old && !xa_is_value(old))
+				xas_set_err(&xas, -EEXIST);
+			xas_store(&xas, page);
+			if (xas_error(&xas))
+				goto unlock;
+
+			if (xa_is_value(old)) {
+				mapping->nrexceptional--;
+				if (shadow)
+					*shadow = old;
+			}
+			mapping->nrpages++;
+
+			/* hugetlb pages do not participate in page cache accounting */
+			if (!PageHuge(page))
+				__inc_lruvec_page_state(page, NR_FILE_PAGES);
+unlock:
+			xas_unlock_irq(&xas);
+		} while (xas_nomem(&xas, gfp_mask & GFP_RECLAIM_MASK));
+
+		error = xas_error(&xas);
+
+		if (error) {
+			page_vec_error_handler(i + 1, pages);
+			break;
+		}
+		trace_mm_filemap_add_to_page_cache(page); 
+	}
+	return error? error : nr_pages;
+}
 
 int add_to_page_cache_lru_vec(struct address_space *mapping,
 			      struct page **pages,
@@ -1083,10 +1039,29 @@
 int add_to_page_cache_lru(struct page *page, struct address_space *mapping,
 				pgoff_t offset, gfp_t gfp_mask)
 {
-	int ret = add_to_page_cache_lru_vec(mapping, &page, 1, offset, gfp_mask);
-	if (ret < 0)
-		return ret;
-	return 0;
+	void *shadow = NULL;
+	int ret;
+
+	__SetPageLocked(page);
+	ret = __add_to_page_cache_locked(page, mapping, offset,
+					 gfp_mask, &shadow);
+	if (unlikely(ret))
+		__ClearPageLocked(page);
+	else {
+		/*
+		 * The page might have been evicted from cache only
+		 * recently, in which case it should be activated like
+		 * any other repeatedly accessed page.
+		 * The exception is pages getting rewritten; evicting other
+		 * data from the working set, only to cache data that will
+		 * get overwritten with something else, is a waste of memory.
+		 */
+		WARN_ON_ONCE(PageActive(page));
+		if (!(gfp_mask & __GFP_WRITE) && shadow)
+			workingset_refault(page, shadow);
+		lru_cache_add(page);
+	}
+	return ret;
 }
 EXPORT_SYMBOL_GPL(add_to_page_cache_lru);
 
@@ -2126,222 +2101,6 @@
 	ra->ra_pages /= 4;
 }
 
-static struct page *
-generic_file_buffered_read_readpage(struct file *filp,
-				    struct address_space *mapping,
-				    struct page *page)
-{
-	struct file_ra_state *ra = &filp->f_ra;
-	int error;
-
-	/*
-	 * A previous I/O error may have been due to temporary
-	 * failures, eg. multipath errors.
-	 * PG_error will be set again if readpage fails.
-	 */
-	ClearPageError(page);
-	/* Start the actual read. The read will unlock the page. */
-	error = mapping->a_ops->readpage(filp, page);
-
-	if (unlikely(error)) {
-		put_page(page);
-		return error != AOP_TRUNCATED_PAGE ? ERR_PTR(error) : NULL;
-	}
-
-	if (!PageUptodate(page)) {
-		error = lock_page_killable(page);
-		if (unlikely(error)) {
-			put_page(page);
-			return ERR_PTR(error);
-		}
-		if (!PageUptodate(page)) {
-			if (page->mapping == NULL) {
-				/*
-				 * invalidate_mapping_pages got it
-				 */
-				unlock_page(page);
-				put_page(page);
-				return NULL;
-			}
-			unlock_page(page);
-			shrink_readahead_size_eio(ra);
-			put_page(page);
-			return ERR_PTR(-EIO);
-		}
-		unlock_page(page);
-	}
-
-	return page;
-}
-
-static struct page *
-generic_file_buffered_read_pagenotuptodate(struct file *filp,
-					   struct iov_iter *iter,
-					   struct page *page,
-					   loff_t pos, loff_t count)
-{
-	struct address_space *mapping = filp->f_mapping;
-	struct inode *inode = mapping->host;
-	int error;
-
-	/*
-	 * See comment in do_read_cache_page on why
-	 * wait_on_page_locked is used to avoid unnecessarily
-	 * serialisations and why it's safe.
-	 */
-	error = wait_on_page_locked_killable(page);
-	if (unlikely(error)) {
-		put_page(page);
-		return ERR_PTR(error);
-	}
-
-	if (PageUptodate(page))
-		return page;
-
-	if (inode->i_blkbits == PAGE_SHIFT ||
-	    !mapping->a_ops->is_partially_uptodate)
-		goto page_not_up_to_date;
-	/* pipes can't handle partially uptodate pages */
-	if (unlikely(iov_iter_is_pipe(iter)))
-		goto page_not_up_to_date;
-	if (!trylock_page(page))
-		goto page_not_up_to_date;
-	/* Did it get truncated before we got the lock? */
-	if (!page->mapping)
-		goto page_not_up_to_date_locked;
-
-	if (!mapping->a_ops->is_partially_uptodate(page,
-				pos & ~PAGE_MASK, count))
-		goto page_not_up_to_date_locked;
-	unlock_page(page);
-	return page;
-
-page_not_up_to_date:
-	/* Get exclusive access to the page ... */
-	error = lock_page_killable(page);
-	if (unlikely(error)) {
-		put_page(page);
-		return ERR_PTR(error);
-	}
-
-page_not_up_to_date_locked:
-	/* Did it get truncated before we got the lock? */
-	if (!page->mapping) {
-		unlock_page(page);
-		put_page(page);
-		return NULL;
-	}
-
-	/* Did somebody else fill it already? */
-	if (PageUptodate(page)) {
-		unlock_page(page);
-		return page;
-	}
-
-	return generic_file_buffered_read_readpage(filp, mapping, page);
-}
-
-static struct page *
-generic_file_buffered_read_no_cached_page(struct kiocb *iocb,
-					  struct iov_iter *iter)
-{
-	struct file *filp = iocb->ki_filp;
-	struct address_space *mapping = filp->f_mapping;
-	pgoff_t index = iocb->ki_pos >> PAGE_SHIFT;
-	struct page *page;
-	int error;
-
-	/*
-	 * Ok, it wasn't cached, so we need to create a new
-	 * page..
-	 */
-	page = page_cache_alloc(mapping);
-	if (!page)
-		return ERR_PTR(-ENOMEM);
-
-	error = add_to_page_cache_lru(page, mapping, index,
-				      mapping_gfp_constraint(mapping, GFP_KERNEL));
-	if (error) {
-		put_page(page);
-		return error != -EEXIST ? ERR_PTR(error) : NULL;
-	}
-
-	return generic_file_buffered_read_readpage(filp, mapping, page);
-}
-
-static int generic_file_buffered_read_get_pages(struct kiocb *iocb,
-						struct iov_iter *iter,
-						struct page **pages,
-						unsigned nr)
-{
-	struct file *filp = iocb->ki_filp;
-	struct address_space *mapping = filp->f_mapping;
-	struct file_ra_state *ra = &filp->f_ra;
-	pgoff_t index = iocb->ki_pos >> PAGE_SHIFT;
-	pgoff_t last_index = (iocb->ki_pos + iter->count + PAGE_SIZE-1) >> PAGE_SHIFT;
-	int i, j, ret, err = 0;
-
-	nr = min_t(unsigned long, last_index - index, nr);
-find_page:
-	if (fatal_signal_pending(current))
-		return -EINTR;
-
-	ret = find_get_pages_contig(mapping, index, nr, pages);
-	if (ret)
-		goto got_pages;
-
-	if (iocb->ki_flags & IOCB_NOWAIT)
-		return -EAGAIN;
-
-	page_cache_sync_readahead(mapping, ra, filp, index, last_index - index);
-
-	ret = find_get_pages_contig(mapping, index, nr, pages);
-	if (ret)
-		goto got_pages;
-
-	pages[0] = generic_file_buffered_read_no_cached_page(iocb, iter);
-	err = PTR_ERR_OR_ZERO(pages[0]);
-	ret = !IS_ERR_OR_NULL(pages[0]);
-got_pages:
-	for (i = 0; i < ret; i++) {
-		struct page *page = pages[i];
-		pgoff_t pg_index = index +i;
-		loff_t pg_pos = max(iocb->ki_pos,
-				    (loff_t) pg_index << PAGE_SHIFT);
-		loff_t pg_count = iocb->ki_pos + iter->count - pg_pos;
-
-		if (PageReadahead(page))
-			page_cache_async_readahead(mapping, ra, filp, page,
-					pg_index, last_index - pg_index);
-
-		if (!PageUptodate(page)) {
-			if (iocb->ki_flags & IOCB_NOWAIT) {
-				for (j = i; j < ret; j++)
-					put_page(pages[j]);
-				ret = i;
-				err = -EAGAIN;
-				break;
-			}
-
-			page = generic_file_buffered_read_pagenotuptodate(filp,
-						iter, page, pg_pos, pg_count);
-			if (IS_ERR_OR_NULL(page)) {
-				for (j = i + 1; j < ret; j++)
-					put_page(pages[j]);
-				ret = i;
-				err = PTR_ERR_OR_ZERO(page);
-				break;
-			}
-		}
-	}
-
-	if (likely(ret))
-		return ret;
-	if (err)
-		return err;
-	goto find_page;
-}
-
 /**
  * generic_file_buffered_read - generic file read routine
  * @iocb:	the iocb to read
@@ -2362,39 +2121,40 @@
 		struct iov_iter *iter, ssize_t written)
 {
 	struct file *filp = iocb->ki_filp;
-	struct file_ra_state *ra = &filp->f_ra;
 	struct address_space *mapping = filp->f_mapping;
 	struct inode *inode = mapping->host;
-	size_t orig_count = iov_iter_count(iter);
-	struct page *page_array[8], **pages;
-	unsigned nr_pages = ARRAY_SIZE(page_array);
-	unsigned read_nr_pages = ((iocb->ki_pos + iter->count + PAGE_SIZE-1) >> PAGE_SHIFT) -
-		(iocb->ki_pos >> PAGE_SHIFT);
-	int i, pg_nr, error = 0;
-	bool writably_mapped;
-	loff_t isize, end_offset;
-
-	if (unlikely(iocb->ki_pos >= inode->i_sb->s_maxbytes))
+	struct file_ra_state *ra = &filp->f_ra;
+	loff_t *ppos = &iocb->ki_pos;
+	pgoff_t index;
+	pgoff_t last_index;
+	pgoff_t prev_index;
+	unsigned long offset;      /* offset into pagecache page */
+	unsigned int prev_offset;
+	int error = 0;
+
+	if (unlikely(*ppos >= inode->i_sb->s_maxbytes))
 		return 0;
 	iov_iter_truncate(iter, inode->i_sb->s_maxbytes);
 
-	if (read_nr_pages > nr_pages &&
-	    (pages = kmalloc_array(read_nr_pages, sizeof(void *), GFP_KERNEL)))
-		nr_pages = read_nr_pages;
-	else
-		pages = page_array;
-
-	do {
+	index = *ppos >> PAGE_SHIFT;
+	prev_index = ra->prev_pos >> PAGE_SHIFT;
+	prev_offset = ra->prev_pos & (PAGE_SIZE-1);
+	last_index = (*ppos + iter->count + PAGE_SIZE-1) >> PAGE_SHIFT;
+	offset = *ppos & ~PAGE_MASK;
+
+	for (;;) {
+		struct page *page;
+		pgoff_t end_index;
+		loff_t isize;
+		unsigned long nr, ret;
+
 		cond_resched();
-
-<<<<<<< HEAD
-		i = 0;
-		pg_nr = generic_file_buffered_read_get_pages(iocb, iter,
-							 pages, nr_pages);
-		if (pg_nr < 0) {
-			error = pg_nr;
-			break;
-=======
+find_page:
+		if (fatal_signal_pending(current)) {
+			error = -EINTR;
+			goto out;
+		}
+
 		page = find_get_page(mapping, index);
 		if (!page) {
 			if (iocb->ki_flags & (IOCB_NOWAIT | IOCB_NOIO))
@@ -2414,63 +2174,124 @@
 			page_cache_async_readahead(mapping,
 					ra, filp, page,
 					index, last_index - index);
->>>>>>> bcf87687
-		}
-
+		}
+		if (!PageUptodate(page)) {
+			if (iocb->ki_flags & IOCB_NOWAIT) {
+				put_page(page);
+				goto would_block;
+			}
+
+			/*
+			 * See comment in do_read_cache_page on why
+			 * wait_on_page_locked is used to avoid unnecessarily
+			 * serialisations and why it's safe.
+			 */
+			error = wait_on_page_locked_killable(page);
+			if (unlikely(error))
+				goto readpage_error;
+			if (PageUptodate(page))
+				goto page_ok;
+
+			if (inode->i_blkbits == PAGE_SHIFT ||
+					!mapping->a_ops->is_partially_uptodate)
+				goto page_not_up_to_date;
+			/* pipes can't handle partially uptodate pages */
+			if (unlikely(iov_iter_is_pipe(iter)))
+				goto page_not_up_to_date;
+			if (!trylock_page(page))
+				goto page_not_up_to_date;
+			/* Did it get truncated before we got the lock? */
+			if (!page->mapping)
+				goto page_not_up_to_date_locked;
+			if (!mapping->a_ops->is_partially_uptodate(page,
+							offset, iter->count))
+				goto page_not_up_to_date_locked;
+			unlock_page(page);
+		}
+page_ok:
 		/*
-		 * i_size must be checked after we know the pages are Uptodate.
+		 * i_size must be checked after we know the page is Uptodate.
 		 *
 		 * Checking i_size after the check allows us to calculate
 		 * the correct value for "nr", which means the zero-filled
 		 * part of the page is not copied back to userspace (unless
 		 * another truncate extends the file - this is desired though).
 		 */
+
 		isize = i_size_read(inode);
-		if (unlikely(iocb->ki_pos >= isize))
-			goto put_pages;
-
-		end_offset = min_t(loff_t, isize, iocb->ki_pos + iter->count);
-
-		while ((iocb->ki_pos >> PAGE_SHIFT) + pg_nr >
-		       (end_offset + PAGE_SIZE - 1) >> PAGE_SHIFT)
-			put_page(pages[--pg_nr]);
+		end_index = (isize - 1) >> PAGE_SHIFT;
+		if (unlikely(!isize || index > end_index)) {
+			put_page(page);
+			goto out;
+		}
+
+		/* nr is the maximum number of bytes to copy from this page */
+		nr = PAGE_SIZE;
+		if (index == end_index) {
+			nr = ((isize - 1) & ~PAGE_MASK) + 1;
+			if (nr <= offset) {
+				put_page(page);
+				goto out;
+			}
+		}
+		nr = nr - offset;
+
+		/* If users can be writing to this page using arbitrary
+		 * virtual addresses, take care about potential aliasing
+		 * before reading the page on the kernel side.
+		 */
+		if (mapping_writably_mapped(mapping))
+			flush_dcache_page(page);
 
 		/*
-		 * Once we start copying data, we don't want to be touching any
-		 * cachelines that might be contended:
+		 * When a sequential read accesses a page several times,
+		 * only mark it as accessed the first time.
 		 */
-		writably_mapped = mapping_writably_mapped(mapping);
+		if (prev_index != index || offset != prev_offset)
+			mark_page_accessed(page);
+		prev_index = index;
 
 		/*
-		 * When a sequential read accesses a page several times, only
-		 * mark it as accessed the first time.
+		 * Ok, we have the page, and it's up-to-date, so
+		 * now we can copy it to user space...
 		 */
-		if (iocb->ki_pos >> PAGE_SHIFT !=
-		    ra->prev_pos >> PAGE_SHIFT)
-			mark_page_accessed(pages[0]);
-		for (i = 1; i < pg_nr; i++)
-			mark_page_accessed(pages[i]);
-
-		for (i = 0; i < pg_nr; i++) {
-			unsigned offset = iocb->ki_pos & ~PAGE_MASK;
-			unsigned bytes = min_t(loff_t, end_offset - iocb->ki_pos,
-					       PAGE_SIZE - offset);
-			unsigned copied;
-
-			/*
-			 * If users can be writing to this page using arbitrary
-			 * virtual addresses, take care about potential aliasing
-			 * before reading the page on the kernel side.
-			 */
-			if (writably_mapped)
-				flush_dcache_page(pages[i]);
-
-			copied = copy_page_to_iter(pages[i], offset, bytes, iter);
-
-<<<<<<< HEAD
-			iocb->ki_pos += copied;
-			ra->prev_pos = iocb->ki_pos;
-=======
+
+		ret = copy_page_to_iter(page, offset, nr, iter);
+		offset += ret;
+		index += offset >> PAGE_SHIFT;
+		offset &= ~PAGE_MASK;
+		prev_offset = offset;
+
+		put_page(page);
+		written += ret;
+		if (!iov_iter_count(iter))
+			goto out;
+		if (ret < nr) {
+			error = -EFAULT;
+			goto out;
+		}
+		continue;
+
+page_not_up_to_date:
+		/* Get exclusive access to the page ... */
+		error = lock_page_killable(page);
+		if (unlikely(error))
+			goto readpage_error;
+
+page_not_up_to_date_locked:
+		/* Did it get truncated before we got the lock? */
+		if (!page->mapping) {
+			unlock_page(page);
+			put_page(page);
+			continue;
+		}
+
+		/* Did somebody else fill it already? */
+		if (PageUptodate(page)) {
+			unlock_page(page);
+			goto page_ok;
+		}
+
 readpage:
 		if (iocb->ki_flags & IOCB_NOIO) {
 			unlock_page(page);
@@ -2485,24 +2306,76 @@
 		ClearPageError(page);
 		/* Start the actual read. The read will unlock the page. */
 		error = mapping->a_ops->readpage(filp, page);
->>>>>>> bcf87687
-
-			if (copied < bytes) {
-				error = -EFAULT;
-				break;
+
+		if (unlikely(error)) {
+			if (error == AOP_TRUNCATED_PAGE) {
+				put_page(page);
+				error = 0;
+				goto find_page;
 			}
-		}
-put_pages:
-		for (i = 0; i < pg_nr; i++)
-			put_page(pages[i]);
-	} while (iov_iter_count(iter) && iocb->ki_pos < isize && !error);
-
+			goto readpage_error;
+		}
+
+		if (!PageUptodate(page)) {
+			error = lock_page_killable(page);
+			if (unlikely(error))
+				goto readpage_error;
+			if (!PageUptodate(page)) {
+				if (page->mapping == NULL) {
+					/*
+					 * invalidate_mapping_pages got it
+					 */
+					unlock_page(page);
+					put_page(page);
+					goto find_page;
+				}
+				unlock_page(page);
+				shrink_readahead_size_eio(ra);
+				error = -EIO;
+				goto readpage_error;
+			}
+			unlock_page(page);
+		}
+
+		goto page_ok;
+
+readpage_error:
+		/* UHHUH! A synchronous read error occurred. Report it */
+		put_page(page);
+		goto out;
+
+no_cached_page:
+		/*
+		 * Ok, it wasn't cached, so we need to create a new
+		 * page..
+		 */
+		page = page_cache_alloc(mapping);
+		if (!page) {
+			error = -ENOMEM;
+			goto out;
+		}
+		error = add_to_page_cache_lru(page, mapping, index,
+				mapping_gfp_constraint(mapping, GFP_KERNEL));
+		if (error) {
+			put_page(page);
+			if (error == -EEXIST) {
+				error = 0;
+				goto find_page;
+			}
+			goto out;
+		}
+		goto readpage;
+	}
+
+would_block:
+	error = -EAGAIN;
+out:
+	ra->prev_pos = prev_index;
+	ra->prev_pos <<= PAGE_SHIFT;
+	ra->prev_pos |= prev_offset;
+
+	*ppos = ((loff_t)index << PAGE_SHIFT) + offset;
 	file_accessed(filp);
-	written += orig_count - iov_iter_count(iter);
-
-	if (pages != page_array)
-		kfree(pages);
-
 	return written ? written : error;
 }
 EXPORT_SYMBOL_GPL(generic_file_buffered_read);
