// SPDX-License-Identifier: GPL-2.0-only
/*
 * mm/mmap.c
 *
 * Written by obz.
 *
 * Address space accounting code	<alan@lxorguk.ukuu.org.uk>
 */

#define pr_fmt(fmt) KBUILD_MODNAME ": " fmt

#include <linux/kernel.h>
#include <linux/slab.h>
#include <linux/backing-dev.h>
#include <linux/mm.h>
#include <linux/mm_inline.h>
#include <linux/shm.h>
#include <linux/mman.h>
#include <linux/pagemap.h>
#include <linux/swap.h>
#include <linux/syscalls.h>
#include <linux/capability.h>
#include <linux/init.h>
#include <linux/file.h>
#include <linux/fs.h>
#include <linux/personality.h>
#include <linux/security.h>
#include <linux/hugetlb.h>
#include <linux/shmem_fs.h>
#include <linux/profile.h>
#include <linux/export.h>
#include <linux/mount.h>
#include <linux/mempolicy.h>
#include <linux/rmap.h>
#include <linux/mmu_notifier.h>
#include <linux/mmdebug.h>
#include <linux/perf_event.h>
#include <linux/audit.h>
#include <linux/khugepaged.h>
#include <linux/uprobes.h>
#include <linux/notifier.h>
#include <linux/memory.h>
#include <linux/printk.h>
#include <linux/userfaultfd_k.h>
#include <linux/moduleparam.h>
#include <linux/pkeys.h>
#include <linux/oom.h>
#include <linux/sched/mm.h>
#include <linux/ksm.h>

#include <linux/uaccess.h>
#include <asm/cacheflush.h>
#include <asm/tlb.h>
#include <asm/mmu_context.h>

#define CREATE_TRACE_POINTS
#include <trace/events/mmap.h>

#include "internal.h"

#ifndef arch_mmap_check
#define arch_mmap_check(addr, len, flags)	(0)
#endif

#ifdef CONFIG_HAVE_ARCH_MMAP_RND_BITS
const int mmap_rnd_bits_min = CONFIG_ARCH_MMAP_RND_BITS_MIN;
const int mmap_rnd_bits_max = CONFIG_ARCH_MMAP_RND_BITS_MAX;
int mmap_rnd_bits __read_mostly = CONFIG_ARCH_MMAP_RND_BITS;
#endif
#ifdef CONFIG_HAVE_ARCH_MMAP_RND_COMPAT_BITS
const int mmap_rnd_compat_bits_min = CONFIG_ARCH_MMAP_RND_COMPAT_BITS_MIN;
const int mmap_rnd_compat_bits_max = CONFIG_ARCH_MMAP_RND_COMPAT_BITS_MAX;
int mmap_rnd_compat_bits __read_mostly = CONFIG_ARCH_MMAP_RND_COMPAT_BITS;
#endif

static bool ignore_rlimit_data;
core_param(ignore_rlimit_data, ignore_rlimit_data, bool, 0644);

static void unmap_region(struct mm_struct *mm, struct ma_state *mas,
		struct vm_area_struct *vma, struct vm_area_struct *prev,
		struct vm_area_struct *next, unsigned long start,
		unsigned long end, unsigned long tree_end, bool mm_wr_locked);

static pgprot_t vm_pgprot_modify(pgprot_t oldprot, unsigned long vm_flags)
{
	return pgprot_modify(oldprot, vm_get_page_prot(vm_flags));
}

/* Update vma->vm_page_prot to reflect vma->vm_flags. */
void vma_set_page_prot(struct vm_area_struct *vma)
{
	unsigned long vm_flags = vma->vm_flags;
	pgprot_t vm_page_prot;

	vm_page_prot = vm_pgprot_modify(vma->vm_page_prot, vm_flags);
	if (vma_wants_writenotify(vma, vm_page_prot)) {
		vm_flags &= ~VM_SHARED;
		vm_page_prot = vm_pgprot_modify(vm_page_prot, vm_flags);
	}
	/* remove_protection_ptes reads vma->vm_page_prot without mmap_lock */
	WRITE_ONCE(vma->vm_page_prot, vm_page_prot);
}

/*
 * Requires inode->i_mapping->i_mmap_rwsem
 */
static void __remove_shared_vm_struct(struct vm_area_struct *vma,
		struct file *file, struct address_space *mapping)
{
	if (vma->vm_flags & VM_SHARED)
		mapping_unmap_writable(mapping);

	flush_dcache_mmap_lock(mapping);
	vma_interval_tree_remove(vma, &mapping->i_mmap);
	flush_dcache_mmap_unlock(mapping);
}

/*
 * Unlink a file-based vm structure from its interval tree, to hide
 * vma from rmap and vmtruncate before freeing its page tables.
 */
void unlink_file_vma(struct vm_area_struct *vma)
{
	struct file *file = vma->vm_file;

	if (file) {
		struct address_space *mapping = file->f_mapping;
		i_mmap_lock_write(mapping);
		__remove_shared_vm_struct(vma, file, mapping);
		i_mmap_unlock_write(mapping);
	}
}

/*
 * Close a vm structure and free it.
 */
static void remove_vma(struct vm_area_struct *vma, bool unreachable)
{
	might_sleep();
	if (vma->vm_ops && vma->vm_ops->close)
		vma->vm_ops->close(vma);
	if (vma->vm_file)
		fput(vma->vm_file);
	mpol_put(vma_policy(vma));
	if (unreachable)
		__vm_area_free(vma);
	else
		vm_area_free(vma);
}

static inline struct vm_area_struct *vma_prev_limit(struct vma_iterator *vmi,
						    unsigned long min)
{
	return mas_prev(&vmi->mas, min);
}

/*
 * check_brk_limits() - Use platform specific check of range & verify mlock
 * limits.
 * @addr: The address to check
 * @len: The size of increase.
 *
 * Return: 0 on success.
 */
static int check_brk_limits(unsigned long addr, unsigned long len)
{
	unsigned long mapped_addr;

	mapped_addr = get_unmapped_area(NULL, addr, len, 0, MAP_FIXED);
	if (IS_ERR_VALUE(mapped_addr))
		return mapped_addr;

	return mlock_future_ok(current->mm, current->mm->def_flags, len)
		? 0 : -EAGAIN;
}
static int do_brk_flags(struct vma_iterator *vmi, struct vm_area_struct *brkvma,
		unsigned long addr, unsigned long request, unsigned long flags);
SYSCALL_DEFINE1(brk, unsigned long, brk)
{
	unsigned long newbrk, oldbrk, origbrk;
	struct mm_struct *mm = current->mm;
	struct vm_area_struct *brkvma, *next = NULL;
	unsigned long min_brk;
	bool populate;
	bool downgraded = false;
	LIST_HEAD(uf);
	struct vma_iterator vmi;

	if (mmap_write_lock_killable(mm))
		return -EINTR;

	origbrk = mm->brk;

#ifdef CONFIG_COMPAT_BRK
	/*
	 * CONFIG_COMPAT_BRK can still be overridden by setting
	 * randomize_va_space to 2, which will still cause mm->start_brk
	 * to be arbitrarily shifted
	 */
	if (current->brk_randomized)
		min_brk = mm->start_brk;
	else
		min_brk = mm->end_data;
#else
	min_brk = mm->start_brk;
#endif
	if (brk < min_brk)
		goto out;

	/*
	 * Check against rlimit here. If this check is done later after the test
	 * of oldbrk with newbrk then it can escape the test and let the data
	 * segment grow beyond its set limit the in case where the limit is
	 * not page aligned -Ram Gupta
	 */
	if (check_data_rlimit(rlimit(RLIMIT_DATA), brk, mm->start_brk,
			      mm->end_data, mm->start_data))
		goto out;

	newbrk = PAGE_ALIGN(brk);
	oldbrk = PAGE_ALIGN(mm->brk);
	if (oldbrk == newbrk) {
		mm->brk = brk;
		goto success;
	}

	/*
	 * Always allow shrinking brk.
	 * do_vma_munmap() may downgrade mmap_lock to read.
	 */
	if (brk <= mm->brk) {
		int ret;

		/* Search one past newbrk */
		vma_iter_init(&vmi, mm, newbrk);
		brkvma = vma_find(&vmi, oldbrk);
		if (!brkvma || brkvma->vm_start >= oldbrk)
			goto out; /* mapping intersects with an existing non-brk vma. */
		/*
		 * mm->brk must be protected by write mmap_lock.
		 * do_vma_munmap() may downgrade the lock,  so update it
		 * before calling do_vma_munmap().
		 */
		mm->brk = brk;
		ret = do_vma_munmap(&vmi, brkvma, newbrk, oldbrk, &uf, true);
		if (ret == 1)  {
			downgraded = true;
			goto success;
		} else if (!ret)
			goto success;

		mm->brk = origbrk;
		goto out;
	}

	if (check_brk_limits(oldbrk, newbrk - oldbrk))
		goto out;

	/*
	 * Only check if the next VMA is within the stack_guard_gap of the
	 * expansion area
	 */
	vma_iter_init(&vmi, mm, oldbrk);
	next = vma_find(&vmi, newbrk + PAGE_SIZE + stack_guard_gap);
	if (next && newbrk + PAGE_SIZE > vm_start_gap(next))
		goto out;

	brkvma = vma_prev_limit(&vmi, mm->start_brk);
	/* Ok, looks good - let it rip. */
	if (do_brk_flags(&vmi, brkvma, oldbrk, newbrk - oldbrk, 0) < 0)
		goto out;

	mm->brk = brk;

success:
	populate = newbrk > oldbrk && (mm->def_flags & VM_LOCKED) != 0;
	if (downgraded)
		mmap_read_unlock(mm);
	else
		mmap_write_unlock(mm);
	userfaultfd_unmap_complete(mm, &uf);
	if (populate)
		mm_populate(oldbrk, newbrk - oldbrk);
	return brk;

out:
	mmap_write_unlock(mm);
	return origbrk;
}

#if defined(CONFIG_DEBUG_VM_MAPLE_TREE)
static void validate_mm(struct mm_struct *mm)
{
	int bug = 0;
	int i = 0;
	struct vm_area_struct *vma;
	VMA_ITERATOR(vmi, mm, 0);

	mt_validate(&mm->mm_mt);
	for_each_vma(vmi, vma) {
#ifdef CONFIG_DEBUG_VM_RB
		struct anon_vma *anon_vma = vma->anon_vma;
		struct anon_vma_chain *avc;
#endif
		unsigned long vmi_start, vmi_end;
		bool warn = 0;
<<<<<<< HEAD

		vmi_start = vma_iter_addr(&vmi);
		vmi_end = vma_iter_end(&vmi);
		if (VM_WARN_ON_ONCE_MM(vma->vm_end != vmi_end, mm))
			warn = 1;

		if (VM_WARN_ON_ONCE_MM(vma->vm_start != vmi_start, mm))
			warn = 1;

		if (warn) {
			pr_emerg("issue in %s\n", current->comm);
			dump_stack();
			dump_vma(vma);
			pr_emerg("tree range: %px start %lx end %lx\n", vma,
				 vmi_start, vmi_end - 1);
			vma_iter_dump_tree(&vmi);
		}

=======

		vmi_start = vma_iter_addr(&vmi);
		vmi_end = vma_iter_end(&vmi);
		if (VM_WARN_ON_ONCE_MM(vma->vm_end != vmi_end, mm))
			warn = 1;

		if (VM_WARN_ON_ONCE_MM(vma->vm_start != vmi_start, mm))
			warn = 1;

		if (warn) {
			pr_emerg("issue in %s\n", current->comm);
			dump_stack();
			dump_vma(vma);
			pr_emerg("tree range: %px start %lx end %lx\n", vma,
				 vmi_start, vmi_end - 1);
			vma_iter_dump_tree(&vmi);
		}

>>>>>>> 3fe08f7d
#ifdef CONFIG_DEBUG_VM_RB
		if (anon_vma) {
			anon_vma_lock_read(anon_vma);
			list_for_each_entry(avc, &vma->anon_vma_chain, same_vma)
				anon_vma_interval_tree_verify(avc);
			anon_vma_unlock_read(anon_vma);
		}
#endif
		i++;
	}
	if (i != mm->map_count) {
		pr_emerg("map_count %d vma iterator %d\n", mm->map_count, i);
		bug = 1;
	}
	VM_BUG_ON_MM(bug, mm);
}

#else /* !CONFIG_DEBUG_VM_MAPLE_TREE */
#define validate_mm(mm) do { } while (0)
#endif /* CONFIG_DEBUG_VM_MAPLE_TREE */

/*
 * vma has some anon_vma assigned, and is already inserted on that
 * anon_vma's interval trees.
 *
 * Before updating the vma's vm_start / vm_end / vm_pgoff fields, the
 * vma must be removed from the anon_vma's interval trees using
 * anon_vma_interval_tree_pre_update_vma().
 *
 * After the update, the vma will be reinserted using
 * anon_vma_interval_tree_post_update_vma().
 *
 * The entire update must be protected by exclusive mmap_lock and by
 * the root anon_vma's mutex.
 */
static inline void
anon_vma_interval_tree_pre_update_vma(struct vm_area_struct *vma)
{
	struct anon_vma_chain *avc;

	list_for_each_entry(avc, &vma->anon_vma_chain, same_vma)
		anon_vma_interval_tree_remove(avc, &avc->anon_vma->rb_root);
}

static inline void
anon_vma_interval_tree_post_update_vma(struct vm_area_struct *vma)
{
	struct anon_vma_chain *avc;

	list_for_each_entry(avc, &vma->anon_vma_chain, same_vma)
		anon_vma_interval_tree_insert(avc, &avc->anon_vma->rb_root);
}

static unsigned long count_vma_pages_range(struct mm_struct *mm,
		unsigned long addr, unsigned long end)
{
	VMA_ITERATOR(vmi, mm, addr);
	struct vm_area_struct *vma;
	unsigned long nr_pages = 0;

	for_each_vma_range(vmi, vma, end) {
		unsigned long vm_start = max(addr, vma->vm_start);
		unsigned long vm_end = min(end, vma->vm_end);

		nr_pages += PHYS_PFN(vm_end - vm_start);
	}

	return nr_pages;
}

static void __vma_link_file(struct vm_area_struct *vma,
			    struct address_space *mapping)
{
	if (vma->vm_flags & VM_SHARED)
		mapping_allow_writable(mapping);

	flush_dcache_mmap_lock(mapping);
	vma_interval_tree_insert(vma, &mapping->i_mmap);
	flush_dcache_mmap_unlock(mapping);
}

static int vma_link(struct mm_struct *mm, struct vm_area_struct *vma)
{
	VMA_ITERATOR(vmi, mm, 0);
	struct address_space *mapping = NULL;

	vma_iter_config(&vmi, vma->vm_start, vma->vm_end);
	if (vma_iter_prealloc(&vmi, vma))
		return -ENOMEM;

	if (vma->vm_file) {
		mapping = vma->vm_file->f_mapping;
		i_mmap_lock_write(mapping);
	}

	vma_iter_store(&vmi, vma);

	if (mapping) {
		__vma_link_file(vma, mapping);
		i_mmap_unlock_write(mapping);
	}

	mm->map_count++;
	validate_mm(mm);
	return 0;
}

/*
 * init_multi_vma_prep() - Initializer for struct vma_prepare
 * @vp: The vma_prepare struct
 * @vma: The vma that will be altered once locked
 * @next: The next vma if it is to be adjusted
 * @remove: The first vma to be removed
 * @remove2: The second vma to be removed
 */
static inline void init_multi_vma_prep(struct vma_prepare *vp,
		struct vm_area_struct *vma, struct vm_area_struct *next,
		struct vm_area_struct *remove, struct vm_area_struct *remove2)
{
	memset(vp, 0, sizeof(struct vma_prepare));
	vp->vma = vma;
	vp->anon_vma = vma->anon_vma;
	vp->remove = remove;
	vp->remove2 = remove2;
	vp->adj_next = next;
	if (!vp->anon_vma && next)
		vp->anon_vma = next->anon_vma;

	vp->file = vma->vm_file;
	if (vp->file)
		vp->mapping = vma->vm_file->f_mapping;

}

/*
 * init_vma_prep() - Initializer wrapper for vma_prepare struct
 * @vp: The vma_prepare struct
 * @vma: The vma that will be altered once locked
 */
static inline void init_vma_prep(struct vma_prepare *vp,
				 struct vm_area_struct *vma)
{
	init_multi_vma_prep(vp, vma, NULL, NULL, NULL);
}


/*
 * vma_prepare() - Helper function for handling locking VMAs prior to altering
 * @vp: The initialized vma_prepare struct
 */
static inline void vma_prepare(struct vma_prepare *vp)
{
	vma_start_write(vp->vma);
	if (vp->adj_next)
		vma_start_write(vp->adj_next);
	/* vp->insert is always a newly created VMA, no need for locking */
	if (vp->remove)
		vma_start_write(vp->remove);
	if (vp->remove2)
		vma_start_write(vp->remove2);

	if (vp->file) {
		uprobe_munmap(vp->vma, vp->vma->vm_start, vp->vma->vm_end);

		if (vp->adj_next)
			uprobe_munmap(vp->adj_next, vp->adj_next->vm_start,
				      vp->adj_next->vm_end);

		i_mmap_lock_write(vp->mapping);
		if (vp->insert && vp->insert->vm_file) {
			/*
			 * Put into interval tree now, so instantiated pages
			 * are visible to arm/parisc __flush_dcache_page
			 * throughout; but we cannot insert into address
			 * space until vma start or end is updated.
			 */
			__vma_link_file(vp->insert,
					vp->insert->vm_file->f_mapping);
		}
	}

	if (vp->anon_vma) {
		anon_vma_lock_write(vp->anon_vma);
		anon_vma_interval_tree_pre_update_vma(vp->vma);
		if (vp->adj_next)
			anon_vma_interval_tree_pre_update_vma(vp->adj_next);
	}

	if (vp->file) {
		flush_dcache_mmap_lock(vp->mapping);
		vma_interval_tree_remove(vp->vma, &vp->mapping->i_mmap);
		if (vp->adj_next)
			vma_interval_tree_remove(vp->adj_next,
						 &vp->mapping->i_mmap);
	}

}

/*
 * vma_complete- Helper function for handling the unlocking after altering VMAs,
 * or for inserting a VMA.
 *
 * @vp: The vma_prepare struct
 * @vmi: The vma iterator
 * @mm: The mm_struct
 */
static inline void vma_complete(struct vma_prepare *vp,
				struct vma_iterator *vmi, struct mm_struct *mm)
{
	if (vp->file) {
		if (vp->adj_next)
			vma_interval_tree_insert(vp->adj_next,
						 &vp->mapping->i_mmap);
		vma_interval_tree_insert(vp->vma, &vp->mapping->i_mmap);
		flush_dcache_mmap_unlock(vp->mapping);
	}

	if (vp->remove && vp->file) {
		__remove_shared_vm_struct(vp->remove, vp->file, vp->mapping);
		if (vp->remove2)
			__remove_shared_vm_struct(vp->remove2, vp->file,
						  vp->mapping);
	} else if (vp->insert) {
		/*
		 * split_vma has split insert from vma, and needs
		 * us to insert it before dropping the locks
		 * (it may either follow vma or precede it).
		 */
		vma_iter_store(vmi, vp->insert);
		mm->map_count++;
	}

	if (vp->anon_vma) {
		anon_vma_interval_tree_post_update_vma(vp->vma);
		if (vp->adj_next)
			anon_vma_interval_tree_post_update_vma(vp->adj_next);
		anon_vma_unlock_write(vp->anon_vma);
	}

	if (vp->file) {
		i_mmap_unlock_write(vp->mapping);
		uprobe_mmap(vp->vma);

		if (vp->adj_next)
			uprobe_mmap(vp->adj_next);
	}

	if (vp->remove) {
again:
		vma_mark_detached(vp->remove, true);
		if (vp->file) {
			uprobe_munmap(vp->remove, vp->remove->vm_start,
				      vp->remove->vm_end);
			fput(vp->file);
		}
		if (vp->remove->anon_vma)
			anon_vma_merge(vp->vma, vp->remove);
		mm->map_count--;
		mpol_put(vma_policy(vp->remove));
		if (!vp->remove2)
			WARN_ON_ONCE(vp->vma->vm_end < vp->remove->vm_end);
		vm_area_free(vp->remove);

		/*
		 * In mprotect's case 6 (see comments on vma_merge),
		 * we are removing both mid and next vmas
		 */
		if (vp->remove2) {
			vp->remove = vp->remove2;
			vp->remove2 = NULL;
			goto again;
		}
	}
	if (vp->insert && vp->file)
		uprobe_mmap(vp->insert);
}

/*
 * dup_anon_vma() - Helper function to duplicate anon_vma
 * @dst: The destination VMA
 * @src: The source VMA
 *
 * Returns: 0 on success.
 */
static inline int dup_anon_vma(struct vm_area_struct *dst,
			       struct vm_area_struct *src)
{
	/*
	 * Easily overlooked: when mprotect shifts the boundary, make sure the
	 * expanding vma has anon_vma set if the shrinking vma had, to cover any
	 * anon pages imported.
	 */
	if (src->anon_vma && !dst->anon_vma) {
		dst->anon_vma = src->anon_vma;
		return anon_vma_clone(dst, src);
	}

	return 0;
}

/*
 * vma_expand - Expand an existing VMA
 *
 * @vmi: The vma iterator
 * @vma: The vma to expand
 * @start: The start of the vma
 * @end: The exclusive end of the vma
 * @pgoff: The page offset of vma
 * @next: The current of next vma.
 *
 * Expand @vma to @start and @end.  Can expand off the start and end.  Will
 * expand over @next if it's different from @vma and @end == @next->vm_end.
 * Checking if the @vma can expand and merge with @next needs to be handled by
 * the caller.
 *
 * Returns: 0 on success
 */
int vma_expand(struct vma_iterator *vmi, struct vm_area_struct *vma,
	       unsigned long start, unsigned long end, pgoff_t pgoff,
	       struct vm_area_struct *next)
{
	bool remove_next = false;
	struct vma_prepare vp;

	if (next && (vma != next) && (end == next->vm_end)) {
		int ret;

		remove_next = true;
		ret = dup_anon_vma(vma, next);
		if (ret)
			return ret;
	}

	init_multi_vma_prep(&vp, vma, NULL, remove_next ? next : NULL, NULL);
	/* Not merging but overwriting any part of next is not handled. */
	VM_WARN_ON(next && !vp.remove &&
		  next != vma && end > next->vm_start);
	/* Only handles expanding */
	VM_WARN_ON(vma->vm_start < start || vma->vm_end > end);

	/* Note: vma iterator must be pointing to 'start' */
	vma_iter_config(vmi, start, end);
	if (vma_iter_prealloc(vmi, vma))
		goto nomem;

	vma_prepare(&vp);
	vma_adjust_trans_huge(vma, start, end, 0);
	vma->vm_start = start;
	vma->vm_end = end;
	vma->vm_pgoff = pgoff;
	vma_iter_store(vmi, vma);

	vma_complete(&vp, vmi, vma->vm_mm);
	validate_mm(vma->vm_mm);
	return 0;

nomem:
	return -ENOMEM;
}

/*
 * vma_shrink() - Reduce an existing VMAs memory area
 * @vmi: The vma iterator
 * @vma: The VMA to modify
 * @start: The new start
 * @end: The new end
 *
 * Returns: 0 on success, -ENOMEM otherwise
 */
int vma_shrink(struct vma_iterator *vmi, struct vm_area_struct *vma,
	       unsigned long start, unsigned long end, pgoff_t pgoff)
{
	struct vma_prepare vp;

	WARN_ON((vma->vm_start != start) && (vma->vm_end != end));

	if (vma->vm_start < start)
		vma_iter_config(vmi, vma->vm_start, start);
	else
		vma_iter_config(vmi, end, vma->vm_end);

	if (vma_iter_prealloc(vmi, NULL))
		return -ENOMEM;

	init_vma_prep(&vp, vma);
	vma_prepare(&vp);
	vma_adjust_trans_huge(vma, start, end, 0);

	vma_iter_clear(vmi);
	vma->vm_start = start;
	vma->vm_end = end;
	vma->vm_pgoff = pgoff;
	vma_complete(&vp, vmi, vma->vm_mm);
	validate_mm(vma->vm_mm);
	return 0;
}

/*
 * If the vma has a ->close operation then the driver probably needs to release
 * per-vma resources, so we don't attempt to merge those if the caller indicates
 * the current vma may be removed as part of the merge.
 */
static inline bool is_mergeable_vma(struct vm_area_struct *vma,
		struct file *file, unsigned long vm_flags,
		struct vm_userfaultfd_ctx vm_userfaultfd_ctx,
		struct anon_vma_name *anon_name, bool may_remove_vma)
{
	/*
	 * VM_SOFTDIRTY should not prevent from VMA merging, if we
	 * match the flags but dirty bit -- the caller should mark
	 * merged VMA as dirty. If dirty bit won't be excluded from
	 * comparison, we increase pressure on the memory system forcing
	 * the kernel to generate new VMAs when old one could be
	 * extended instead.
	 */
	if ((vma->vm_flags ^ vm_flags) & ~VM_SOFTDIRTY)
		return false;
	if (vma->vm_file != file)
		return false;
	if (may_remove_vma && vma->vm_ops && vma->vm_ops->close)
		return false;
	if (!is_mergeable_vm_userfaultfd_ctx(vma, vm_userfaultfd_ctx))
		return false;
	if (!anon_vma_name_eq(anon_vma_name(vma), anon_name))
		return false;
	return true;
}

static inline bool is_mergeable_anon_vma(struct anon_vma *anon_vma1,
		 struct anon_vma *anon_vma2, struct vm_area_struct *vma)
{
	/*
	 * The list_is_singular() test is to avoid merging VMA cloned from
	 * parents. This can improve scalability caused by anon_vma lock.
	 */
	if ((!anon_vma1 || !anon_vma2) && (!vma ||
		list_is_singular(&vma->anon_vma_chain)))
		return true;
	return anon_vma1 == anon_vma2;
}

/*
 * Return true if we can merge this (vm_flags,anon_vma,file,vm_pgoff)
 * in front of (at a lower virtual address and file offset than) the vma.
 *
 * We cannot merge two vmas if they have differently assigned (non-NULL)
 * anon_vmas, nor if same anon_vma is assigned but offsets incompatible.
 *
 * We don't check here for the merged mmap wrapping around the end of pagecache
 * indices (16TB on ia32) because do_mmap() does not permit mmap's which
 * wrap, nor mmaps which cover the final page at index -1UL.
 *
 * We assume the vma may be removed as part of the merge.
 */
static bool
can_vma_merge_before(struct vm_area_struct *vma, unsigned long vm_flags,
		struct anon_vma *anon_vma, struct file *file,
		pgoff_t vm_pgoff, struct vm_userfaultfd_ctx vm_userfaultfd_ctx,
		struct anon_vma_name *anon_name)
{
	if (is_mergeable_vma(vma, file, vm_flags, vm_userfaultfd_ctx, anon_name, true) &&
	    is_mergeable_anon_vma(anon_vma, vma->anon_vma, vma)) {
		if (vma->vm_pgoff == vm_pgoff)
			return true;
	}
	return false;
}

/*
 * Return true if we can merge this (vm_flags,anon_vma,file,vm_pgoff)
 * beyond (at a higher virtual address and file offset than) the vma.
 *
 * We cannot merge two vmas if they have differently assigned (non-NULL)
 * anon_vmas, nor if same anon_vma is assigned but offsets incompatible.
 *
 * We assume that vma is not removed as part of the merge.
 */
static bool
can_vma_merge_after(struct vm_area_struct *vma, unsigned long vm_flags,
		struct anon_vma *anon_vma, struct file *file,
		pgoff_t vm_pgoff, struct vm_userfaultfd_ctx vm_userfaultfd_ctx,
		struct anon_vma_name *anon_name)
{
	if (is_mergeable_vma(vma, file, vm_flags, vm_userfaultfd_ctx, anon_name, false) &&
	    is_mergeable_anon_vma(anon_vma, vma->anon_vma, vma)) {
		pgoff_t vm_pglen;
		vm_pglen = vma_pages(vma);
		if (vma->vm_pgoff + vm_pglen == vm_pgoff)
			return true;
	}
	return false;
}

/*
 * Given a mapping request (addr,end,vm_flags,file,pgoff,anon_name),
 * figure out whether that can be merged with its predecessor or its
 * successor.  Or both (it neatly fills a hole).
 *
 * In most cases - when called for mmap, brk or mremap - [addr,end) is
 * certain not to be mapped by the time vma_merge is called; but when
 * called for mprotect, it is certain to be already mapped (either at
 * an offset within prev, or at the start of next), and the flags of
 * this area are about to be changed to vm_flags - and the no-change
 * case has already been eliminated.
 *
 * The following mprotect cases have to be considered, where **** is
 * the area passed down from mprotect_fixup, never extending beyond one
 * vma, PPPP is the previous vma, CCCC is a concurrent vma that starts
 * at the same address as **** and is of the same or larger span, and
 * NNNN the next vma after ****:
 *
 *     ****             ****                   ****
 *    PPPPPPNNNNNN    PPPPPPNNNNNN       PPPPPPCCCCCC
 *    cannot merge    might become       might become
 *                    PPNNNNNNNNNN       PPPPPPPPPPCC
 *    mmap, brk or    case 4 below       case 5 below
 *    mremap move:
 *                        ****               ****
 *                    PPPP    NNNN       PPPPCCCCNNNN
 *                    might become       might become
 *                    PPPPPPPPPPPP 1 or  PPPPPPPPPPPP 6 or
 *                    PPPPPPPPNNNN 2 or  PPPPPPPPNNNN 7 or
 *                    PPPPNNNNNNNN 3     PPPPNNNNNNNN 8
 *
 * It is important for case 8 that the vma CCCC overlapping the
 * region **** is never going to extended over NNNN. Instead NNNN must
 * be extended in region **** and CCCC must be removed. This way in
 * all cases where vma_merge succeeds, the moment vma_merge drops the
 * rmap_locks, the properties of the merged vma will be already
 * correct for the whole merged range. Some of those properties like
 * vm_page_prot/vm_flags may be accessed by rmap_walks and they must
 * be correct for the whole merged range immediately after the
 * rmap_locks are released. Otherwise if NNNN would be removed and
 * CCCC would be extended over the NNNN range, remove_migration_ptes
 * or other rmap walkers (if working on addresses beyond the "end"
 * parameter) may establish ptes with the wrong permissions of CCCC
 * instead of the right permissions of NNNN.
 *
 * In the code below:
 * PPPP is represented by *prev
 * CCCC is represented by *curr or not represented at all (NULL)
 * NNNN is represented by *next or not represented at all (NULL)
 * **** is not represented - it will be merged and the vma containing the
 *      area is returned, or the function will return NULL
 */
struct vm_area_struct *vma_merge(struct vma_iterator *vmi, struct mm_struct *mm,
			struct vm_area_struct *prev, unsigned long addr,
			unsigned long end, unsigned long vm_flags,
			struct anon_vma *anon_vma, struct file *file,
			pgoff_t pgoff, struct mempolicy *policy,
			struct vm_userfaultfd_ctx vm_userfaultfd_ctx,
			struct anon_vma_name *anon_name)
{
	struct vm_area_struct *curr, *next, *res;
	struct vm_area_struct *vma, *adjust, *remove, *remove2;
	struct vma_prepare vp;
	pgoff_t vma_pgoff;
	int err = 0;
	bool merge_prev = false;
	bool merge_next = false;
	bool vma_expanded = false;
	unsigned long vma_start = addr;
	unsigned long vma_end = end;
	pgoff_t pglen = (end - addr) >> PAGE_SHIFT;
	long adj_start = 0;

	validate_mm(mm);
	/*
	 * We later require that vma->vm_flags == vm_flags,
	 * so this tests vma->vm_flags & VM_SPECIAL, too.
	 */
	if (vm_flags & VM_SPECIAL)
		return NULL;

	/* Does the input range span an existing VMA? (cases 5 - 8) */
	curr = find_vma_intersection(mm, prev ? prev->vm_end : 0, end);

	if (!curr ||			/* cases 1 - 4 */
	    end == curr->vm_end)	/* cases 6 - 8, adjacent VMA */
		next = vma_lookup(mm, end);
	else
		next = NULL;		/* case 5 */

	if (prev) {
		vma_start = prev->vm_start;
		vma_pgoff = prev->vm_pgoff;

		/* Can we merge the predecessor? */
		if (addr == prev->vm_end && mpol_equal(vma_policy(prev), policy)
		    && can_vma_merge_after(prev, vm_flags, anon_vma, file,
					   pgoff, vm_userfaultfd_ctx, anon_name)) {
			merge_prev = true;
			vma_prev(vmi);
		}
	}

	/* Can we merge the successor? */
	if (next && mpol_equal(policy, vma_policy(next)) &&
	    can_vma_merge_before(next, vm_flags, anon_vma, file, pgoff+pglen,
				 vm_userfaultfd_ctx, anon_name)) {
		merge_next = true;
	}

	/* Verify some invariant that must be enforced by the caller. */
	VM_WARN_ON(prev && addr <= prev->vm_start);
	VM_WARN_ON(curr && (addr != curr->vm_start || end > curr->vm_end));
	VM_WARN_ON(addr >= end);

	if (!merge_prev && !merge_next)
		return NULL; /* Not mergeable. */

	res = vma = prev;
	remove = remove2 = adjust = NULL;

	/* Can we merge both the predecessor and the successor? */
	if (merge_prev && merge_next &&
	    is_mergeable_anon_vma(prev->anon_vma, next->anon_vma, NULL)) {
		remove = next;				/* case 1 */
		vma_end = next->vm_end;
		err = dup_anon_vma(prev, next);
		if (curr) {				/* case 6 */
			remove = curr;
			remove2 = next;
			if (!next->anon_vma)
				err = dup_anon_vma(prev, curr);
		}
	} else if (merge_prev) {			/* case 2 */
		if (curr) {
			err = dup_anon_vma(prev, curr);
			if (end == curr->vm_end) {	/* case 7 */
				remove = curr;
			} else {			/* case 5 */
				adjust = curr;
				adj_start = (end - curr->vm_start);
			}
		}
	} else { /* merge_next */
		res = next;
		if (prev && addr < prev->vm_end) {	/* case 4 */
			vma_end = addr;
			adjust = next;
			adj_start = -(prev->vm_end - addr);
			err = dup_anon_vma(next, prev);
		} else {
			/*
			 * Note that cases 3 and 8 are the ONLY ones where prev
			 * is permitted to be (but is not necessarily) NULL.
			 */
			vma = next;			/* case 3 */
			vma_start = addr;
			vma_end = next->vm_end;
			vma_pgoff = next->vm_pgoff - pglen;
			if (curr) {			/* case 8 */
				vma_pgoff = curr->vm_pgoff;
				remove = curr;
				err = dup_anon_vma(next, curr);
			}
		}
	}

	/* Error in anon_vma clone. */
	if (err)
		return NULL;

	if (vma_start < vma->vm_start || vma_end > vma->vm_end)
		vma_expanded = true;

	if (vma_expanded) {
		vma_iter_config(vmi, vma_start, vma_end);
	} else {
		vma_iter_config(vmi, adjust->vm_start + adj_start,
				adjust->vm_end);
	}

	if (vma_iter_prealloc(vmi, vma))
		return NULL;

	init_multi_vma_prep(&vp, vma, adjust, remove, remove2);
	VM_WARN_ON(vp.anon_vma && adjust && adjust->anon_vma &&
		   vp.anon_vma != adjust->anon_vma);

	vma_prepare(&vp);
	vma_adjust_trans_huge(vma, vma_start, vma_end, adj_start);

	vma->vm_start = vma_start;
	vma->vm_end = vma_end;
	vma->vm_pgoff = vma_pgoff;

	if (vma_expanded)
		vma_iter_store(vmi, vma);

	if (adj_start) {
		adjust->vm_start += adj_start;
		adjust->vm_pgoff += adj_start >> PAGE_SHIFT;
		if (adj_start < 0) {
			WARN_ON(vma_expanded);
			vma_iter_store(vmi, next);
		}
	}

	vma_complete(&vp, vmi, mm);
	vma_iter_free(vmi);
	validate_mm(mm);
	khugepaged_enter_vma(res, vm_flags);

	return res;
}

/*
 * Rough compatibility check to quickly see if it's even worth looking
 * at sharing an anon_vma.
 *
 * They need to have the same vm_file, and the flags can only differ
 * in things that mprotect may change.
 *
 * NOTE! The fact that we share an anon_vma doesn't _have_ to mean that
 * we can merge the two vma's. For example, we refuse to merge a vma if
 * there is a vm_ops->close() function, because that indicates that the
 * driver is doing some kind of reference counting. But that doesn't
 * really matter for the anon_vma sharing case.
 */
static int anon_vma_compatible(struct vm_area_struct *a, struct vm_area_struct *b)
{
	return a->vm_end == b->vm_start &&
		mpol_equal(vma_policy(a), vma_policy(b)) &&
		a->vm_file == b->vm_file &&
		!((a->vm_flags ^ b->vm_flags) & ~(VM_ACCESS_FLAGS | VM_SOFTDIRTY)) &&
		b->vm_pgoff == a->vm_pgoff + ((b->vm_start - a->vm_start) >> PAGE_SHIFT);
}

/*
 * Do some basic sanity checking to see if we can re-use the anon_vma
 * from 'old'. The 'a'/'b' vma's are in VM order - one of them will be
 * the same as 'old', the other will be the new one that is trying
 * to share the anon_vma.
 *
 * NOTE! This runs with mmap_lock held for reading, so it is possible that
 * the anon_vma of 'old' is concurrently in the process of being set up
 * by another page fault trying to merge _that_. But that's ok: if it
 * is being set up, that automatically means that it will be a singleton
 * acceptable for merging, so we can do all of this optimistically. But
 * we do that READ_ONCE() to make sure that we never re-load the pointer.
 *
 * IOW: that the "list_is_singular()" test on the anon_vma_chain only
 * matters for the 'stable anon_vma' case (ie the thing we want to avoid
 * is to return an anon_vma that is "complex" due to having gone through
 * a fork).
 *
 * We also make sure that the two vma's are compatible (adjacent,
 * and with the same memory policies). That's all stable, even with just
 * a read lock on the mmap_lock.
 */
static struct anon_vma *reusable_anon_vma(struct vm_area_struct *old, struct vm_area_struct *a, struct vm_area_struct *b)
{
	if (anon_vma_compatible(a, b)) {
		struct anon_vma *anon_vma = READ_ONCE(old->anon_vma);

		if (anon_vma && list_is_singular(&old->anon_vma_chain))
			return anon_vma;
	}
	return NULL;
}

/*
 * find_mergeable_anon_vma is used by anon_vma_prepare, to check
 * neighbouring vmas for a suitable anon_vma, before it goes off
 * to allocate a new anon_vma.  It checks because a repetitive
 * sequence of mprotects and faults may otherwise lead to distinct
 * anon_vmas being allocated, preventing vma merge in subsequent
 * mprotect.
 */
struct anon_vma *find_mergeable_anon_vma(struct vm_area_struct *vma)
{
	MA_STATE(mas, &vma->vm_mm->mm_mt, vma->vm_end, vma->vm_end);
	struct anon_vma *anon_vma = NULL;
	struct vm_area_struct *prev, *next;

	/* Try next first. */
	next = mas_walk(&mas);
	if (next) {
		anon_vma = reusable_anon_vma(next, vma, next);
		if (anon_vma)
			return anon_vma;
	}

	prev = mas_prev(&mas, 0);
	VM_BUG_ON_VMA(prev != vma, vma);
	prev = mas_prev(&mas, 0);
	/* Try prev next. */
	if (prev)
		anon_vma = reusable_anon_vma(prev, prev, vma);

	/*
	 * We might reach here with anon_vma == NULL if we can't find
	 * any reusable anon_vma.
	 * There's no absolute need to look only at touching neighbours:
	 * we could search further afield for "compatible" anon_vmas.
	 * But it would probably just be a waste of time searching,
	 * or lead to too many vmas hanging off the same anon_vma.
	 * We're trying to allow mprotect remerging later on,
	 * not trying to minimize memory used for anon_vmas.
	 */
	return anon_vma;
}

/*
 * If a hint addr is less than mmap_min_addr change hint to be as
 * low as possible but still greater than mmap_min_addr
 */
static inline unsigned long round_hint_to_min(unsigned long hint)
{
	hint &= PAGE_MASK;
	if (((void *)hint != NULL) &&
	    (hint < mmap_min_addr))
		return PAGE_ALIGN(mmap_min_addr);
	return hint;
}

bool mlock_future_ok(struct mm_struct *mm, unsigned long flags,
			unsigned long bytes)
{
	unsigned long locked_pages, limit_pages;

	if (!(flags & VM_LOCKED) || capable(CAP_IPC_LOCK))
		return true;

	locked_pages = bytes >> PAGE_SHIFT;
	locked_pages += mm->locked_vm;

	limit_pages = rlimit(RLIMIT_MEMLOCK);
	limit_pages >>= PAGE_SHIFT;

	return locked_pages <= limit_pages;
}

static inline u64 file_mmap_size_max(struct file *file, struct inode *inode)
{
	if (S_ISREG(inode->i_mode))
		return MAX_LFS_FILESIZE;

	if (S_ISBLK(inode->i_mode))
		return MAX_LFS_FILESIZE;

	if (S_ISSOCK(inode->i_mode))
		return MAX_LFS_FILESIZE;

	/* Special "we do even unsigned file positions" case */
	if (file->f_mode & FMODE_UNSIGNED_OFFSET)
		return 0;

	/* Yes, random drivers might want more. But I'm tired of buggy drivers */
	return ULONG_MAX;
}

static inline bool file_mmap_ok(struct file *file, struct inode *inode,
				unsigned long pgoff, unsigned long len)
{
	u64 maxsize = file_mmap_size_max(file, inode);

	if (maxsize && len > maxsize)
		return false;
	maxsize -= len;
	if (pgoff > maxsize >> PAGE_SHIFT)
		return false;
	return true;
}

/*
 * The caller must write-lock current->mm->mmap_lock.
 */
unsigned long do_mmap(struct file *file, unsigned long addr,
			unsigned long len, unsigned long prot,
			unsigned long flags, unsigned long pgoff,
			unsigned long *populate, struct list_head *uf)
{
	struct mm_struct *mm = current->mm;
	vm_flags_t vm_flags;
	int pkey = 0;

	validate_mm(mm);
	*populate = 0;

	if (!len)
		return -EINVAL;

	/*
	 * Does the application expect PROT_READ to imply PROT_EXEC?
	 *
	 * (the exception is when the underlying filesystem is noexec
	 *  mounted, in which case we dont add PROT_EXEC.)
	 */
	if ((prot & PROT_READ) && (current->personality & READ_IMPLIES_EXEC))
		if (!(file && path_noexec(&file->f_path)))
			prot |= PROT_EXEC;

	/* force arch specific MAP_FIXED handling in get_unmapped_area */
	if (flags & MAP_FIXED_NOREPLACE)
		flags |= MAP_FIXED;

	if (!(flags & MAP_FIXED))
		addr = round_hint_to_min(addr);

	/* Careful about overflows.. */
	len = PAGE_ALIGN(len);
	if (!len)
		return -ENOMEM;

	/* offset overflow? */
	if ((pgoff + (len >> PAGE_SHIFT)) < pgoff)
		return -EOVERFLOW;

	/* Too many mappings? */
	if (mm->map_count > sysctl_max_map_count)
		return -ENOMEM;

	/* Obtain the address to map to. we verify (or select) it and ensure
	 * that it represents a valid section of the address space.
	 */
	addr = get_unmapped_area(file, addr, len, pgoff, flags);
	if (IS_ERR_VALUE(addr))
		return addr;

	if (flags & MAP_FIXED_NOREPLACE) {
		if (find_vma_intersection(mm, addr, addr + len))
			return -EEXIST;
	}

	if (prot == PROT_EXEC) {
		pkey = execute_only_pkey(mm);
		if (pkey < 0)
			pkey = 0;
	}

	/* Do simple checking here so the lower-level routines won't have
	 * to. we assume access permissions have been handled by the open
	 * of the memory object, so we don't do any here.
	 */
	vm_flags = calc_vm_prot_bits(prot, pkey) | calc_vm_flag_bits(flags) |
			mm->def_flags | VM_MAYREAD | VM_MAYWRITE | VM_MAYEXEC;

	if (flags & MAP_LOCKED)
		if (!can_do_mlock())
			return -EPERM;

	if (!mlock_future_ok(mm, vm_flags, len))
		return -EAGAIN;

	if (file) {
		struct inode *inode = file_inode(file);
		unsigned long flags_mask;

		if (!file_mmap_ok(file, inode, pgoff, len))
			return -EOVERFLOW;

		flags_mask = LEGACY_MAP_MASK | file->f_op->mmap_supported_flags;

		switch (flags & MAP_TYPE) {
		case MAP_SHARED:
			/*
			 * Force use of MAP_SHARED_VALIDATE with non-legacy
			 * flags. E.g. MAP_SYNC is dangerous to use with
			 * MAP_SHARED as you don't know which consistency model
			 * you will get. We silently ignore unsupported flags
			 * with MAP_SHARED to preserve backward compatibility.
			 */
			flags &= LEGACY_MAP_MASK;
			fallthrough;
		case MAP_SHARED_VALIDATE:
			if (flags & ~flags_mask)
				return -EOPNOTSUPP;
			if (prot & PROT_WRITE) {
				if (!(file->f_mode & FMODE_WRITE))
					return -EACCES;
				if (IS_SWAPFILE(file->f_mapping->host))
					return -ETXTBSY;
			}

			/*
			 * Make sure we don't allow writing to an append-only
			 * file..
			 */
			if (IS_APPEND(inode) && (file->f_mode & FMODE_WRITE))
				return -EACCES;

			vm_flags |= VM_SHARED | VM_MAYSHARE;
			if (!(file->f_mode & FMODE_WRITE))
				vm_flags &= ~(VM_MAYWRITE | VM_SHARED);
			fallthrough;
		case MAP_PRIVATE:
			if (!(file->f_mode & FMODE_READ))
				return -EACCES;
			if (path_noexec(&file->f_path)) {
				if (vm_flags & VM_EXEC)
					return -EPERM;
				vm_flags &= ~VM_MAYEXEC;
			}

			if (!file->f_op->mmap)
				return -ENODEV;
			if (vm_flags & (VM_GROWSDOWN|VM_GROWSUP))
				return -EINVAL;
			break;

		default:
			return -EINVAL;
		}
	} else {
		switch (flags & MAP_TYPE) {
		case MAP_SHARED:
			if (vm_flags & (VM_GROWSDOWN|VM_GROWSUP))
				return -EINVAL;
			/*
			 * Ignore pgoff.
			 */
			pgoff = 0;
			vm_flags |= VM_SHARED | VM_MAYSHARE;
			break;
		case MAP_PRIVATE:
			/*
			 * Set pgoff according to addr for anon_vma.
			 */
			pgoff = addr >> PAGE_SHIFT;
			break;
		default:
			return -EINVAL;
		}
	}

	/*
	 * Set 'VM_NORESERVE' if we should not account for the
	 * memory use of this mapping.
	 */
	if (flags & MAP_NORESERVE) {
		/* We honor MAP_NORESERVE if allowed to overcommit */
		if (sysctl_overcommit_memory != OVERCOMMIT_NEVER)
			vm_flags |= VM_NORESERVE;

		/* hugetlb applies strict overcommit unless MAP_NORESERVE */
		if (file && is_file_hugepages(file))
			vm_flags |= VM_NORESERVE;
	}

	addr = mmap_region(file, addr, len, vm_flags, pgoff, uf);
	if (!IS_ERR_VALUE(addr) &&
	    ((vm_flags & VM_LOCKED) ||
	     (flags & (MAP_POPULATE | MAP_NONBLOCK)) == MAP_POPULATE))
		*populate = len;
	return addr;
}

unsigned long ksys_mmap_pgoff(unsigned long addr, unsigned long len,
			      unsigned long prot, unsigned long flags,
			      unsigned long fd, unsigned long pgoff)
{
	struct file *file = NULL;
	unsigned long retval;

	if (!(flags & MAP_ANONYMOUS)) {
		audit_mmap_fd(fd, flags);
		file = fget(fd);
		if (!file)
			return -EBADF;
		if (is_file_hugepages(file)) {
			len = ALIGN(len, huge_page_size(hstate_file(file)));
		} else if (unlikely(flags & MAP_HUGETLB)) {
			retval = -EINVAL;
			goto out_fput;
		}
	} else if (flags & MAP_HUGETLB) {
		struct hstate *hs;

		hs = hstate_sizelog((flags >> MAP_HUGE_SHIFT) & MAP_HUGE_MASK);
		if (!hs)
			return -EINVAL;

		len = ALIGN(len, huge_page_size(hs));
		/*
		 * VM_NORESERVE is used because the reservations will be
		 * taken when vm_ops->mmap() is called
		 */
		file = hugetlb_file_setup(HUGETLB_ANON_FILE, len,
				VM_NORESERVE,
				HUGETLB_ANONHUGE_INODE,
				(flags >> MAP_HUGE_SHIFT) & MAP_HUGE_MASK);
		if (IS_ERR(file))
			return PTR_ERR(file);
	}

	retval = vm_mmap_pgoff(file, addr, len, prot, flags, pgoff);
out_fput:
	if (file)
		fput(file);
	return retval;
}

SYSCALL_DEFINE6(mmap_pgoff, unsigned long, addr, unsigned long, len,
		unsigned long, prot, unsigned long, flags,
		unsigned long, fd, unsigned long, pgoff)
{
	return ksys_mmap_pgoff(addr, len, prot, flags, fd, pgoff);
}

#ifdef __ARCH_WANT_SYS_OLD_MMAP
struct mmap_arg_struct {
	unsigned long addr;
	unsigned long len;
	unsigned long prot;
	unsigned long flags;
	unsigned long fd;
	unsigned long offset;
};

SYSCALL_DEFINE1(old_mmap, struct mmap_arg_struct __user *, arg)
{
	struct mmap_arg_struct a;

	if (copy_from_user(&a, arg, sizeof(a)))
		return -EFAULT;
	if (offset_in_page(a.offset))
		return -EINVAL;

	return ksys_mmap_pgoff(a.addr, a.len, a.prot, a.flags, a.fd,
			       a.offset >> PAGE_SHIFT);
}
#endif /* __ARCH_WANT_SYS_OLD_MMAP */

static bool vm_ops_needs_writenotify(const struct vm_operations_struct *vm_ops)
{
	return vm_ops && (vm_ops->page_mkwrite || vm_ops->pfn_mkwrite);
}

static bool vma_is_shared_writable(struct vm_area_struct *vma)
{
	return (vma->vm_flags & (VM_WRITE | VM_SHARED)) ==
		(VM_WRITE | VM_SHARED);
}

static bool vma_fs_can_writeback(struct vm_area_struct *vma)
{
	/* No managed pages to writeback. */
	if (vma->vm_flags & VM_PFNMAP)
		return false;

	return vma->vm_file && vma->vm_file->f_mapping &&
		mapping_can_writeback(vma->vm_file->f_mapping);
}

/*
 * Does this VMA require the underlying folios to have their dirty state
 * tracked?
 */
bool vma_needs_dirty_tracking(struct vm_area_struct *vma)
{
	/* Only shared, writable VMAs require dirty tracking. */
	if (!vma_is_shared_writable(vma))
		return false;

	/* Does the filesystem need to be notified? */
	if (vm_ops_needs_writenotify(vma->vm_ops))
		return true;

	/*
	 * Even if the filesystem doesn't indicate a need for writenotify, if it
	 * can writeback, dirty tracking is still required.
	 */
	return vma_fs_can_writeback(vma);
}

/*
 * Some shared mappings will want the pages marked read-only
 * to track write events. If so, we'll downgrade vm_page_prot
 * to the private version (using protection_map[] without the
 * VM_SHARED bit).
 */
int vma_wants_writenotify(struct vm_area_struct *vma, pgprot_t vm_page_prot)
{
	/* If it was private or non-writable, the write bit is already clear */
	if (!vma_is_shared_writable(vma))
		return 0;

	/* The backer wishes to know when pages are first written to? */
	if (vm_ops_needs_writenotify(vma->vm_ops))
		return 1;

	/* The open routine did something to the protections that pgprot_modify
	 * won't preserve? */
	if (pgprot_val(vm_page_prot) !=
	    pgprot_val(vm_pgprot_modify(vm_page_prot, vma->vm_flags)))
		return 0;

	/*
	 * Do we need to track softdirty? hugetlb does not support softdirty
	 * tracking yet.
	 */
	if (vma_soft_dirty_enabled(vma) && !is_vm_hugetlb_page(vma))
		return 1;

	/* Do we need write faults for uffd-wp tracking? */
	if (userfaultfd_wp(vma))
		return 1;

	/* Can the mapping track the dirty pages? */
	return vma_fs_can_writeback(vma);
}

/*
 * We account for memory if it's a private writeable mapping,
 * not hugepages and VM_NORESERVE wasn't set.
 */
static inline int accountable_mapping(struct file *file, vm_flags_t vm_flags)
{
	/*
	 * hugetlb has its own accounting separate from the core VM
	 * VM_HUGETLB may not be set yet so we cannot check for that flag.
	 */
	if (file && is_file_hugepages(file))
		return 0;

	return (vm_flags & (VM_NORESERVE | VM_SHARED | VM_WRITE)) == VM_WRITE;
}

/**
 * unmapped_area() - Find an area between the low_limit and the high_limit with
 * the correct alignment and offset, all from @info. Note: current->mm is used
 * for the search.
 *
 * @info: The unmapped area information including the range [low_limit -
 * high_limit), the alignment offset and mask.
 *
 * Return: A memory address or -ENOMEM.
 */
static unsigned long unmapped_area(struct vm_unmapped_area_info *info)
{
	unsigned long length, gap;
	unsigned long low_limit, high_limit;
	struct vm_area_struct *tmp;

	MA_STATE(mas, &current->mm->mm_mt, 0, 0);

	/* Adjust search length to account for worst case alignment overhead */
	length = info->length + info->align_mask;
	if (length < info->length)
		return -ENOMEM;

	low_limit = info->low_limit;
	if (low_limit < mmap_min_addr)
		low_limit = mmap_min_addr;
	high_limit = info->high_limit;
retry:
	if (mas_empty_area(&mas, low_limit, high_limit - 1, length))
		return -ENOMEM;

	gap = mas.index;
	gap += (info->align_offset - gap) & info->align_mask;
	tmp = mas_next(&mas, ULONG_MAX);
	if (tmp && (tmp->vm_flags & VM_GROWSDOWN)) { /* Avoid prev check if possible */
		if (vm_start_gap(tmp) < gap + length - 1) {
			low_limit = tmp->vm_end;
			mas_reset(&mas);
			goto retry;
		}
	} else {
		tmp = mas_prev(&mas, 0);
		if (tmp && vm_end_gap(tmp) > gap) {
			low_limit = vm_end_gap(tmp);
			mas_reset(&mas);
			goto retry;
		}
	}

	return gap;
}

/**
 * unmapped_area_topdown() - Find an area between the low_limit and the
 * high_limit with the correct alignment and offset at the highest available
 * address, all from @info. Note: current->mm is used for the search.
 *
 * @info: The unmapped area information including the range [low_limit -
 * high_limit), the alignment offset and mask.
 *
 * Return: A memory address or -ENOMEM.
 */
static unsigned long unmapped_area_topdown(struct vm_unmapped_area_info *info)
{
	unsigned long length, gap, gap_end;
	unsigned long low_limit, high_limit;
	struct vm_area_struct *tmp;

	MA_STATE(mas, &current->mm->mm_mt, 0, 0);
	/* Adjust search length to account for worst case alignment overhead */
	length = info->length + info->align_mask;
	if (length < info->length)
		return -ENOMEM;

	low_limit = info->low_limit;
	if (low_limit < mmap_min_addr)
		low_limit = mmap_min_addr;
	high_limit = info->high_limit;
retry:
	if (mas_empty_area_rev(&mas, low_limit, high_limit - 1, length))
		return -ENOMEM;

	gap = mas.last + 1 - info->length;
	gap -= (gap - info->align_offset) & info->align_mask;
	gap_end = mas.last;
	tmp = mas_next(&mas, ULONG_MAX);
	if (tmp && (tmp->vm_flags & VM_GROWSDOWN)) { /* Avoid prev check if possible */
		if (vm_start_gap(tmp) <= gap_end) {
			high_limit = vm_start_gap(tmp);
			mas_reset(&mas);
			goto retry;
		}
	} else {
		tmp = mas_prev(&mas, 0);
		if (tmp && vm_end_gap(tmp) > gap) {
			high_limit = tmp->vm_start;
			mas_reset(&mas);
			goto retry;
		}
	}

	return gap;
}

/*
 * Search for an unmapped address range.
 *
 * We are looking for a range that:
 * - does not intersect with any VMA;
 * - is contained within the [low_limit, high_limit) interval;
 * - is at least the desired size.
 * - satisfies (begin_addr & align_mask) == (align_offset & align_mask)
 */
unsigned long vm_unmapped_area(struct vm_unmapped_area_info *info)
{
	unsigned long addr;

	if (info->flags & VM_UNMAPPED_AREA_TOPDOWN)
		addr = unmapped_area_topdown(info);
	else
		addr = unmapped_area(info);

	trace_vm_unmapped_area(addr, info);
	return addr;
}

/* Get an address range which is currently unmapped.
 * For shmat() with addr=0.
 *
 * Ugly calling convention alert:
 * Return value with the low bits set means error value,
 * ie
 *	if (ret & ~PAGE_MASK)
 *		error = ret;
 *
 * This function "knows" that -ENOMEM has the bits set.
 */
unsigned long
generic_get_unmapped_area(struct file *filp, unsigned long addr,
			  unsigned long len, unsigned long pgoff,
			  unsigned long flags)
{
	struct mm_struct *mm = current->mm;
	struct vm_area_struct *vma, *prev;
	struct vm_unmapped_area_info info;
	const unsigned long mmap_end = arch_get_mmap_end(addr, len, flags);

	if (len > mmap_end - mmap_min_addr)
		return -ENOMEM;

	if (flags & MAP_FIXED)
		return addr;

	if (addr) {
		addr = PAGE_ALIGN(addr);
		vma = find_vma_prev(mm, addr, &prev);
		if (mmap_end - len >= addr && addr >= mmap_min_addr &&
		    (!vma || addr + len <= vm_start_gap(vma)) &&
		    (!prev || addr >= vm_end_gap(prev)))
			return addr;
	}

	info.flags = 0;
	info.length = len;
	info.low_limit = mm->mmap_base;
	info.high_limit = mmap_end;
	info.align_mask = 0;
	info.align_offset = 0;
	return vm_unmapped_area(&info);
}

#ifndef HAVE_ARCH_UNMAPPED_AREA
unsigned long
arch_get_unmapped_area(struct file *filp, unsigned long addr,
		       unsigned long len, unsigned long pgoff,
		       unsigned long flags)
{
	return generic_get_unmapped_area(filp, addr, len, pgoff, flags);
}
#endif

/*
 * This mmap-allocator allocates new areas top-down from below the
 * stack's low limit (the base):
 */
unsigned long
generic_get_unmapped_area_topdown(struct file *filp, unsigned long addr,
				  unsigned long len, unsigned long pgoff,
				  unsigned long flags)
{
	struct vm_area_struct *vma, *prev;
	struct mm_struct *mm = current->mm;
	struct vm_unmapped_area_info info;
	const unsigned long mmap_end = arch_get_mmap_end(addr, len, flags);

	/* requested length too big for entire address space */
	if (len > mmap_end - mmap_min_addr)
		return -ENOMEM;

	if (flags & MAP_FIXED)
		return addr;

	/* requesting a specific address */
	if (addr) {
		addr = PAGE_ALIGN(addr);
		vma = find_vma_prev(mm, addr, &prev);
		if (mmap_end - len >= addr && addr >= mmap_min_addr &&
				(!vma || addr + len <= vm_start_gap(vma)) &&
				(!prev || addr >= vm_end_gap(prev)))
			return addr;
	}

	info.flags = VM_UNMAPPED_AREA_TOPDOWN;
	info.length = len;
	info.low_limit = PAGE_SIZE;
	info.high_limit = arch_get_mmap_base(addr, mm->mmap_base);
	info.align_mask = 0;
	info.align_offset = 0;
	addr = vm_unmapped_area(&info);

	/*
	 * A failed mmap() very likely causes application failure,
	 * so fall back to the bottom-up function here. This scenario
	 * can happen with large stack limits and large mmap()
	 * allocations.
	 */
	if (offset_in_page(addr)) {
		VM_BUG_ON(addr != -ENOMEM);
		info.flags = 0;
		info.low_limit = TASK_UNMAPPED_BASE;
		info.high_limit = mmap_end;
		addr = vm_unmapped_area(&info);
	}

	return addr;
}

#ifndef HAVE_ARCH_UNMAPPED_AREA_TOPDOWN
unsigned long
arch_get_unmapped_area_topdown(struct file *filp, unsigned long addr,
			       unsigned long len, unsigned long pgoff,
			       unsigned long flags)
{
	return generic_get_unmapped_area_topdown(filp, addr, len, pgoff, flags);
}
#endif

unsigned long
get_unmapped_area(struct file *file, unsigned long addr, unsigned long len,
		unsigned long pgoff, unsigned long flags)
{
	unsigned long (*get_area)(struct file *, unsigned long,
				  unsigned long, unsigned long, unsigned long);

	unsigned long error = arch_mmap_check(addr, len, flags);
	if (error)
		return error;

	/* Careful about overflows.. */
	if (len > TASK_SIZE)
		return -ENOMEM;

	get_area = current->mm->get_unmapped_area;
	if (file) {
		if (file->f_op->get_unmapped_area)
			get_area = file->f_op->get_unmapped_area;
	} else if (flags & MAP_SHARED) {
		/*
		 * mmap_region() will call shmem_zero_setup() to create a file,
		 * so use shmem's get_unmapped_area in case it can be huge.
		 * do_mmap() will clear pgoff, so match alignment.
		 */
		pgoff = 0;
		get_area = shmem_get_unmapped_area;
	}

	addr = get_area(file, addr, len, pgoff, flags);
	if (IS_ERR_VALUE(addr))
		return addr;

	if (addr > TASK_SIZE - len)
		return -ENOMEM;
	if (offset_in_page(addr))
		return -EINVAL;

	error = security_mmap_addr(addr);
	return error ? error : addr;
}

EXPORT_SYMBOL(get_unmapped_area);

/**
 * find_vma_intersection() - Look up the first VMA which intersects the interval
 * @mm: The process address space.
 * @start_addr: The inclusive start user address.
 * @end_addr: The exclusive end user address.
 *
 * Returns: The first VMA within the provided range, %NULL otherwise.  Assumes
 * start_addr < end_addr.
 */
struct vm_area_struct *find_vma_intersection(struct mm_struct *mm,
					     unsigned long start_addr,
					     unsigned long end_addr)
{
	unsigned long index = start_addr;

	mmap_assert_locked(mm);
	return mt_find(&mm->mm_mt, &index, end_addr - 1);
}
EXPORT_SYMBOL(find_vma_intersection);

/**
 * find_vma() - Find the VMA for a given address, or the next VMA.
 * @mm: The mm_struct to check
 * @addr: The address
 *
 * Returns: The VMA associated with addr, or the next VMA.
 * May return %NULL in the case of no VMA at addr or above.
 */
struct vm_area_struct *find_vma(struct mm_struct *mm, unsigned long addr)
{
	unsigned long index = addr;

	mmap_assert_locked(mm);
	return mt_find(&mm->mm_mt, &index, ULONG_MAX);
}
EXPORT_SYMBOL(find_vma);

/**
 * find_vma_prev() - Find the VMA for a given address, or the next vma and
 * set %pprev to the previous VMA, if any.
 * @mm: The mm_struct to check
 * @addr: The address
 * @pprev: The pointer to set to the previous VMA
 *
 * Note that RCU lock is missing here since the external mmap_lock() is used
 * instead.
 *
 * Returns: The VMA associated with @addr, or the next vma.
 * May return %NULL in the case of no vma at addr or above.
 */
struct vm_area_struct *
find_vma_prev(struct mm_struct *mm, unsigned long addr,
			struct vm_area_struct **pprev)
{
	struct vm_area_struct *vma;
	MA_STATE(mas, &mm->mm_mt, addr, addr);

	vma = mas_walk(&mas);
	*pprev = mas_prev(&mas, 0);
	if (!vma)
		vma = mas_next(&mas, ULONG_MAX);
	return vma;
}

/*
 * Verify that the stack growth is acceptable and
 * update accounting. This is shared with both the
 * grow-up and grow-down cases.
 */
static int acct_stack_growth(struct vm_area_struct *vma,
			     unsigned long size, unsigned long grow)
{
	struct mm_struct *mm = vma->vm_mm;
	unsigned long new_start;

	/* address space limit tests */
	if (!may_expand_vm(mm, vma->vm_flags, grow))
		return -ENOMEM;

	/* Stack limit test */
	if (size > rlimit(RLIMIT_STACK))
		return -ENOMEM;

	/* mlock limit tests */
	if (!mlock_future_ok(mm, vma->vm_flags, grow << PAGE_SHIFT))
		return -ENOMEM;

	/* Check to ensure the stack will not grow into a hugetlb-only region */
	new_start = (vma->vm_flags & VM_GROWSUP) ? vma->vm_start :
			vma->vm_end - size;
	if (is_hugepage_only_range(vma->vm_mm, new_start, size))
		return -EFAULT;

	/*
	 * Overcommit..  This must be the final test, as it will
	 * update security statistics.
	 */
	if (security_vm_enough_memory_mm(mm, grow))
		return -ENOMEM;

	return 0;
}

#if defined(CONFIG_STACK_GROWSUP) || defined(CONFIG_IA64)
/*
 * PA-RISC uses this for its stack; IA64 for its Register Backing Store.
 * vma is the last one with address > vma->vm_end.  Have to extend vma.
 */
int expand_upwards(struct vm_area_struct *vma, unsigned long address)
{
	struct mm_struct *mm = vma->vm_mm;
	struct vm_area_struct *next;
	unsigned long gap_addr;
	int error = 0;
	MA_STATE(mas, &mm->mm_mt, vma->vm_start, address);

	if (!(vma->vm_flags & VM_GROWSUP))
		return -EFAULT;

	/* Guard against exceeding limits of the address space. */
	address &= PAGE_MASK;
	if (address >= (TASK_SIZE & PAGE_MASK))
		return -ENOMEM;
	address += PAGE_SIZE;

	/* Enforce stack_guard_gap */
	gap_addr = address + stack_guard_gap;

	/* Guard against overflow */
	if (gap_addr < address || gap_addr > TASK_SIZE)
		gap_addr = TASK_SIZE;

	next = find_vma_intersection(mm, vma->vm_end, gap_addr);
	if (next && vma_is_accessible(next)) {
		if (!(next->vm_flags & VM_GROWSUP))
			return -ENOMEM;
		/* Check that both stack segments have the same anon_vma? */
	}

	if (next)
		mas_prev_range(&mas, address);

	__mas_set_range(&mas, vma->vm_start, address - 1);
	if (mas_preallocate(&mas, vma, GFP_KERNEL))
		return -ENOMEM;

	/* We must make sure the anon_vma is allocated. */
	if (unlikely(anon_vma_prepare(vma))) {
		mas_destroy(&mas);
		return -ENOMEM;
	}

	/*
	 * vma->vm_start/vm_end cannot change under us because the caller
	 * is required to hold the mmap_lock in read mode.  We need the
	 * anon_vma lock to serialize against concurrent expand_stacks.
	 */
	anon_vma_lock_write(vma->anon_vma);

	/* Somebody else might have raced and expanded it already */
	if (address > vma->vm_end) {
		unsigned long size, grow;

		size = address - vma->vm_start;
		grow = (address - vma->vm_end) >> PAGE_SHIFT;

		error = -ENOMEM;
		if (vma->vm_pgoff + (size >> PAGE_SHIFT) >= vma->vm_pgoff) {
			error = acct_stack_growth(vma, size, grow);
			if (!error) {
				/*
				 * We only hold a shared mmap_lock lock here, so
				 * we need to protect against concurrent vma
				 * expansions.  anon_vma_lock_write() doesn't
				 * help here, as we don't guarantee that all
				 * growable vmas in a mm share the same root
				 * anon vma.  So, we reuse mm->page_table_lock
				 * to guard against concurrent vma expansions.
				 */
				spin_lock(&mm->page_table_lock);
				if (vma->vm_flags & VM_LOCKED)
					mm->locked_vm += grow;
				vm_stat_account(mm, vma->vm_flags, grow);
				anon_vma_interval_tree_pre_update_vma(vma);
				vma->vm_end = address;
				/* Overwrite old entry in mtree. */
				mas_store_prealloc(&mas, vma);
				anon_vma_interval_tree_post_update_vma(vma);
				spin_unlock(&mm->page_table_lock);

				perf_event_mmap(vma);
			}
		}
	}
	anon_vma_unlock_write(vma->anon_vma);
	khugepaged_enter_vma(vma, vma->vm_flags);
	mas_destroy(&mas);
	return error;
}
#endif /* CONFIG_STACK_GROWSUP || CONFIG_IA64 */

/*
 * vma is the first one with address < vma->vm_start.  Have to extend vma.
 */
int expand_downwards(struct vm_area_struct *vma, unsigned long address)
{
	struct mm_struct *mm = vma->vm_mm;
	MA_STATE(mas, &mm->mm_mt, vma->vm_start, vma->vm_start);
	struct vm_area_struct *prev;
	int error = 0;

	address &= PAGE_MASK;
	if (address < mmap_min_addr)
		return -EPERM;

	/* Enforce stack_guard_gap */
	prev = mas_prev(&mas, 0);
	/* Check that both stack segments have the same anon_vma? */
	if (prev && !(prev->vm_flags & VM_GROWSDOWN) &&
			vma_is_accessible(prev)) {
		if (address - prev->vm_end < stack_guard_gap)
			return -ENOMEM;
	}

	if (prev)
		mas_next_range(&mas, vma->vm_start);

	__mas_set_range(&mas, address, vma->vm_end - 1);
	if (mas_preallocate(&mas, vma, GFP_KERNEL))
		return -ENOMEM;

	/* We must make sure the anon_vma is allocated. */
	if (unlikely(anon_vma_prepare(vma))) {
		mas_destroy(&mas);
		return -ENOMEM;
	}

	/*
	 * vma->vm_start/vm_end cannot change under us because the caller
	 * is required to hold the mmap_lock in read mode.  We need the
	 * anon_vma lock to serialize against concurrent expand_stacks.
	 */
	anon_vma_lock_write(vma->anon_vma);

	/* Somebody else might have raced and expanded it already */
	if (address < vma->vm_start) {
		unsigned long size, grow;

		size = vma->vm_end - address;
		grow = (vma->vm_start - address) >> PAGE_SHIFT;

		error = -ENOMEM;
		if (grow <= vma->vm_pgoff) {
			error = acct_stack_growth(vma, size, grow);
			if (!error) {
				/*
				 * We only hold a shared mmap_lock lock here, so
				 * we need to protect against concurrent vma
				 * expansions.  anon_vma_lock_write() doesn't
				 * help here, as we don't guarantee that all
				 * growable vmas in a mm share the same root
				 * anon vma.  So, we reuse mm->page_table_lock
				 * to guard against concurrent vma expansions.
				 */
				spin_lock(&mm->page_table_lock);
				if (vma->vm_flags & VM_LOCKED)
					mm->locked_vm += grow;
				vm_stat_account(mm, vma->vm_flags, grow);
				anon_vma_interval_tree_pre_update_vma(vma);
				vma->vm_start = address;
				vma->vm_pgoff -= grow;
				/* Overwrite old entry in mtree. */
				mas_store_prealloc(&mas, vma);
				anon_vma_interval_tree_post_update_vma(vma);
				spin_unlock(&mm->page_table_lock);

				perf_event_mmap(vma);
			}
		}
	}
	anon_vma_unlock_write(vma->anon_vma);
	khugepaged_enter_vma(vma, vma->vm_flags);
	mas_destroy(&mas);
	return error;
}

/* enforced gap between the expanding stack and other mappings. */
unsigned long stack_guard_gap = 256UL<<PAGE_SHIFT;

static int __init cmdline_parse_stack_guard_gap(char *p)
{
	unsigned long val;
	char *endptr;

	val = simple_strtoul(p, &endptr, 10);
	if (!*endptr)
		stack_guard_gap = val << PAGE_SHIFT;

	return 1;
}
__setup("stack_guard_gap=", cmdline_parse_stack_guard_gap);

#ifdef CONFIG_STACK_GROWSUP
int expand_stack(struct vm_area_struct *vma, unsigned long address)
{
	return expand_upwards(vma, address);
}

struct vm_area_struct *
find_extend_vma(struct mm_struct *mm, unsigned long addr)
{
	struct vm_area_struct *vma, *prev;

	addr &= PAGE_MASK;
	vma = find_vma_prev(mm, addr, &prev);
	if (vma && (vma->vm_start <= addr))
		return vma;
	if (!prev || expand_stack(prev, addr))
		return NULL;
	if (prev->vm_flags & VM_LOCKED)
		populate_vma_page_range(prev, addr, prev->vm_end, NULL);
	return prev;
}
#else
int expand_stack(struct vm_area_struct *vma, unsigned long address)
{
	return expand_downwards(vma, address);
}

struct vm_area_struct *
find_extend_vma(struct mm_struct *mm, unsigned long addr)
{
	struct vm_area_struct *vma;
	unsigned long start;

	addr &= PAGE_MASK;
	vma = find_vma(mm, addr);
	if (!vma)
		return NULL;
	if (vma->vm_start <= addr)
		return vma;
	if (!(vma->vm_flags & VM_GROWSDOWN))
		return NULL;
	start = vma->vm_start;
	if (expand_stack(vma, addr))
		return NULL;
	if (vma->vm_flags & VM_LOCKED)
		populate_vma_page_range(vma, addr, start, NULL);
	return vma;
}
#endif

EXPORT_SYMBOL_GPL(find_extend_vma);

/*
 * Ok - we have the memory areas we should free on a maple tree so release them,
 * and do the vma updates.
 *
 * Called with the mm semaphore held.
 */
static inline void remove_mt(struct mm_struct *mm, struct ma_state *mas)
{
	unsigned long nr_accounted = 0;
	struct vm_area_struct *vma;

	/* Update high watermark before we lower total_vm */
	update_hiwater_vm(mm);
	mas_for_each(mas, vma, ULONG_MAX) {
		long nrpages = vma_pages(vma);

		if (vma->vm_flags & VM_ACCOUNT)
			nr_accounted += nrpages;
		vm_stat_account(mm, vma->vm_flags, -nrpages);
		remove_vma(vma, false);
	}
	vm_unacct_memory(nr_accounted);
	validate_mm(mm);
}

/*
 * Get rid of page table information in the indicated region.
 *
 * Called with the mm semaphore held.
 */
static void unmap_region(struct mm_struct *mm, struct ma_state *mas,
		struct vm_area_struct *vma, struct vm_area_struct *prev,
		struct vm_area_struct *next, unsigned long start,
		unsigned long end, unsigned long tree_end, bool mm_wr_locked)
{
	struct mmu_gather tlb;
	unsigned long mt_start = mas->index;

	lru_add_drain();
	tlb_gather_mmu(&tlb, mm);
	update_hiwater_rss(mm);
	unmap_vmas(&tlb, mas, vma, start, end, tree_end, mm_wr_locked);
	mas_set(mas, mt_start);
	free_pgtables(&tlb, mas, vma, prev ? prev->vm_end : FIRST_USER_ADDRESS,
				 next ? next->vm_start : USER_PGTABLES_CEILING,
				 mm_wr_locked);
	tlb_finish_mmu(&tlb);
}

/*
 * __split_vma() bypasses sysctl_max_map_count checking.  We use this where it
 * has already been checked or doesn't make sense to fail.
 * VMA Iterator will point to the end VMA.
 */
int __split_vma(struct vma_iterator *vmi, struct vm_area_struct *vma,
		unsigned long addr, int new_below)
{
	struct vma_prepare vp;
	struct vm_area_struct *new;
	int err;

	validate_mm(vma->vm_mm);

	WARN_ON(vma->vm_start >= addr);
	WARN_ON(vma->vm_end <= addr);

	if (vma->vm_ops && vma->vm_ops->may_split) {
		err = vma->vm_ops->may_split(vma, addr);
		if (err)
			return err;
	}

	new = vm_area_dup(vma);
	if (!new)
		return -ENOMEM;

	if (new_below) {
		new->vm_end = addr;
	} else {
		new->vm_start = addr;
		new->vm_pgoff += ((addr - vma->vm_start) >> PAGE_SHIFT);
	}

	err = -ENOMEM;
	vma_iter_config(vmi, new->vm_start, new->vm_end);
	if (vma_iter_prealloc(vmi, new))
		goto out_free_vma;

	err = vma_dup_policy(vma, new);
	if (err)
		goto out_free_vmi;

	err = anon_vma_clone(new, vma);
	if (err)
		goto out_free_mpol;

	if (new->vm_file)
		get_file(new->vm_file);

	if (new->vm_ops && new->vm_ops->open)
		new->vm_ops->open(new);

	init_vma_prep(&vp, vma);
	vp.insert = new;
	vma_prepare(&vp);
	vma_adjust_trans_huge(vma, vma->vm_start, addr, 0);

	if (new_below) {
		vma->vm_start = addr;
		vma->vm_pgoff += (addr - new->vm_start) >> PAGE_SHIFT;
	} else {
		vma->vm_end = addr;
	}

	/* vma_complete stores the new vma */
	vma_complete(&vp, vmi, vma->vm_mm);

	/* Success. */
	if (new_below)
		vma_next(vmi);
	validate_mm(vma->vm_mm);
	return 0;

out_free_mpol:
	mpol_put(vma_policy(new));
out_free_vmi:
	vma_iter_free(vmi);
out_free_vma:
	vm_area_free(new);
	validate_mm(vma->vm_mm);
	return err;
}

/*
 * Split a vma into two pieces at address 'addr', a new vma is allocated
 * either for the first part or the tail.
 */
int split_vma(struct vma_iterator *vmi, struct vm_area_struct *vma,
	      unsigned long addr, int new_below)
{
	if (vma->vm_mm->map_count >= sysctl_max_map_count)
		return -ENOMEM;

	return __split_vma(vmi, vma, addr, new_below);
}

<<<<<<< HEAD
=======
static inline int munmap_sidetree(struct vm_area_struct *vma,
				   struct ma_state *mas_detach)
{
	vma_start_write(vma);
	if (mas_store_gfp(mas_detach, vma, GFP_KERNEL))
		return -ENOMEM;

	vma_mark_detached(vma, true);
	if (vma->vm_flags & VM_LOCKED)
		vma->vm_mm->locked_vm -= vma_pages(vma);

	return 0;
}

>>>>>>> 3fe08f7d
/*
 * do_vmi_align_munmap() - munmap the aligned region from @start to @end.
 * @vmi: The vma iterator
 * @vma: The starting vm_area_struct
 * @mm: The mm_struct
 * @start: The aligned start address to munmap.
 * @end: The aligned end address to munmap.
 * @uf: The userfaultfd list_head
 * @downgrade: Set to true to attempt a write downgrade of the mmap_lock
 *
 * If @downgrade is true, check return code for potential release of the lock.
 */
static int
do_vmi_align_munmap(struct vma_iterator *vmi, struct vm_area_struct *vma,
		    struct mm_struct *mm, unsigned long start,
		    unsigned long end, struct list_head *uf, bool downgrade)
{
	struct vm_area_struct *prev, *next = NULL;
	struct maple_tree mt_detach;
	int count = 0;
	int error = -ENOMEM;
	unsigned long locked_vm = 0;
	MA_STATE(mas_detach, &mt_detach, 0, 0);
	mt_init_flags(&mt_detach, vmi->mas.tree->ma_flags & MT_FLAGS_LOCK_MASK);
	mt_set_external_lock(&mt_detach, &mm->mmap_lock);

	/*
	 * If we need to split any vma, do it now to save pain later.
	 *
	 * Note: mremap's move_vma VM_ACCOUNT handling assumes a partially
	 * unmapped vm_area_struct will remain in use: so lower split_vma
	 * places tmp vma above, and higher split_vma places tmp vma below.
	 */

	/* Does it split the first one? */
	if (start > vma->vm_start) {

		/*
		 * Make sure that map_count on return from munmap() will
		 * not exceed its limit; but let map_count go just above
		 * its limit temporarily, to help free resources as expected.
		 */
		if (end < vma->vm_end && mm->map_count >= sysctl_max_map_count)
			goto map_count_exceeded;

		error = __split_vma(vmi, vma, start, 1);
		if (error)
			goto start_split_failed;
	}

	/*
	 * Detach a range of VMAs from the mm. Using next as a temp variable as
	 * it is always overwritten.
	 */
	next = vma;
	do {
		/* Does it split the end? */
		if (next->vm_end > end) {
			error = __split_vma(vmi, next, end, 0);
			if (error)
				goto end_split_failed;
		}
<<<<<<< HEAD
		vma_start_write(next);
		mas_set_range(&mas_detach, next->vm_start, next->vm_end - 1);
		if (mas_store_gfp(&mas_detach, next, GFP_KERNEL))
			goto munmap_gather_failed;
		vma_mark_detached(next, true);
		if (next->vm_flags & VM_LOCKED)
			locked_vm += vma_pages(next);
=======
		mas_set(&mas_detach, count);
		error = munmap_sidetree(next, &mas_detach);
		if (error)
			goto munmap_sidetree_failed;
>>>>>>> 3fe08f7d

		count++;
		if (unlikely(uf)) {
			/*
			 * If userfaultfd_unmap_prep returns an error the vmas
			 * will remain split, but userland will get a
			 * highly unexpected error anyway. This is no
			 * different than the case where the first of the two
			 * __split_vma fails, but we don't undo the first
			 * split, despite we could. This is unlikely enough
			 * failure that it's not worth optimizing it for.
			 */
			error = userfaultfd_unmap_prep(next, start, end, uf);

			if (error)
				goto userfaultfd_error;
		}
#ifdef CONFIG_DEBUG_VM_MAPLE_TREE
		BUG_ON(next->vm_start < start);
		BUG_ON(next->vm_start > end);
#endif
<<<<<<< HEAD
	}

	if (vma_iter_end(vmi) > end)
		next = vma_iter_load(vmi);

	if (!next)
		next = vma_next(vmi);

	if (unlikely(uf)) {
		/*
		 * If userfaultfd_unmap_prep returns an error the vmas
		 * will remain split, but userland will get a
		 * highly unexpected error anyway. This is no
		 * different than the case where the first of the two
		 * __split_vma fails, but we don't undo the first
		 * split, despite we could. This is unlikely enough
		 * failure that it's not worth optimizing it for.
		 */
		error = userfaultfd_unmap_prep(mm, start, end, uf);

		if (error)
			goto userfaultfd_error;
	}
=======
	} for_each_vma_range(*vmi, next, end);
>>>>>>> 3fe08f7d

#if defined(CONFIG_DEBUG_VM_MAPLE_TREE)
	/* Make sure no VMAs are about to be lost. */
	{
		MA_STATE(test, &mt_detach, 0, 0);
		struct vm_area_struct *vma_mas, *vma_test;
		int test_count = 0;

		vma_iter_set(vmi, start);
		rcu_read_lock();
		vma_test = mas_find(&test, count - 1);
		for_each_vma_range(*vmi, vma_mas, end) {
			BUG_ON(vma_mas != vma_test);
			test_count++;
			vma_test = mas_next(&test, count - 1);
		}
		rcu_read_unlock();
		BUG_ON(count != test_count);
	}
#endif
<<<<<<< HEAD
	/* Point of no return */
	error = -ENOMEM;
	vma_iter_set(vmi, start);
=======
	while (vma_iter_addr(vmi) > start)
		vma_iter_prev_range(vmi);

>>>>>>> 3fe08f7d
	if (vma_iter_clear_gfp(vmi, start, end, GFP_KERNEL))
		goto clear_tree_failed;

	mm->locked_vm -= locked_vm;
	mm->map_count -= count;
	prev = vma_iter_prev_range(vmi);
	next = vma_next(vmi);
	if (next)
		vma_iter_prev_range(vmi);

	/*
	 * Do not downgrade mmap_lock if we are next to VM_GROWSDOWN or
	 * VM_GROWSUP VMA. Such VMAs can change their size under
	 * down_read(mmap_lock) and collide with the VMA we are about to unmap.
	 */
	if (downgrade) {
		if (next && (next->vm_flags & VM_GROWSDOWN))
			downgrade = false;
		else if (prev && (prev->vm_flags & VM_GROWSUP))
			downgrade = false;
		else
			mmap_write_downgrade(mm);
	}

	/*
	 * We can free page tables without write-locking mmap_lock because VMAs
	 * were isolated before we downgraded mmap_lock.
	 */
	mas_set(&mas_detach, 1);
	unmap_region(mm, &mas_detach, vma, prev, next, start, end, count,
		     !downgrade);
	/* Statistics and freeing VMAs */
	mas_set(&mas_detach, 0);
	remove_mt(mm, &mas_detach);
	__mt_destroy(&mt_detach);


	validate_mm(mm);
	return downgrade ? 1 : 0;

clear_tree_failed:
userfaultfd_error:
munmap_gather_failed:
end_split_failed:
	mas_set(&mas_detach, 0);
	mas_for_each(&mas_detach, next, end)
		vma_mark_detached(next, false);

	__mt_destroy(&mt_detach);
start_split_failed:
map_count_exceeded:
	return error;
}

/*
 * do_vmi_munmap() - munmap a given range.
 * @vmi: The vma iterator
 * @mm: The mm_struct
 * @start: The start address to munmap
 * @len: The length of the range to munmap
 * @uf: The userfaultfd list_head
 * @downgrade: set to true if the user wants to attempt to write_downgrade the
 * mmap_lock
 *
 * This function takes a @mas that is either pointing to the previous VMA or set
 * to MA_START and sets it up to remove the mapping(s).  The @len will be
 * aligned and any arch_unmap work will be preformed.
 *
 * Returns: -EINVAL on failure, 1 on success and unlock, 0 otherwise.
 */
int do_vmi_munmap(struct vma_iterator *vmi, struct mm_struct *mm,
		  unsigned long start, size_t len, struct list_head *uf,
		  bool downgrade)
{
	unsigned long end;
	struct vm_area_struct *vma;

	if ((offset_in_page(start)) || start > TASK_SIZE || len > TASK_SIZE-start)
		return -EINVAL;

	end = start + PAGE_ALIGN(len);
	if (end == start)
		return -EINVAL;

	 /* arch_unmap() might do unmaps itself.  */
	arch_unmap(mm, start, end);

	/* Find the first overlapping VMA */
	vma = vma_find(vmi, end);
	if (!vma)
		return 0;

	return do_vmi_align_munmap(vmi, vma, mm, start, end, uf, downgrade);
}

/* do_munmap() - Wrapper function for non-maple tree aware do_munmap() calls.
 * @mm: The mm_struct
 * @start: The start address to munmap
 * @len: The length to be munmapped.
 * @uf: The userfaultfd list_head
 */
int do_munmap(struct mm_struct *mm, unsigned long start, size_t len,
	      struct list_head *uf)
{
	VMA_ITERATOR(vmi, mm, start);

	return do_vmi_munmap(&vmi, mm, start, len, uf, false);
}

unsigned long mmap_region(struct file *file, unsigned long addr,
		unsigned long len, vm_flags_t vm_flags, unsigned long pgoff,
		struct list_head *uf)
{
	struct mm_struct *mm = current->mm;
	struct vm_area_struct *vma = NULL;
	struct vm_area_struct *next, *prev, *merge;
	pgoff_t pglen = len >> PAGE_SHIFT;
	unsigned long charged = 0;
	unsigned long end = addr + len;
	unsigned long merge_start = addr, merge_end = end;
	pgoff_t vm_pgoff;
	int error;
	VMA_ITERATOR(vmi, mm, addr);

	/* Check against address space limit. */
	if (!may_expand_vm(mm, vm_flags, len >> PAGE_SHIFT)) {
		unsigned long nr_pages;

		/*
		 * MAP_FIXED may remove pages of mappings that intersects with
		 * requested mapping. Account for the pages it would unmap.
		 */
		nr_pages = count_vma_pages_range(mm, addr, end);

		if (!may_expand_vm(mm, vm_flags,
					(len >> PAGE_SHIFT) - nr_pages))
			return -ENOMEM;
	}

	/* Unmap any existing mapping in the area */
	if (do_vmi_munmap(&vmi, mm, addr, len, uf, false))
		return -ENOMEM;

	/*
	 * Private writable mapping: check memory availability
	 */
	if (accountable_mapping(file, vm_flags)) {
		charged = len >> PAGE_SHIFT;
		if (security_vm_enough_memory_mm(mm, charged))
			return -ENOMEM;
		vm_flags |= VM_ACCOUNT;
	}

	next = vma_next(&vmi);
	prev = vma_prev(&vmi);
	if (vm_flags & VM_SPECIAL) {
		if (prev)
			vma_iter_next_range(&vmi);

		goto cannot_expand;
	}

	/* Attempt to expand an old mapping */
	/* Check next */
	if (next && next->vm_start == end && !vma_policy(next) &&
	    can_vma_merge_before(next, vm_flags, NULL, file, pgoff+pglen,
				 NULL_VM_UFFD_CTX, NULL)) {
		merge_end = next->vm_end;
		vma = next;
		vm_pgoff = next->vm_pgoff - pglen;

	}

	/* Check prev */
	if (prev && prev->vm_end == addr && !vma_policy(prev) &&
	    (vma ? can_vma_merge_after(prev, vm_flags, vma->anon_vma, file,
				       pgoff, vma->vm_userfaultfd_ctx, NULL) :
		   can_vma_merge_after(prev, vm_flags, NULL, file, pgoff,
				       NULL_VM_UFFD_CTX, NULL))) {
		merge_start = prev->vm_start;
		vma = prev;
		vm_pgoff = prev->vm_pgoff;
	} else if (prev) {
		vma_iter_next_range(&vmi);
	}

	/* Actually expand, if possible */
	if (vma &&
	    !vma_expand(&vmi, vma, merge_start, merge_end, vm_pgoff, next)) {
		khugepaged_enter_vma(vma, vm_flags);
		goto expanded;
	}

cannot_expand:
	if (prev)
		vma_iter_next_range(&vmi);

	/*
	 * Determine the object being mapped and call the appropriate
	 * specific mapper. the address has already been validated, but
	 * not unmapped, but the maps are removed from the list.
	 */
	vma = vm_area_alloc(mm);
	if (!vma) {
		error = -ENOMEM;
		goto unacct_error;
	}

	vma_iter_config(&vmi, addr, end);
	vma->vm_start = addr;
	vma->vm_end = end;
	vm_flags_init(vma, vm_flags);
	vma->vm_page_prot = vm_get_page_prot(vm_flags);
	vma->vm_pgoff = pgoff;

	if (file) {
		if (vm_flags & VM_SHARED) {
			error = mapping_map_writable(file->f_mapping);
			if (error)
				goto free_vma;
		}

		vma->vm_file = get_file(file);
		error = call_mmap(file, vma);
		if (error)
			goto unmap_and_free_vma;

		/*
		 * Expansion is handled above, merging is handled below.
		 * Drivers should not alter the address of the VMA.
		 */
		error = -EINVAL;
		if (WARN_ON((addr != vma->vm_start)))
			goto close_and_free_vma;

		vma_iter_config(&vmi, addr, end);
		/*
		 * If vm_flags changed after call_mmap(), we should try merge
		 * vma again as we may succeed this time.
		 */
		if (unlikely(vm_flags != vma->vm_flags && prev)) {
			merge = vma_merge(&vmi, mm, prev, vma->vm_start,
				    vma->vm_end, vma->vm_flags, NULL,
				    vma->vm_file, vma->vm_pgoff, NULL,
				    NULL_VM_UFFD_CTX, NULL);
			if (merge) {
				/*
				 * ->mmap() can change vma->vm_file and fput
				 * the original file. So fput the vma->vm_file
				 * here or we would add an extra fput for file
				 * and cause general protection fault
				 * ultimately.
				 */
				fput(vma->vm_file);
				vm_area_free(vma);
				vma = merge;
				/* Update vm_flags to pick up the change. */
				vm_flags = vma->vm_flags;
				goto unmap_writable;
			}
		}

		vm_flags = vma->vm_flags;
	} else if (vm_flags & VM_SHARED) {
		error = shmem_zero_setup(vma);
		if (error)
			goto free_vma;
	} else {
		vma_set_anonymous(vma);
	}

	if (map_deny_write_exec(vma, vma->vm_flags)) {
		error = -EACCES;
		goto close_and_free_vma;
	}

	/* Allow architectures to sanity-check the vm_flags */
	error = -EINVAL;
	if (!arch_validate_flags(vma->vm_flags))
		goto close_and_free_vma;

	error = -ENOMEM;
	if (vma_iter_prealloc(&vmi, vma))
		goto close_and_free_vma;

	if (vma->vm_file)
		i_mmap_lock_write(vma->vm_file->f_mapping);

	vma_iter_store(&vmi, vma);
	mm->map_count++;
	if (vma->vm_file) {
		if (vma->vm_flags & VM_SHARED)
			mapping_allow_writable(vma->vm_file->f_mapping);

		flush_dcache_mmap_lock(vma->vm_file->f_mapping);
		vma_interval_tree_insert(vma, &vma->vm_file->f_mapping->i_mmap);
		flush_dcache_mmap_unlock(vma->vm_file->f_mapping);
		i_mmap_unlock_write(vma->vm_file->f_mapping);
	}

	/*
	 * vma_merge() calls khugepaged_enter_vma() either, the below
	 * call covers the non-merge case.
	 */
	khugepaged_enter_vma(vma, vma->vm_flags);

	/* Once vma denies write, undo our temporary denial count */
unmap_writable:
	if (file && vm_flags & VM_SHARED)
		mapping_unmap_writable(file->f_mapping);
	file = vma->vm_file;
	ksm_add_vma(vma);
expanded:
	perf_event_mmap(vma);

	vm_stat_account(mm, vm_flags, len >> PAGE_SHIFT);
	if (vm_flags & VM_LOCKED) {
		if ((vm_flags & VM_SPECIAL) || vma_is_dax(vma) ||
					is_vm_hugetlb_page(vma) ||
					vma == get_gate_vma(current->mm))
			vm_flags_clear(vma, VM_LOCKED_MASK);
		else
			mm->locked_vm += (len >> PAGE_SHIFT);
	}

	if (file)
		uprobe_mmap(vma);

	/*
	 * New (or expanded) vma always get soft dirty status.
	 * Otherwise user-space soft-dirty page tracker won't
	 * be able to distinguish situation when vma area unmapped,
	 * then new mapped in-place (which must be aimed as
	 * a completely new data area).
	 */
	vm_flags_set(vma, VM_SOFTDIRTY);

	vma_set_page_prot(vma);

	validate_mm(mm);
	return addr;

close_and_free_vma:
	if (file && vma->vm_ops && vma->vm_ops->close)
		vma->vm_ops->close(vma);

	if (file || vma->vm_file) {
unmap_and_free_vma:
		fput(vma->vm_file);
		vma->vm_file = NULL;

		vma_iter_set(&vmi, vma->vm_end);
		/* Undo any partial mapping done by a device driver. */
		unmap_region(mm, &vmi.mas, vma, prev, next, vma->vm_start,
			     vma->vm_end, vma->vm_end, true);
	}
	if (file && (vm_flags & VM_SHARED))
		mapping_unmap_writable(file->f_mapping);
free_vma:
	vm_area_free(vma);
unacct_error:
	if (charged)
		vm_unacct_memory(charged);
	validate_mm(mm);
	return error;
}

static int __vm_munmap(unsigned long start, size_t len, bool downgrade)
{
	int ret;
	struct mm_struct *mm = current->mm;
	LIST_HEAD(uf);
	VMA_ITERATOR(vmi, mm, start);

	if (mmap_write_lock_killable(mm))
		return -EINTR;

	ret = do_vmi_munmap(&vmi, mm, start, len, &uf, downgrade);
	/*
	 * Returning 1 indicates mmap_lock is downgraded.
	 * But 1 is not legal return value of vm_munmap() and munmap(), reset
	 * it to 0 before return.
	 */
	if (ret == 1) {
		mmap_read_unlock(mm);
		ret = 0;
	} else
		mmap_write_unlock(mm);

	userfaultfd_unmap_complete(mm, &uf);
	return ret;
}

int vm_munmap(unsigned long start, size_t len)
{
	return __vm_munmap(start, len, false);
}
EXPORT_SYMBOL(vm_munmap);

SYSCALL_DEFINE2(munmap, unsigned long, addr, size_t, len)
{
	addr = untagged_addr(addr);
	return __vm_munmap(addr, len, true);
}


/*
 * Emulation of deprecated remap_file_pages() syscall.
 */
SYSCALL_DEFINE5(remap_file_pages, unsigned long, start, unsigned long, size,
		unsigned long, prot, unsigned long, pgoff, unsigned long, flags)
{

	struct mm_struct *mm = current->mm;
	struct vm_area_struct *vma;
	unsigned long populate = 0;
	unsigned long ret = -EINVAL;
	struct file *file;

	pr_warn_once("%s (%d) uses deprecated remap_file_pages() syscall. See Documentation/mm/remap_file_pages.rst.\n",
		     current->comm, current->pid);

	if (prot)
		return ret;
	start = start & PAGE_MASK;
	size = size & PAGE_MASK;

	if (start + size <= start)
		return ret;

	/* Does pgoff wrap? */
	if (pgoff + (size >> PAGE_SHIFT) < pgoff)
		return ret;

	if (mmap_write_lock_killable(mm))
		return -EINTR;

	vma = vma_lookup(mm, start);

	if (!vma || !(vma->vm_flags & VM_SHARED))
		goto out;

	if (start + size > vma->vm_end) {
		VMA_ITERATOR(vmi, mm, vma->vm_end);
		struct vm_area_struct *next, *prev = vma;

		for_each_vma_range(vmi, next, start + size) {
			/* hole between vmas ? */
			if (next->vm_start != prev->vm_end)
				goto out;

			if (next->vm_file != vma->vm_file)
				goto out;

			if (next->vm_flags != vma->vm_flags)
				goto out;

			if (start + size <= next->vm_end)
				break;

			prev = next;
		}

		if (!next)
			goto out;
	}

	prot |= vma->vm_flags & VM_READ ? PROT_READ : 0;
	prot |= vma->vm_flags & VM_WRITE ? PROT_WRITE : 0;
	prot |= vma->vm_flags & VM_EXEC ? PROT_EXEC : 0;

	flags &= MAP_NONBLOCK;
	flags |= MAP_SHARED | MAP_FIXED | MAP_POPULATE;
	if (vma->vm_flags & VM_LOCKED)
		flags |= MAP_LOCKED;

	file = get_file(vma->vm_file);
	ret = do_mmap(vma->vm_file, start, size,
			prot, flags, pgoff, &populate, NULL);
	fput(file);
out:
	mmap_write_unlock(mm);
	if (populate)
		mm_populate(ret, populate);
	if (!IS_ERR_VALUE(ret))
		ret = 0;
	return ret;
}

/*
 * do_vma_munmap() - Unmap a full or partial vma.
 * @vmi: The vma iterator pointing at the vma
 * @vma: The first vma to be munmapped
 * @start: the start of the address to unmap
 * @end: The end of the address to unmap
 * @uf: The userfaultfd list_head
 * @downgrade: Attempt to downgrade or not
 *
 * Returns: 0 on success and not downgraded, 1 on success and downgraded.
 * unmaps a VMA mapping when the vma iterator is already in position.
 * Does not handle alignment.
 */
int do_vma_munmap(struct vma_iterator *vmi, struct vm_area_struct *vma,
		  unsigned long start, unsigned long end,
		  struct list_head *uf, bool downgrade)
{
	struct mm_struct *mm = vma->vm_mm;
	int ret;

	arch_unmap(mm, start, end);
	ret = do_vmi_align_munmap(vmi, vma, mm, start, end, uf, downgrade);
	validate_mm(mm);
	return ret;
}

/*
 * do_brk_flags() - Increase the brk vma if the flags match.
 * @vmi: The vma iterator
 * @addr: The start address
 * @len: The length of the increase
 * @vma: The vma,
 * @flags: The VMA Flags
 *
 * Extend the brk VMA from addr to addr + len.  If the VMA is NULL or the flags
 * do not match then create a new anonymous VMA.  Eventually we may be able to
 * do some brk-specific accounting here.
 */
static int do_brk_flags(struct vma_iterator *vmi, struct vm_area_struct *vma,
		unsigned long addr, unsigned long len, unsigned long flags)
{
	struct mm_struct *mm = current->mm;
	struct vma_prepare vp;

	validate_mm(mm);
	/*
	 * Check against address space limits by the changed size
	 * Note: This happens *after* clearing old mappings in some code paths.
	 */
	flags |= VM_DATA_DEFAULT_FLAGS | VM_ACCOUNT | mm->def_flags;
	if (!may_expand_vm(mm, flags, len >> PAGE_SHIFT))
		return -ENOMEM;

	if (mm->map_count > sysctl_max_map_count)
		return -ENOMEM;

	if (security_vm_enough_memory_mm(mm, len >> PAGE_SHIFT))
		return -ENOMEM;

	/*
	 * Expand the existing vma if possible; Note that singular lists do not
	 * occur after forking, so the expand will only happen on new VMAs.
	 */
	if (vma && vma->vm_end == addr && !vma_policy(vma) &&
	    can_vma_merge_after(vma, flags, NULL, NULL,
				addr >> PAGE_SHIFT, NULL_VM_UFFD_CTX, NULL)) {
		vma_iter_config(vmi, vma->vm_start, addr + len);
		if (vma_iter_prealloc(vmi, vma))
			goto unacct_fail;

		init_vma_prep(&vp, vma);
		vma_prepare(&vp);
		vma_adjust_trans_huge(vma, vma->vm_start, addr + len, 0);
		vma->vm_end = addr + len;
		vm_flags_set(vma, VM_SOFTDIRTY);
		vma_iter_store(vmi, vma);

		vma_complete(&vp, vmi, mm);
		khugepaged_enter_vma(vma, flags);
		goto out;
	}

	if (vma)
		vma_iter_next_range(vmi);
	/* create a vma struct for an anonymous mapping */
	vma = vm_area_alloc(mm);
	if (!vma)
		goto unacct_fail;

	vma_set_anonymous(vma);
	vma->vm_start = addr;
	vma->vm_end = addr + len;
	vma->vm_pgoff = addr >> PAGE_SHIFT;
	vm_flags_init(vma, flags);
	vma->vm_page_prot = vm_get_page_prot(flags);
	if (vma_iter_store_gfp(vmi, vma, GFP_KERNEL))
		goto mas_store_fail;

	mm->map_count++;
	ksm_add_vma(vma);
out:
	perf_event_mmap(vma);
	mm->total_vm += len >> PAGE_SHIFT;
	mm->data_vm += len >> PAGE_SHIFT;
	if (flags & VM_LOCKED)
		mm->locked_vm += (len >> PAGE_SHIFT);
	vm_flags_set(vma, VM_SOFTDIRTY);
	validate_mm(mm);
	return 0;

mas_store_fail:
	vm_area_free(vma);
unacct_fail:
	vm_unacct_memory(len >> PAGE_SHIFT);
	return -ENOMEM;
}

int vm_brk_flags(unsigned long addr, unsigned long request, unsigned long flags)
{
	struct mm_struct *mm = current->mm;
	struct vm_area_struct *vma = NULL;
	unsigned long len;
	int ret;
	bool populate;
	LIST_HEAD(uf);
	VMA_ITERATOR(vmi, mm, addr);

	len = PAGE_ALIGN(request);
	if (len < request)
		return -ENOMEM;
	if (!len)
		return 0;

	if (mmap_write_lock_killable(mm))
		return -EINTR;

	/* Until we need other flags, refuse anything except VM_EXEC. */
	if ((flags & (~VM_EXEC)) != 0)
		return -EINVAL;

	ret = check_brk_limits(addr, len);
	if (ret)
		goto limits_failed;

	ret = do_vmi_munmap(&vmi, mm, addr, len, &uf, 0);
	if (ret)
		goto munmap_failed;

	vma = vma_prev(&vmi);
	ret = do_brk_flags(&vmi, vma, addr, len, flags);
	populate = ((mm->def_flags & VM_LOCKED) != 0);
	mmap_write_unlock(mm);
	userfaultfd_unmap_complete(mm, &uf);
	if (populate && !ret)
		mm_populate(addr, len);
	return ret;

munmap_failed:
limits_failed:
	mmap_write_unlock(mm);
	return ret;
}
EXPORT_SYMBOL(vm_brk_flags);

int vm_brk(unsigned long addr, unsigned long len)
{
	return vm_brk_flags(addr, len, 0);
}
EXPORT_SYMBOL(vm_brk);

/* Release all mmaps. */
void exit_mmap(struct mm_struct *mm)
{
	struct mmu_gather tlb;
	struct vm_area_struct *vma;
	unsigned long nr_accounted = 0;
	MA_STATE(mas, &mm->mm_mt, 0, 0);
	int count = 0;

	/* mm's last user has gone, and its about to be pulled down */
	mmu_notifier_release(mm);

	mmap_read_lock(mm);
	arch_exit_mmap(mm);

	vma = mas_find(&mas, ULONG_MAX);
	if (!vma) {
		/* Can happen if dup_mmap() received an OOM */
		mmap_read_unlock(mm);
		return;
	}

	lru_add_drain();
	flush_cache_mm(mm);
	tlb_gather_mmu_fullmm(&tlb, mm);
	/* update_hiwater_rss(mm) here? but nobody should be looking */
	/* Use ULONG_MAX here to ensure all VMAs in the mm are unmapped */
	unmap_vmas(&tlb, &mas, vma, 0, ULONG_MAX, ULONG_MAX, false);
	mmap_read_unlock(mm);

	/*
	 * Set MMF_OOM_SKIP to hide this task from the oom killer/reaper
	 * because the memory has been already freed.
	 */
	set_bit(MMF_OOM_SKIP, &mm->flags);
	mmap_write_lock(mm);
	mt_clear_in_rcu(&mm->mm_mt);
	mas_set(&mas, vma->vm_end);
	free_pgtables(&tlb, &mas, vma, FIRST_USER_ADDRESS,
		      USER_PGTABLES_CEILING, true);
	tlb_finish_mmu(&tlb);

	/*
	 * Walk the list again, actually closing and freeing it, with preemption
	 * enabled, without holding any MM locks besides the unreachable
	 * mmap_write_lock.
	 */
	mas_set(&mas, vma->vm_end);
	do {
		if (vma->vm_flags & VM_ACCOUNT)
			nr_accounted += vma_pages(vma);
		remove_vma(vma, true);
		count++;
		cond_resched();
	} while ((vma = mas_find(&mas, ULONG_MAX)) != NULL);

	BUG_ON(count != mm->map_count);

	trace_exit_mmap(mm);
	__mt_destroy(&mm->mm_mt);
	mmap_write_unlock(mm);
	vm_unacct_memory(nr_accounted);
}

/* Insert vm structure into process list sorted by address
 * and into the inode's i_mmap tree.  If vm_file is non-NULL
 * then i_mmap_rwsem is taken here.
 */
int insert_vm_struct(struct mm_struct *mm, struct vm_area_struct *vma)
{
	unsigned long charged = vma_pages(vma);


	if (find_vma_intersection(mm, vma->vm_start, vma->vm_end))
		return -ENOMEM;

	if ((vma->vm_flags & VM_ACCOUNT) &&
	     security_vm_enough_memory_mm(mm, charged))
		return -ENOMEM;

	/*
	 * The vm_pgoff of a purely anonymous vma should be irrelevant
	 * until its first write fault, when page's anon_vma and index
	 * are set.  But now set the vm_pgoff it will almost certainly
	 * end up with (unless mremap moves it elsewhere before that
	 * first wfault), so /proc/pid/maps tells a consistent story.
	 *
	 * By setting it to reflect the virtual start address of the
	 * vma, merges and splits can happen in a seamless way, just
	 * using the existing file pgoff checks and manipulations.
	 * Similarly in do_mmap and in do_brk_flags.
	 */
	if (vma_is_anonymous(vma)) {
		BUG_ON(vma->anon_vma);
		vma->vm_pgoff = vma->vm_start >> PAGE_SHIFT;
	}

	if (vma_link(mm, vma)) {
		vm_unacct_memory(charged);
		return -ENOMEM;
	}

	return 0;
}

/*
 * Copy the vma structure to a new location in the same mm,
 * prior to moving page table entries, to effect an mremap move.
 */
struct vm_area_struct *copy_vma(struct vm_area_struct **vmap,
	unsigned long addr, unsigned long len, pgoff_t pgoff,
	bool *need_rmap_locks)
{
	struct vm_area_struct *vma = *vmap;
	unsigned long vma_start = vma->vm_start;
	struct mm_struct *mm = vma->vm_mm;
	struct vm_area_struct *new_vma, *prev;
	bool faulted_in_anon_vma = true;
	VMA_ITERATOR(vmi, mm, addr);

	validate_mm(mm);
	/*
	 * If anonymous vma has not yet been faulted, update new pgoff
	 * to match new location, to increase its chance of merging.
	 */
	if (unlikely(vma_is_anonymous(vma) && !vma->anon_vma)) {
		pgoff = addr >> PAGE_SHIFT;
		faulted_in_anon_vma = false;
	}

	new_vma = find_vma_prev(mm, addr, &prev);
	if (new_vma && new_vma->vm_start < addr + len)
		return NULL;	/* should never get here */

	new_vma = vma_merge(&vmi, mm, prev, addr, addr + len, vma->vm_flags,
			    vma->anon_vma, vma->vm_file, pgoff, vma_policy(vma),
			    vma->vm_userfaultfd_ctx, anon_vma_name(vma));
	if (new_vma) {
		/*
		 * Source vma may have been merged into new_vma
		 */
		if (unlikely(vma_start >= new_vma->vm_start &&
			     vma_start < new_vma->vm_end)) {
			/*
			 * The only way we can get a vma_merge with
			 * self during an mremap is if the vma hasn't
			 * been faulted in yet and we were allowed to
			 * reset the dst vma->vm_pgoff to the
			 * destination address of the mremap to allow
			 * the merge to happen. mremap must change the
			 * vm_pgoff linearity between src and dst vmas
			 * (in turn preventing a vma_merge) to be
			 * safe. It is only safe to keep the vm_pgoff
			 * linear if there are no pages mapped yet.
			 */
			VM_BUG_ON_VMA(faulted_in_anon_vma, new_vma);
			*vmap = vma = new_vma;
		}
		*need_rmap_locks = (new_vma->vm_pgoff <= vma->vm_pgoff);
	} else {
		new_vma = vm_area_dup(vma);
		if (!new_vma)
			goto out;
		new_vma->vm_start = addr;
		new_vma->vm_end = addr + len;
		new_vma->vm_pgoff = pgoff;
		if (vma_dup_policy(vma, new_vma))
			goto out_free_vma;
		if (anon_vma_clone(new_vma, vma))
			goto out_free_mempol;
		if (new_vma->vm_file)
			get_file(new_vma->vm_file);
		if (new_vma->vm_ops && new_vma->vm_ops->open)
			new_vma->vm_ops->open(new_vma);
		vma_start_write(new_vma);
		if (vma_link(mm, new_vma))
			goto out_vma_link;
		*need_rmap_locks = false;
	}
	validate_mm(mm);
	return new_vma;

out_vma_link:
	if (new_vma->vm_ops && new_vma->vm_ops->close)
		new_vma->vm_ops->close(new_vma);

	if (new_vma->vm_file)
		fput(new_vma->vm_file);

	unlink_anon_vmas(new_vma);
out_free_mempol:
	mpol_put(vma_policy(new_vma));
out_free_vma:
	vm_area_free(new_vma);
out:
	validate_mm(mm);
	return NULL;
}

/*
 * Return true if the calling process may expand its vm space by the passed
 * number of pages
 */
bool may_expand_vm(struct mm_struct *mm, vm_flags_t flags, unsigned long npages)
{
	if (mm->total_vm + npages > rlimit(RLIMIT_AS) >> PAGE_SHIFT)
		return false;

	if (is_data_mapping(flags) &&
	    mm->data_vm + npages > rlimit(RLIMIT_DATA) >> PAGE_SHIFT) {
		/* Workaround for Valgrind */
		if (rlimit(RLIMIT_DATA) == 0 &&
		    mm->data_vm + npages <= rlimit_max(RLIMIT_DATA) >> PAGE_SHIFT)
			return true;

		pr_warn_once("%s (%d): VmData %lu exceed data ulimit %lu. Update limits%s.\n",
			     current->comm, current->pid,
			     (mm->data_vm + npages) << PAGE_SHIFT,
			     rlimit(RLIMIT_DATA),
			     ignore_rlimit_data ? "" : " or use boot option ignore_rlimit_data");

		if (!ignore_rlimit_data)
			return false;
	}

	return true;
}

void vm_stat_account(struct mm_struct *mm, vm_flags_t flags, long npages)
{
	WRITE_ONCE(mm->total_vm, READ_ONCE(mm->total_vm)+npages);

	if (is_exec_mapping(flags))
		mm->exec_vm += npages;
	else if (is_stack_mapping(flags))
		mm->stack_vm += npages;
	else if (is_data_mapping(flags))
		mm->data_vm += npages;
}

static vm_fault_t special_mapping_fault(struct vm_fault *vmf);

/*
 * Having a close hook prevents vma merging regardless of flags.
 */
static void special_mapping_close(struct vm_area_struct *vma)
{
}

static const char *special_mapping_name(struct vm_area_struct *vma)
{
	return ((struct vm_special_mapping *)vma->vm_private_data)->name;
}

static int special_mapping_mremap(struct vm_area_struct *new_vma)
{
	struct vm_special_mapping *sm = new_vma->vm_private_data;

	if (WARN_ON_ONCE(current->mm != new_vma->vm_mm))
		return -EFAULT;

	if (sm->mremap)
		return sm->mremap(sm, new_vma);

	return 0;
}

static int special_mapping_split(struct vm_area_struct *vma, unsigned long addr)
{
	/*
	 * Forbid splitting special mappings - kernel has expectations over
	 * the number of pages in mapping. Together with VM_DONTEXPAND
	 * the size of vma should stay the same over the special mapping's
	 * lifetime.
	 */
	return -EINVAL;
}

static const struct vm_operations_struct special_mapping_vmops = {
	.close = special_mapping_close,
	.fault = special_mapping_fault,
	.mremap = special_mapping_mremap,
	.name = special_mapping_name,
	/* vDSO code relies that VVAR can't be accessed remotely */
	.access = NULL,
	.may_split = special_mapping_split,
};

static const struct vm_operations_struct legacy_special_mapping_vmops = {
	.close = special_mapping_close,
	.fault = special_mapping_fault,
};

static vm_fault_t special_mapping_fault(struct vm_fault *vmf)
{
	struct vm_area_struct *vma = vmf->vma;
	pgoff_t pgoff;
	struct page **pages;

	if (vma->vm_ops == &legacy_special_mapping_vmops) {
		pages = vma->vm_private_data;
	} else {
		struct vm_special_mapping *sm = vma->vm_private_data;

		if (sm->fault)
			return sm->fault(sm, vmf->vma, vmf);

		pages = sm->pages;
	}

	for (pgoff = vmf->pgoff; pgoff && *pages; ++pages)
		pgoff--;

	if (*pages) {
		struct page *page = *pages;
		get_page(page);
		vmf->page = page;
		return 0;
	}

	return VM_FAULT_SIGBUS;
}

static struct vm_area_struct *__install_special_mapping(
	struct mm_struct *mm,
	unsigned long addr, unsigned long len,
	unsigned long vm_flags, void *priv,
	const struct vm_operations_struct *ops)
{
	int ret;
	struct vm_area_struct *vma;

	validate_mm(mm);
	vma = vm_area_alloc(mm);
	if (unlikely(vma == NULL))
		return ERR_PTR(-ENOMEM);

	vma->vm_start = addr;
	vma->vm_end = addr + len;

	vm_flags_init(vma, (vm_flags | mm->def_flags |
		      VM_DONTEXPAND | VM_SOFTDIRTY) & ~VM_LOCKED_MASK);
	vma->vm_page_prot = vm_get_page_prot(vma->vm_flags);

	vma->vm_ops = ops;
	vma->vm_private_data = priv;

	ret = insert_vm_struct(mm, vma);
	if (ret)
		goto out;

	vm_stat_account(mm, vma->vm_flags, len >> PAGE_SHIFT);

	perf_event_mmap(vma);

	validate_mm(mm);
	return vma;

out:
	vm_area_free(vma);
	validate_mm(mm);
	return ERR_PTR(ret);
}

bool vma_is_special_mapping(const struct vm_area_struct *vma,
	const struct vm_special_mapping *sm)
{
	return vma->vm_private_data == sm &&
		(vma->vm_ops == &special_mapping_vmops ||
		 vma->vm_ops == &legacy_special_mapping_vmops);
}

/*
 * Called with mm->mmap_lock held for writing.
 * Insert a new vma covering the given region, with the given flags.
 * Its pages are supplied by the given array of struct page *.
 * The array can be shorter than len >> PAGE_SHIFT if it's null-terminated.
 * The region past the last page supplied will always produce SIGBUS.
 * The array pointer and the pages it points to are assumed to stay alive
 * for as long as this mapping might exist.
 */
struct vm_area_struct *_install_special_mapping(
	struct mm_struct *mm,
	unsigned long addr, unsigned long len,
	unsigned long vm_flags, const struct vm_special_mapping *spec)
{
	return __install_special_mapping(mm, addr, len, vm_flags, (void *)spec,
					&special_mapping_vmops);
}

int install_special_mapping(struct mm_struct *mm,
			    unsigned long addr, unsigned long len,
			    unsigned long vm_flags, struct page **pages)
{
	struct vm_area_struct *vma = __install_special_mapping(
		mm, addr, len, vm_flags, (void *)pages,
		&legacy_special_mapping_vmops);

	return PTR_ERR_OR_ZERO(vma);
}

static DEFINE_MUTEX(mm_all_locks_mutex);

static void vm_lock_anon_vma(struct mm_struct *mm, struct anon_vma *anon_vma)
{
	if (!test_bit(0, (unsigned long *) &anon_vma->root->rb_root.rb_root.rb_node)) {
		/*
		 * The LSB of head.next can't change from under us
		 * because we hold the mm_all_locks_mutex.
		 */
		down_write_nest_lock(&anon_vma->root->rwsem, &mm->mmap_lock);
		/*
		 * We can safely modify head.next after taking the
		 * anon_vma->root->rwsem. If some other vma in this mm shares
		 * the same anon_vma we won't take it again.
		 *
		 * No need of atomic instructions here, head.next
		 * can't change from under us thanks to the
		 * anon_vma->root->rwsem.
		 */
		if (__test_and_set_bit(0, (unsigned long *)
				       &anon_vma->root->rb_root.rb_root.rb_node))
			BUG();
	}
}

static void vm_lock_mapping(struct mm_struct *mm, struct address_space *mapping)
{
	if (!test_bit(AS_MM_ALL_LOCKS, &mapping->flags)) {
		/*
		 * AS_MM_ALL_LOCKS can't change from under us because
		 * we hold the mm_all_locks_mutex.
		 *
		 * Operations on ->flags have to be atomic because
		 * even if AS_MM_ALL_LOCKS is stable thanks to the
		 * mm_all_locks_mutex, there may be other cpus
		 * changing other bitflags in parallel to us.
		 */
		if (test_and_set_bit(AS_MM_ALL_LOCKS, &mapping->flags))
			BUG();
		down_write_nest_lock(&mapping->i_mmap_rwsem, &mm->mmap_lock);
	}
}

/*
 * This operation locks against the VM for all pte/vma/mm related
 * operations that could ever happen on a certain mm. This includes
 * vmtruncate, try_to_unmap, and all page faults.
 *
 * The caller must take the mmap_lock in write mode before calling
 * mm_take_all_locks(). The caller isn't allowed to release the
 * mmap_lock until mm_drop_all_locks() returns.
 *
 * mmap_lock in write mode is required in order to block all operations
 * that could modify pagetables and free pages without need of
 * altering the vma layout. It's also needed in write mode to avoid new
 * anon_vmas to be associated with existing vmas.
 *
 * A single task can't take more than one mm_take_all_locks() in a row
 * or it would deadlock.
 *
 * The LSB in anon_vma->rb_root.rb_node and the AS_MM_ALL_LOCKS bitflag in
 * mapping->flags avoid to take the same lock twice, if more than one
 * vma in this mm is backed by the same anon_vma or address_space.
 *
 * We take locks in following order, accordingly to comment at beginning
 * of mm/rmap.c:
 *   - all hugetlbfs_i_mmap_rwsem_key locks (aka mapping->i_mmap_rwsem for
 *     hugetlb mapping);
 *   - all vmas marked locked
 *   - all i_mmap_rwsem locks;
 *   - all anon_vma->rwseml
 *
 * We can take all locks within these types randomly because the VM code
 * doesn't nest them and we protected from parallel mm_take_all_locks() by
 * mm_all_locks_mutex.
 *
 * mm_take_all_locks() and mm_drop_all_locks are expensive operations
 * that may have to take thousand of locks.
 *
 * mm_take_all_locks() can fail if it's interrupted by signals.
 */
int mm_take_all_locks(struct mm_struct *mm)
{
	struct vm_area_struct *vma;
	struct anon_vma_chain *avc;
	MA_STATE(mas, &mm->mm_mt, 0, 0);

	mmap_assert_write_locked(mm);

	mutex_lock(&mm_all_locks_mutex);

	mas_for_each(&mas, vma, ULONG_MAX) {
		if (signal_pending(current))
			goto out_unlock;
		vma_start_write(vma);
	}

	mas_set(&mas, 0);
	mas_for_each(&mas, vma, ULONG_MAX) {
		if (signal_pending(current))
			goto out_unlock;
		if (vma->vm_file && vma->vm_file->f_mapping &&
				is_vm_hugetlb_page(vma))
			vm_lock_mapping(mm, vma->vm_file->f_mapping);
	}

	mas_set(&mas, 0);
	mas_for_each(&mas, vma, ULONG_MAX) {
		if (signal_pending(current))
			goto out_unlock;
		if (vma->vm_file && vma->vm_file->f_mapping &&
				!is_vm_hugetlb_page(vma))
			vm_lock_mapping(mm, vma->vm_file->f_mapping);
	}

	mas_set(&mas, 0);
	mas_for_each(&mas, vma, ULONG_MAX) {
		if (signal_pending(current))
			goto out_unlock;
		if (vma->anon_vma)
			list_for_each_entry(avc, &vma->anon_vma_chain, same_vma)
				vm_lock_anon_vma(mm, avc->anon_vma);
	}

	return 0;

out_unlock:
	mm_drop_all_locks(mm);
	return -EINTR;
}

static void vm_unlock_anon_vma(struct anon_vma *anon_vma)
{
	if (test_bit(0, (unsigned long *) &anon_vma->root->rb_root.rb_root.rb_node)) {
		/*
		 * The LSB of head.next can't change to 0 from under
		 * us because we hold the mm_all_locks_mutex.
		 *
		 * We must however clear the bitflag before unlocking
		 * the vma so the users using the anon_vma->rb_root will
		 * never see our bitflag.
		 *
		 * No need of atomic instructions here, head.next
		 * can't change from under us until we release the
		 * anon_vma->root->rwsem.
		 */
		if (!__test_and_clear_bit(0, (unsigned long *)
					  &anon_vma->root->rb_root.rb_root.rb_node))
			BUG();
		anon_vma_unlock_write(anon_vma);
	}
}

static void vm_unlock_mapping(struct address_space *mapping)
{
	if (test_bit(AS_MM_ALL_LOCKS, &mapping->flags)) {
		/*
		 * AS_MM_ALL_LOCKS can't change to 0 from under us
		 * because we hold the mm_all_locks_mutex.
		 */
		i_mmap_unlock_write(mapping);
		if (!test_and_clear_bit(AS_MM_ALL_LOCKS,
					&mapping->flags))
			BUG();
	}
}

/*
 * The mmap_lock cannot be released by the caller until
 * mm_drop_all_locks() returns.
 */
void mm_drop_all_locks(struct mm_struct *mm)
{
	struct vm_area_struct *vma;
	struct anon_vma_chain *avc;
	MA_STATE(mas, &mm->mm_mt, 0, 0);

	mmap_assert_write_locked(mm);
	BUG_ON(!mutex_is_locked(&mm_all_locks_mutex));

	mas_for_each(&mas, vma, ULONG_MAX) {
		if (vma->anon_vma)
			list_for_each_entry(avc, &vma->anon_vma_chain, same_vma)
				vm_unlock_anon_vma(avc->anon_vma);
		if (vma->vm_file && vma->vm_file->f_mapping)
			vm_unlock_mapping(vma->vm_file->f_mapping);
	}
	vma_end_write_all(mm);

	mutex_unlock(&mm_all_locks_mutex);
}

/*
 * initialise the percpu counter for VM
 */
void __init mmap_init(void)
{
	int ret;

	ret = percpu_counter_init(&vm_committed_as, 0, GFP_KERNEL);
	VM_BUG_ON(ret);
}

/*
 * Initialise sysctl_user_reserve_kbytes.
 *
 * This is intended to prevent a user from starting a single memory hogging
 * process, such that they cannot recover (kill the hog) in OVERCOMMIT_NEVER
 * mode.
 *
 * The default value is min(3% of free memory, 128MB)
 * 128MB is enough to recover with sshd/login, bash, and top/kill.
 */
static int init_user_reserve(void)
{
	unsigned long free_kbytes;

	free_kbytes = global_zone_page_state(NR_FREE_PAGES) << (PAGE_SHIFT - 10);

	sysctl_user_reserve_kbytes = min(free_kbytes / 32, 1UL << 17);
	return 0;
}
subsys_initcall(init_user_reserve);

/*
 * Initialise sysctl_admin_reserve_kbytes.
 *
 * The purpose of sysctl_admin_reserve_kbytes is to allow the sys admin
 * to log in and kill a memory hogging process.
 *
 * Systems with more than 256MB will reserve 8MB, enough to recover
 * with sshd, bash, and top in OVERCOMMIT_GUESS. Smaller systems will
 * only reserve 3% of free pages by default.
 */
static int init_admin_reserve(void)
{
	unsigned long free_kbytes;

	free_kbytes = global_zone_page_state(NR_FREE_PAGES) << (PAGE_SHIFT - 10);

	sysctl_admin_reserve_kbytes = min(free_kbytes / 32, 1UL << 13);
	return 0;
}
subsys_initcall(init_admin_reserve);

/*
 * Reinititalise user and admin reserves if memory is added or removed.
 *
 * The default user reserve max is 128MB, and the default max for the
 * admin reserve is 8MB. These are usually, but not always, enough to
 * enable recovery from a memory hogging process using login/sshd, a shell,
 * and tools like top. It may make sense to increase or even disable the
 * reserve depending on the existence of swap or variations in the recovery
 * tools. So, the admin may have changed them.
 *
 * If memory is added and the reserves have been eliminated or increased above
 * the default max, then we'll trust the admin.
 *
 * If memory is removed and there isn't enough free memory, then we
 * need to reset the reserves.
 *
 * Otherwise keep the reserve set by the admin.
 */
static int reserve_mem_notifier(struct notifier_block *nb,
			     unsigned long action, void *data)
{
	unsigned long tmp, free_kbytes;

	switch (action) {
	case MEM_ONLINE:
		/* Default max is 128MB. Leave alone if modified by operator. */
		tmp = sysctl_user_reserve_kbytes;
		if (0 < tmp && tmp < (1UL << 17))
			init_user_reserve();

		/* Default max is 8MB.  Leave alone if modified by operator. */
		tmp = sysctl_admin_reserve_kbytes;
		if (0 < tmp && tmp < (1UL << 13))
			init_admin_reserve();

		break;
	case MEM_OFFLINE:
		free_kbytes = global_zone_page_state(NR_FREE_PAGES) << (PAGE_SHIFT - 10);

		if (sysctl_user_reserve_kbytes > free_kbytes) {
			init_user_reserve();
			pr_info("vm.user_reserve_kbytes reset to %lu\n",
				sysctl_user_reserve_kbytes);
		}

		if (sysctl_admin_reserve_kbytes > free_kbytes) {
			init_admin_reserve();
			pr_info("vm.admin_reserve_kbytes reset to %lu\n",
				sysctl_admin_reserve_kbytes);
		}
		break;
	default:
		break;
	}
	return NOTIFY_OK;
}

static int __meminit init_reserve_notifier(void)
{
	if (hotplug_memory_notifier(reserve_mem_notifier, DEFAULT_CALLBACK_PRI))
		pr_err("Failed registering memory add/remove notifier for admin reserve\n");

	return 0;
}
subsys_initcall(init_reserve_notifier);<|MERGE_RESOLUTION|>--- conflicted
+++ resolved
@@ -304,7 +304,6 @@
 #endif
 		unsigned long vmi_start, vmi_end;
 		bool warn = 0;
-<<<<<<< HEAD
 
 		vmi_start = vma_iter_addr(&vmi);
 		vmi_end = vma_iter_end(&vmi);
@@ -323,26 +322,6 @@
 			vma_iter_dump_tree(&vmi);
 		}
 
-=======
-
-		vmi_start = vma_iter_addr(&vmi);
-		vmi_end = vma_iter_end(&vmi);
-		if (VM_WARN_ON_ONCE_MM(vma->vm_end != vmi_end, mm))
-			warn = 1;
-
-		if (VM_WARN_ON_ONCE_MM(vma->vm_start != vmi_start, mm))
-			warn = 1;
-
-		if (warn) {
-			pr_emerg("issue in %s\n", current->comm);
-			dump_stack();
-			dump_vma(vma);
-			pr_emerg("tree range: %px start %lx end %lx\n", vma,
-				 vmi_start, vmi_end - 1);
-			vma_iter_dump_tree(&vmi);
-		}
-
->>>>>>> 3fe08f7d
 #ifdef CONFIG_DEBUG_VM_RB
 		if (anon_vma) {
 			anon_vma_lock_read(anon_vma);
@@ -2355,23 +2334,6 @@
 	return __split_vma(vmi, vma, addr, new_below);
 }
 
-<<<<<<< HEAD
-=======
-static inline int munmap_sidetree(struct vm_area_struct *vma,
-				   struct ma_state *mas_detach)
-{
-	vma_start_write(vma);
-	if (mas_store_gfp(mas_detach, vma, GFP_KERNEL))
-		return -ENOMEM;
-
-	vma_mark_detached(vma, true);
-	if (vma->vm_flags & VM_LOCKED)
-		vma->vm_mm->locked_vm -= vma_pages(vma);
-
-	return 0;
-}
-
->>>>>>> 3fe08f7d
 /*
  * do_vmi_align_munmap() - munmap the aligned region from @start to @end.
  * @vmi: The vma iterator
@@ -2434,20 +2396,12 @@
 			if (error)
 				goto end_split_failed;
 		}
-<<<<<<< HEAD
 		vma_start_write(next);
-		mas_set_range(&mas_detach, next->vm_start, next->vm_end - 1);
 		if (mas_store_gfp(&mas_detach, next, GFP_KERNEL))
 			goto munmap_gather_failed;
 		vma_mark_detached(next, true);
 		if (next->vm_flags & VM_LOCKED)
 			locked_vm += vma_pages(next);
-=======
-		mas_set(&mas_detach, count);
-		error = munmap_sidetree(next, &mas_detach);
-		if (error)
-			goto munmap_sidetree_failed;
->>>>>>> 3fe08f7d
 
 		count++;
 		if (unlikely(uf)) {
@@ -2469,33 +2423,7 @@
 		BUG_ON(next->vm_start < start);
 		BUG_ON(next->vm_start > end);
 #endif
-<<<<<<< HEAD
-	}
-
-	if (vma_iter_end(vmi) > end)
-		next = vma_iter_load(vmi);
-
-	if (!next)
-		next = vma_next(vmi);
-
-	if (unlikely(uf)) {
-		/*
-		 * If userfaultfd_unmap_prep returns an error the vmas
-		 * will remain split, but userland will get a
-		 * highly unexpected error anyway. This is no
-		 * different than the case where the first of the two
-		 * __split_vma fails, but we don't undo the first
-		 * split, despite we could. This is unlikely enough
-		 * failure that it's not worth optimizing it for.
-		 */
-		error = userfaultfd_unmap_prep(mm, start, end, uf);
-
-		if (error)
-			goto userfaultfd_error;
-	}
-=======
 	} for_each_vma_range(*vmi, next, end);
->>>>>>> 3fe08f7d
 
 #if defined(CONFIG_DEBUG_VM_MAPLE_TREE)
 	/* Make sure no VMAs are about to be lost. */
@@ -2516,15 +2444,10 @@
 		BUG_ON(count != test_count);
 	}
 #endif
-<<<<<<< HEAD
-	/* Point of no return */
 	error = -ENOMEM;
-	vma_iter_set(vmi, start);
-=======
 	while (vma_iter_addr(vmi) > start)
 		vma_iter_prev_range(vmi);
 
->>>>>>> 3fe08f7d
 	if (vma_iter_clear_gfp(vmi, start, end, GFP_KERNEL))
 		goto clear_tree_failed;
 
@@ -2719,9 +2642,6 @@
 	}
 
 cannot_expand:
-	if (prev)
-		vma_iter_next_range(&vmi);
-
 	/*
 	 * Determine the object being mapped and call the appropriate
 	 * specific mapper. the address has already been validated, but
