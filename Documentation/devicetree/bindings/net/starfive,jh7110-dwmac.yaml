# SPDX-License-Identifier: (GPL-2.0-only OR BSD-2-Clause)
# Copyright (C) 2022 StarFive Technology Co., Ltd.
%YAML 1.2
---
$id: http://devicetree.org/schemas/net/starfive,jh7110-dwmac.yaml#
$schema: http://devicetree.org/meta-schemas/core.yaml#

title: StarFive JH7110 DWMAC glue layer

maintainers:
  - Emil Renner Berthing <kernel@esmil.dk>
  - Samin Guo <samin.guo@starfivetech.com>

select:
  properties:
    compatible:
      contains:
        enum:
          - starfive,jh7100-dwmac
          - starfive,jh7110-dwmac
  required:
    - compatible

properties:
  compatible:
    oneOf:
      - items:
          - const: starfive,jh7100-dwmac
          - const: snps,dwmac
      - items:
          - const: starfive,jh7110-dwmac
          - const: snps,dwmac-5.20
<<<<<<< HEAD
=======
      - items:
          - const: starfive,jh8100-dwmac
          - const: starfive,jh7110-dwmac
          - const: snps,dwmac-5.20
>>>>>>> 0c383648

  reg:
    maxItems: 1

  clocks:
    items:
      - description: GMAC main clock
      - description: GMAC AHB clock
      - description: PTP clock
      - description: TX clock
      - description: GTX clock

  clock-names:
    items:
      - const: stmmaceth
      - const: pclk
      - const: ptp_ref
      - const: tx
      - const: gtx

  starfive,tx-use-rgmii-clk:
    description:
      Tx clock is provided by external rgmii clock.
    type: boolean

  starfive,syscon:
    $ref: /schemas/types.yaml#/definitions/phandle-array
    items:
      - items:
          - description: phandle to syscon that configures phy mode
          - description: Offset of phy mode selection
          - description: Shift of phy mode selection
    description:
      A phandle to syscon with two arguments that configure phy mode.
      The argument one is the offset of phy mode selection, the
      argument two is the shift of phy mode selection.

required:
  - compatible
  - reg
  - clocks
  - clock-names
  - interrupts
  - interrupt-names
  - resets
  - reset-names

allOf:
  - $ref: snps,dwmac.yaml#

  - if:
      properties:
        compatible:
          contains:
            const: starfive,jh7100-dwmac
    then:
      properties:
        interrupts:
          minItems: 2
          maxItems: 2

        interrupt-names:
          minItems: 2
          maxItems: 2

        resets:
          maxItems: 1

        reset-names:
          const: ahb

  - if:
      properties:
        compatible:
          contains:
            const: starfive,jh7110-dwmac
    then:
      properties:
        interrupts:
          minItems: 3
          maxItems: 3

        interrupt-names:
          minItems: 3
          maxItems: 3

<<<<<<< HEAD
        resets:
          minItems: 2

        reset-names:
          minItems: 2
=======
      if:
        properties:
          compatible:
            contains:
              const: starfive,jh8100-dwmac
      then:
        properties:
          resets:
            maxItems: 1

          reset-names:
            const: stmmaceth
      else:
        properties:
          resets:
            minItems: 2

          reset-names:
            minItems: 2
>>>>>>> 0c383648

unevaluatedProperties: false

examples:
  - |
    ethernet@16030000 {
        compatible = "starfive,jh7110-dwmac", "snps,dwmac-5.20";
        reg = <0x16030000 0x10000>;
        clocks = <&clk 3>, <&clk 2>, <&clk 109>,
                 <&clk 6>, <&clk 111>;
        clock-names = "stmmaceth", "pclk", "ptp_ref",
                      "tx", "gtx";
        resets = <&rst 1>, <&rst 2>;
        reset-names = "stmmaceth", "ahb";
        interrupts = <7>, <6>, <5>;
        interrupt-names = "macirq", "eth_wake_irq", "eth_lpi";
        phy-mode = "rgmii-id";
        snps,multicast-filter-bins = <64>;
        snps,perfect-filter-entries = <8>;
        rx-fifo-depth = <2048>;
        tx-fifo-depth = <2048>;
        snps,fixed-burst;
        snps,no-pbl-x8;
        snps,tso;
        snps,force_thresh_dma_mode;
        snps,axi-config = <&stmmac_axi_setup>;
        snps,en-tx-lpi-clockgating;
        snps,txpbl = <16>;
        snps,rxpbl = <16>;
        starfive,syscon = <&aon_syscon 0xc 0x12>;
        phy-handle = <&phy0>;

        mdio {
            #address-cells = <1>;
            #size-cells = <0>;
            compatible = "snps,dwmac-mdio";

            phy0: ethernet-phy@0 {
                reg = <0>;
            };
        };

        stmmac_axi_setup: stmmac-axi-config {
            snps,lpi_en;
            snps,wr_osr_lmt = <4>;
            snps,rd_osr_lmt = <4>;
            snps,blen = <256 128 64 32 0 0 0>;
        };
    };<|MERGE_RESOLUTION|>--- conflicted
+++ resolved
@@ -30,13 +30,10 @@
       - items:
           - const: starfive,jh7110-dwmac
           - const: snps,dwmac-5.20
-<<<<<<< HEAD
-=======
       - items:
           - const: starfive,jh8100-dwmac
           - const: starfive,jh7110-dwmac
           - const: snps,dwmac-5.20
->>>>>>> 0c383648
 
   reg:
     maxItems: 1
@@ -123,13 +120,6 @@
           minItems: 3
           maxItems: 3
 
-<<<<<<< HEAD
-        resets:
-          minItems: 2
-
-        reset-names:
-          minItems: 2
-=======
       if:
         properties:
           compatible:
@@ -149,7 +139,6 @@
 
           reset-names:
             minItems: 2
->>>>>>> 0c383648
 
 unevaluatedProperties: false
 
