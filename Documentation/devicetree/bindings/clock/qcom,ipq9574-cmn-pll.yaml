--- conflicted
+++ resolved
@@ -24,11 +24,8 @@
 properties:
   compatible:
     enum:
-<<<<<<< HEAD
+      - qcom,ipq5018-cmn-pll
       - qcom,ipq5424-cmn-pll
-=======
-      - qcom,ipq5018-cmn-pll
->>>>>>> 314b903c
       - qcom,ipq9574-cmn-pll
 
   reg:
