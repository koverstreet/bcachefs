// SPDX-License-Identifier: GPL-2.0-or-later
/*
 * INET		An implementation of the TCP/IP protocol suite for the LINUX
 *		operating system.  INET is implemented using the  BSD Socket
 *		interface as the means of communication with the user level.
 *
 *		Generic socket support routines. Memory allocators, socket lock/release
 *		handler for protocols to use and generic option handler.
 *
 * Authors:	Ross Biro
 *		Fred N. van Kempen, <waltje@uWalt.NL.Mugnet.ORG>
 *		Florian La Roche, <flla@stud.uni-sb.de>
 *		Alan Cox, <A.Cox@swansea.ac.uk>
 *
 * Fixes:
 *		Alan Cox	: 	Numerous verify_area() problems
 *		Alan Cox	:	Connecting on a connecting socket
 *					now returns an error for tcp.
 *		Alan Cox	:	sock->protocol is set correctly.
 *					and is not sometimes left as 0.
 *		Alan Cox	:	connect handles icmp errors on a
 *					connect properly. Unfortunately there
 *					is a restart syscall nasty there. I
 *					can't match BSD without hacking the C
 *					library. Ideas urgently sought!
 *		Alan Cox	:	Disallow bind() to addresses that are
 *					not ours - especially broadcast ones!!
 *		Alan Cox	:	Socket 1024 _IS_ ok for users. (fencepost)
 *		Alan Cox	:	sock_wfree/sock_rfree don't destroy sockets,
 *					instead they leave that for the DESTROY timer.
 *		Alan Cox	:	Clean up error flag in accept
 *		Alan Cox	:	TCP ack handling is buggy, the DESTROY timer
 *					was buggy. Put a remove_sock() in the handler
 *					for memory when we hit 0. Also altered the timer
 *					code. The ACK stuff can wait and needs major
 *					TCP layer surgery.
 *		Alan Cox	:	Fixed TCP ack bug, removed remove sock
 *					and fixed timer/inet_bh race.
 *		Alan Cox	:	Added zapped flag for TCP
 *		Alan Cox	:	Move kfree_skb into skbuff.c and tidied up surplus code
 *		Alan Cox	:	for new sk_buff allocations wmalloc/rmalloc now call alloc_skb
 *		Alan Cox	:	kfree_s calls now are kfree_skbmem so we can track skb resources
 *		Alan Cox	:	Supports socket option broadcast now as does udp. Packet and raw need fixing.
 *		Alan Cox	:	Added RCVBUF,SNDBUF size setting. It suddenly occurred to me how easy it was so...
 *		Rick Sladkey	:	Relaxed UDP rules for matching packets.
 *		C.E.Hawkins	:	IFF_PROMISC/SIOCGHWADDR support
 *	Pauline Middelink	:	identd support
 *		Alan Cox	:	Fixed connect() taking signals I think.
 *		Alan Cox	:	SO_LINGER supported
 *		Alan Cox	:	Error reporting fixes
 *		Anonymous	:	inet_create tidied up (sk->reuse setting)
 *		Alan Cox	:	inet sockets don't set sk->type!
 *		Alan Cox	:	Split socket option code
 *		Alan Cox	:	Callbacks
 *		Alan Cox	:	Nagle flag for Charles & Johannes stuff
 *		Alex		:	Removed restriction on inet fioctl
 *		Alan Cox	:	Splitting INET from NET core
 *		Alan Cox	:	Fixed bogus SO_TYPE handling in getsockopt()
 *		Adam Caldwell	:	Missing return in SO_DONTROUTE/SO_DEBUG code
 *		Alan Cox	:	Split IP from generic code
 *		Alan Cox	:	New kfree_skbmem()
 *		Alan Cox	:	Make SO_DEBUG superuser only.
 *		Alan Cox	:	Allow anyone to clear SO_DEBUG
 *					(compatibility fix)
 *		Alan Cox	:	Added optimistic memory grabbing for AF_UNIX throughput.
 *		Alan Cox	:	Allocator for a socket is settable.
 *		Alan Cox	:	SO_ERROR includes soft errors.
 *		Alan Cox	:	Allow NULL arguments on some SO_ opts
 *		Alan Cox	: 	Generic socket allocation to make hooks
 *					easier (suggested by Craig Metz).
 *		Michael Pall	:	SO_ERROR returns positive errno again
 *              Steve Whitehouse:       Added default destructor to free
 *                                      protocol private data.
 *              Steve Whitehouse:       Added various other default routines
 *                                      common to several socket families.
 *              Chris Evans     :       Call suser() check last on F_SETOWN
 *		Jay Schulist	:	Added SO_ATTACH_FILTER and SO_DETACH_FILTER.
 *		Andi Kleen	:	Add sock_kmalloc()/sock_kfree_s()
 *		Andi Kleen	:	Fix write_space callback
 *		Chris Evans	:	Security fixes - signedness again
 *		Arnaldo C. Melo :       cleanups, use skb_queue_purge
 *
 * To Fix:
 */

#define pr_fmt(fmt) KBUILD_MODNAME ": " fmt

#include <asm/unaligned.h>
#include <linux/capability.h>
#include <linux/errno.h>
#include <linux/errqueue.h>
#include <linux/types.h>
#include <linux/socket.h>
#include <linux/in.h>
#include <linux/kernel.h>
#include <linux/module.h>
#include <linux/proc_fs.h>
#include <linux/seq_file.h>
#include <linux/sched.h>
#include <linux/sched/mm.h>
#include <linux/timer.h>
#include <linux/string.h>
#include <linux/sockios.h>
#include <linux/net.h>
#include <linux/mm.h>
#include <linux/slab.h>
#include <linux/interrupt.h>
#include <linux/poll.h>
#include <linux/tcp.h>
#include <linux/init.h>
#include <linux/highmem.h>
#include <linux/user_namespace.h>
#include <linux/static_key.h>
#include <linux/memcontrol.h>
#include <linux/prefetch.h>
#include <linux/compat.h>

#include <linux/uaccess.h>

#include <linux/netdevice.h>
#include <net/protocol.h>
#include <linux/skbuff.h>
#include <net/net_namespace.h>
#include <net/request_sock.h>
#include <net/sock.h>
#include <linux/net_tstamp.h>
#include <net/xfrm.h>
#include <linux/ipsec.h>
#include <net/cls_cgroup.h>
#include <net/netprio_cgroup.h>
#include <linux/sock_diag.h>

#include <linux/filter.h>
#include <net/sock_reuseport.h>
#include <net/bpf_sk_storage.h>

#include <trace/events/sock.h>

#include <net/tcp.h>
#include <net/busy_poll.h>

#include <linux/ethtool.h>

static DEFINE_MUTEX(proto_list_mutex);
static LIST_HEAD(proto_list);

/**
 * sk_ns_capable - General socket capability test
 * @sk: Socket to use a capability on or through
 * @user_ns: The user namespace of the capability to use
 * @cap: The capability to use
 *
 * Test to see if the opener of the socket had when the socket was
 * created and the current process has the capability @cap in the user
 * namespace @user_ns.
 */
bool sk_ns_capable(const struct sock *sk,
		   struct user_namespace *user_ns, int cap)
{
	return file_ns_capable(sk->sk_socket->file, user_ns, cap) &&
		ns_capable(user_ns, cap);
}
EXPORT_SYMBOL(sk_ns_capable);

/**
 * sk_capable - Socket global capability test
 * @sk: Socket to use a capability on or through
 * @cap: The global capability to use
 *
 * Test to see if the opener of the socket had when the socket was
 * created and the current process has the capability @cap in all user
 * namespaces.
 */
bool sk_capable(const struct sock *sk, int cap)
{
	return sk_ns_capable(sk, &init_user_ns, cap);
}
EXPORT_SYMBOL(sk_capable);

/**
 * sk_net_capable - Network namespace socket capability test
 * @sk: Socket to use a capability on or through
 * @cap: The capability to use
 *
 * Test to see if the opener of the socket had when the socket was created
 * and the current process has the capability @cap over the network namespace
 * the socket is a member of.
 */
bool sk_net_capable(const struct sock *sk, int cap)
{
	return sk_ns_capable(sk, sock_net(sk)->user_ns, cap);
}
EXPORT_SYMBOL(sk_net_capable);

/*
 * Each address family might have different locking rules, so we have
 * one slock key per address family and separate keys for internal and
 * userspace sockets.
 */
static struct lock_class_key af_family_keys[AF_MAX];
static struct lock_class_key af_family_kern_keys[AF_MAX];
static struct lock_class_key af_family_slock_keys[AF_MAX];
static struct lock_class_key af_family_kern_slock_keys[AF_MAX];

/*
 * Make lock validator output more readable. (we pre-construct these
 * strings build-time, so that runtime initialization of socket
 * locks is fast):
 */

#define _sock_locks(x)						  \
  x "AF_UNSPEC",	x "AF_UNIX"     ,	x "AF_INET"     , \
  x "AF_AX25"  ,	x "AF_IPX"      ,	x "AF_APPLETALK", \
  x "AF_NETROM",	x "AF_BRIDGE"   ,	x "AF_ATMPVC"   , \
  x "AF_X25"   ,	x "AF_INET6"    ,	x "AF_ROSE"     , \
  x "AF_DECnet",	x "AF_NETBEUI"  ,	x "AF_SECURITY" , \
  x "AF_KEY"   ,	x "AF_NETLINK"  ,	x "AF_PACKET"   , \
  x "AF_ASH"   ,	x "AF_ECONET"   ,	x "AF_ATMSVC"   , \
  x "AF_RDS"   ,	x "AF_SNA"      ,	x "AF_IRDA"     , \
  x "AF_PPPOX" ,	x "AF_WANPIPE"  ,	x "AF_LLC"      , \
  x "27"       ,	x "28"          ,	x "AF_CAN"      , \
  x "AF_TIPC"  ,	x "AF_BLUETOOTH",	x "IUCV"        , \
  x "AF_RXRPC" ,	x "AF_ISDN"     ,	x "AF_PHONET"   , \
  x "AF_IEEE802154",	x "AF_CAIF"	,	x "AF_ALG"      , \
  x "AF_NFC"   ,	x "AF_VSOCK"    ,	x "AF_KCM"      , \
  x "AF_QIPCRTR",	x "AF_SMC"	,	x "AF_XDP"	, \
  x "AF_MCTP"  , \
  x "AF_MAX"

static const char *const af_family_key_strings[AF_MAX+1] = {
	_sock_locks("sk_lock-")
};
static const char *const af_family_slock_key_strings[AF_MAX+1] = {
	_sock_locks("slock-")
};
static const char *const af_family_clock_key_strings[AF_MAX+1] = {
	_sock_locks("clock-")
};

static const char *const af_family_kern_key_strings[AF_MAX+1] = {
	_sock_locks("k-sk_lock-")
};
static const char *const af_family_kern_slock_key_strings[AF_MAX+1] = {
	_sock_locks("k-slock-")
};
static const char *const af_family_kern_clock_key_strings[AF_MAX+1] = {
	_sock_locks("k-clock-")
};
static const char *const af_family_rlock_key_strings[AF_MAX+1] = {
	_sock_locks("rlock-")
};
static const char *const af_family_wlock_key_strings[AF_MAX+1] = {
	_sock_locks("wlock-")
};
static const char *const af_family_elock_key_strings[AF_MAX+1] = {
	_sock_locks("elock-")
};

/*
 * sk_callback_lock and sk queues locking rules are per-address-family,
 * so split the lock classes by using a per-AF key:
 */
static struct lock_class_key af_callback_keys[AF_MAX];
static struct lock_class_key af_rlock_keys[AF_MAX];
static struct lock_class_key af_wlock_keys[AF_MAX];
static struct lock_class_key af_elock_keys[AF_MAX];
static struct lock_class_key af_kern_callback_keys[AF_MAX];

/* Run time adjustable parameters. */
__u32 sysctl_wmem_max __read_mostly = SK_WMEM_MAX;
EXPORT_SYMBOL(sysctl_wmem_max);
__u32 sysctl_rmem_max __read_mostly = SK_RMEM_MAX;
EXPORT_SYMBOL(sysctl_rmem_max);
__u32 sysctl_wmem_default __read_mostly = SK_WMEM_MAX;
__u32 sysctl_rmem_default __read_mostly = SK_RMEM_MAX;

/* Maximal space eaten by iovec or ancillary data plus some space */
int sysctl_optmem_max __read_mostly = sizeof(unsigned long)*(2*UIO_MAXIOV+512);
EXPORT_SYMBOL(sysctl_optmem_max);

int sysctl_tstamp_allow_data __read_mostly = 1;

DEFINE_STATIC_KEY_FALSE(memalloc_socks_key);
EXPORT_SYMBOL_GPL(memalloc_socks_key);

/**
 * sk_set_memalloc - sets %SOCK_MEMALLOC
 * @sk: socket to set it on
 *
 * Set %SOCK_MEMALLOC on a socket for access to emergency reserves.
 * It's the responsibility of the admin to adjust min_free_kbytes
 * to meet the requirements
 */
void sk_set_memalloc(struct sock *sk)
{
	sock_set_flag(sk, SOCK_MEMALLOC);
	sk->sk_allocation |= __GFP_MEMALLOC;
	static_branch_inc(&memalloc_socks_key);
}
EXPORT_SYMBOL_GPL(sk_set_memalloc);

void sk_clear_memalloc(struct sock *sk)
{
	sock_reset_flag(sk, SOCK_MEMALLOC);
	sk->sk_allocation &= ~__GFP_MEMALLOC;
	static_branch_dec(&memalloc_socks_key);

	/*
	 * SOCK_MEMALLOC is allowed to ignore rmem limits to ensure forward
	 * progress of swapping. SOCK_MEMALLOC may be cleared while
	 * it has rmem allocations due to the last swapfile being deactivated
	 * but there is a risk that the socket is unusable due to exceeding
	 * the rmem limits. Reclaim the reserves and obey rmem limits again.
	 */
	sk_mem_reclaim(sk);
}
EXPORT_SYMBOL_GPL(sk_clear_memalloc);

int __sk_backlog_rcv(struct sock *sk, struct sk_buff *skb)
{
	int ret;
	unsigned int noreclaim_flag;

	/* these should have been dropped before queueing */
	BUG_ON(!sock_flag(sk, SOCK_MEMALLOC));

	noreclaim_flag = memalloc_noreclaim_save();
	ret = INDIRECT_CALL_INET(sk->sk_backlog_rcv,
				 tcp_v6_do_rcv,
				 tcp_v4_do_rcv,
				 sk, skb);
	memalloc_noreclaim_restore(noreclaim_flag);

	return ret;
}
EXPORT_SYMBOL(__sk_backlog_rcv);

void sk_error_report(struct sock *sk)
{
	sk->sk_error_report(sk);

	switch (sk->sk_family) {
	case AF_INET:
		fallthrough;
	case AF_INET6:
		trace_inet_sk_error_report(sk);
		break;
	default:
		break;
	}
}
EXPORT_SYMBOL(sk_error_report);

int sock_get_timeout(long timeo, void *optval, bool old_timeval)
{
	struct __kernel_sock_timeval tv;

	if (timeo == MAX_SCHEDULE_TIMEOUT) {
		tv.tv_sec = 0;
		tv.tv_usec = 0;
	} else {
		tv.tv_sec = timeo / HZ;
		tv.tv_usec = ((timeo % HZ) * USEC_PER_SEC) / HZ;
	}

	if (old_timeval && in_compat_syscall() && !COMPAT_USE_64BIT_TIME) {
		struct old_timeval32 tv32 = { tv.tv_sec, tv.tv_usec };
		*(struct old_timeval32 *)optval = tv32;
		return sizeof(tv32);
	}

	if (old_timeval) {
		struct __kernel_old_timeval old_tv;
		old_tv.tv_sec = tv.tv_sec;
		old_tv.tv_usec = tv.tv_usec;
		*(struct __kernel_old_timeval *)optval = old_tv;
		return sizeof(old_tv);
	}

	*(struct __kernel_sock_timeval *)optval = tv;
	return sizeof(tv);
}
EXPORT_SYMBOL(sock_get_timeout);

int sock_copy_user_timeval(struct __kernel_sock_timeval *tv,
			   sockptr_t optval, int optlen, bool old_timeval)
{
	if (old_timeval && in_compat_syscall() && !COMPAT_USE_64BIT_TIME) {
		struct old_timeval32 tv32;

		if (optlen < sizeof(tv32))
			return -EINVAL;

		if (copy_from_sockptr(&tv32, optval, sizeof(tv32)))
			return -EFAULT;
		tv->tv_sec = tv32.tv_sec;
		tv->tv_usec = tv32.tv_usec;
	} else if (old_timeval) {
		struct __kernel_old_timeval old_tv;

		if (optlen < sizeof(old_tv))
			return -EINVAL;
		if (copy_from_sockptr(&old_tv, optval, sizeof(old_tv)))
			return -EFAULT;
		tv->tv_sec = old_tv.tv_sec;
		tv->tv_usec = old_tv.tv_usec;
	} else {
		if (optlen < sizeof(*tv))
			return -EINVAL;
		if (copy_from_sockptr(tv, optval, sizeof(*tv)))
			return -EFAULT;
	}

	return 0;
}
EXPORT_SYMBOL(sock_copy_user_timeval);

static int sock_set_timeout(long *timeo_p, sockptr_t optval, int optlen,
			    bool old_timeval)
{
	struct __kernel_sock_timeval tv;
	int err = sock_copy_user_timeval(&tv, optval, optlen, old_timeval);

	if (err)
		return err;

	if (tv.tv_usec < 0 || tv.tv_usec >= USEC_PER_SEC)
		return -EDOM;

	if (tv.tv_sec < 0) {
		static int warned __read_mostly;

		*timeo_p = 0;
		if (warned < 10 && net_ratelimit()) {
			warned++;
			pr_info("%s: `%s' (pid %d) tries to set negative timeout\n",
				__func__, current->comm, task_pid_nr(current));
		}
		return 0;
	}
	*timeo_p = MAX_SCHEDULE_TIMEOUT;
	if (tv.tv_sec == 0 && tv.tv_usec == 0)
		return 0;
	if (tv.tv_sec < (MAX_SCHEDULE_TIMEOUT / HZ - 1))
		*timeo_p = tv.tv_sec * HZ + DIV_ROUND_UP((unsigned long)tv.tv_usec, USEC_PER_SEC / HZ);
	return 0;
}

static bool sock_needs_netstamp(const struct sock *sk)
{
	switch (sk->sk_family) {
	case AF_UNSPEC:
	case AF_UNIX:
		return false;
	default:
		return true;
	}
}

static void sock_disable_timestamp(struct sock *sk, unsigned long flags)
{
	if (sk->sk_flags & flags) {
		sk->sk_flags &= ~flags;
		if (sock_needs_netstamp(sk) &&
		    !(sk->sk_flags & SK_FLAGS_TIMESTAMP))
			net_disable_timestamp();
	}
}


int __sock_queue_rcv_skb(struct sock *sk, struct sk_buff *skb)
{
	unsigned long flags;
	struct sk_buff_head *list = &sk->sk_receive_queue;

	if (atomic_read(&sk->sk_rmem_alloc) >= sk->sk_rcvbuf) {
		atomic_inc(&sk->sk_drops);
		trace_sock_rcvqueue_full(sk, skb);
		return -ENOMEM;
	}

	if (!sk_rmem_schedule(sk, skb, skb->truesize)) {
		atomic_inc(&sk->sk_drops);
		return -ENOBUFS;
	}

	skb->dev = NULL;
	skb_set_owner_r(skb, sk);

	/* we escape from rcu protected region, make sure we dont leak
	 * a norefcounted dst
	 */
	skb_dst_force(skb);

	spin_lock_irqsave(&list->lock, flags);
	sock_skb_set_dropcount(sk, skb);
	__skb_queue_tail(list, skb);
	spin_unlock_irqrestore(&list->lock, flags);

	if (!sock_flag(sk, SOCK_DEAD))
		sk->sk_data_ready(sk);
	return 0;
}
EXPORT_SYMBOL(__sock_queue_rcv_skb);

int sock_queue_rcv_skb(struct sock *sk, struct sk_buff *skb)
{
	int err;

	err = sk_filter(sk, skb);
	if (err)
		return err;

	return __sock_queue_rcv_skb(sk, skb);
}
EXPORT_SYMBOL(sock_queue_rcv_skb);

int __sk_receive_skb(struct sock *sk, struct sk_buff *skb,
		     const int nested, unsigned int trim_cap, bool refcounted)
{
	int rc = NET_RX_SUCCESS;

	if (sk_filter_trim_cap(sk, skb, trim_cap))
		goto discard_and_relse;

	skb->dev = NULL;

	if (sk_rcvqueues_full(sk, sk->sk_rcvbuf)) {
		atomic_inc(&sk->sk_drops);
		goto discard_and_relse;
	}
	if (nested)
		bh_lock_sock_nested(sk);
	else
		bh_lock_sock(sk);
	if (!sock_owned_by_user(sk)) {
		/*
		 * trylock + unlock semantics:
		 */
		mutex_acquire(&sk->sk_lock.dep_map, 0, 1, _RET_IP_);

		rc = sk_backlog_rcv(sk, skb);

		mutex_release(&sk->sk_lock.dep_map, _RET_IP_);
	} else if (sk_add_backlog(sk, skb, READ_ONCE(sk->sk_rcvbuf))) {
		bh_unlock_sock(sk);
		atomic_inc(&sk->sk_drops);
		goto discard_and_relse;
	}

	bh_unlock_sock(sk);
out:
	if (refcounted)
		sock_put(sk);
	return rc;
discard_and_relse:
	kfree_skb(skb);
	goto out;
}
EXPORT_SYMBOL(__sk_receive_skb);

INDIRECT_CALLABLE_DECLARE(struct dst_entry *ip6_dst_check(struct dst_entry *,
							  u32));
INDIRECT_CALLABLE_DECLARE(struct dst_entry *ipv4_dst_check(struct dst_entry *,
							   u32));
struct dst_entry *__sk_dst_check(struct sock *sk, u32 cookie)
{
	struct dst_entry *dst = __sk_dst_get(sk);

	if (dst && dst->obsolete &&
	    INDIRECT_CALL_INET(dst->ops->check, ip6_dst_check, ipv4_dst_check,
			       dst, cookie) == NULL) {
		sk_tx_queue_clear(sk);
		sk->sk_dst_pending_confirm = 0;
		RCU_INIT_POINTER(sk->sk_dst_cache, NULL);
		dst_release(dst);
		return NULL;
	}

	return dst;
}
EXPORT_SYMBOL(__sk_dst_check);

struct dst_entry *sk_dst_check(struct sock *sk, u32 cookie)
{
	struct dst_entry *dst = sk_dst_get(sk);

	if (dst && dst->obsolete &&
	    INDIRECT_CALL_INET(dst->ops->check, ip6_dst_check, ipv4_dst_check,
			       dst, cookie) == NULL) {
		sk_dst_reset(sk);
		dst_release(dst);
		return NULL;
	}

	return dst;
}
EXPORT_SYMBOL(sk_dst_check);

static int sock_bindtoindex_locked(struct sock *sk, int ifindex)
{
	int ret = -ENOPROTOOPT;
#ifdef CONFIG_NETDEVICES
	struct net *net = sock_net(sk);

	/* Sorry... */
	ret = -EPERM;
	if (sk->sk_bound_dev_if && !ns_capable(net->user_ns, CAP_NET_RAW))
		goto out;

	ret = -EINVAL;
	if (ifindex < 0)
		goto out;

	sk->sk_bound_dev_if = ifindex;
	if (sk->sk_prot->rehash)
		sk->sk_prot->rehash(sk);
	sk_dst_reset(sk);

	ret = 0;

out:
#endif

	return ret;
}

int sock_bindtoindex(struct sock *sk, int ifindex, bool lock_sk)
{
	int ret;

	if (lock_sk)
		lock_sock(sk);
	ret = sock_bindtoindex_locked(sk, ifindex);
	if (lock_sk)
		release_sock(sk);

	return ret;
}
EXPORT_SYMBOL(sock_bindtoindex);

static int sock_setbindtodevice(struct sock *sk, sockptr_t optval, int optlen)
{
	int ret = -ENOPROTOOPT;
#ifdef CONFIG_NETDEVICES
	struct net *net = sock_net(sk);
	char devname[IFNAMSIZ];
	int index;

	ret = -EINVAL;
	if (optlen < 0)
		goto out;

	/* Bind this socket to a particular device like "eth0",
	 * as specified in the passed interface name. If the
	 * name is "" or the option length is zero the socket
	 * is not bound.
	 */
	if (optlen > IFNAMSIZ - 1)
		optlen = IFNAMSIZ - 1;
	memset(devname, 0, sizeof(devname));

	ret = -EFAULT;
	if (copy_from_sockptr(devname, optval, optlen))
		goto out;

	index = 0;
	if (devname[0] != '\0') {
		struct net_device *dev;

		rcu_read_lock();
		dev = dev_get_by_name_rcu(net, devname);
		if (dev)
			index = dev->ifindex;
		rcu_read_unlock();
		ret = -ENODEV;
		if (!dev)
			goto out;
	}

	return sock_bindtoindex(sk, index, true);
out:
#endif

	return ret;
}

static int sock_getbindtodevice(struct sock *sk, char __user *optval,
				int __user *optlen, int len)
{
	int ret = -ENOPROTOOPT;
#ifdef CONFIG_NETDEVICES
	struct net *net = sock_net(sk);
	char devname[IFNAMSIZ];

	if (sk->sk_bound_dev_if == 0) {
		len = 0;
		goto zero;
	}

	ret = -EINVAL;
	if (len < IFNAMSIZ)
		goto out;

	ret = netdev_get_name(net, devname, sk->sk_bound_dev_if);
	if (ret)
		goto out;

	len = strlen(devname) + 1;

	ret = -EFAULT;
	if (copy_to_user(optval, devname, len))
		goto out;

zero:
	ret = -EFAULT;
	if (put_user(len, optlen))
		goto out;

	ret = 0;

out:
#endif

	return ret;
}

bool sk_mc_loop(struct sock *sk)
{
	if (dev_recursion_level())
		return false;
	if (!sk)
		return true;
	switch (sk->sk_family) {
	case AF_INET:
		return inet_sk(sk)->mc_loop;
#if IS_ENABLED(CONFIG_IPV6)
	case AF_INET6:
		return inet6_sk(sk)->mc_loop;
#endif
	}
	WARN_ON_ONCE(1);
	return true;
}
EXPORT_SYMBOL(sk_mc_loop);

void sock_set_reuseaddr(struct sock *sk)
{
	lock_sock(sk);
	sk->sk_reuse = SK_CAN_REUSE;
	release_sock(sk);
}
EXPORT_SYMBOL(sock_set_reuseaddr);

void sock_set_reuseport(struct sock *sk)
{
	lock_sock(sk);
	sk->sk_reuseport = true;
	release_sock(sk);
}
EXPORT_SYMBOL(sock_set_reuseport);

void sock_no_linger(struct sock *sk)
{
	lock_sock(sk);
	sk->sk_lingertime = 0;
	sock_set_flag(sk, SOCK_LINGER);
	release_sock(sk);
}
EXPORT_SYMBOL(sock_no_linger);

void sock_set_priority(struct sock *sk, u32 priority)
{
	lock_sock(sk);
	sk->sk_priority = priority;
	release_sock(sk);
}
EXPORT_SYMBOL(sock_set_priority);

void sock_set_sndtimeo(struct sock *sk, s64 secs)
{
	lock_sock(sk);
	if (secs && secs < MAX_SCHEDULE_TIMEOUT / HZ - 1)
		sk->sk_sndtimeo = secs * HZ;
	else
		sk->sk_sndtimeo = MAX_SCHEDULE_TIMEOUT;
	release_sock(sk);
}
EXPORT_SYMBOL(sock_set_sndtimeo);

static void __sock_set_timestamps(struct sock *sk, bool val, bool new, bool ns)
{
	if (val)  {
		sock_valbool_flag(sk, SOCK_TSTAMP_NEW, new);
		sock_valbool_flag(sk, SOCK_RCVTSTAMPNS, ns);
		sock_set_flag(sk, SOCK_RCVTSTAMP);
		sock_enable_timestamp(sk, SOCK_TIMESTAMP);
	} else {
		sock_reset_flag(sk, SOCK_RCVTSTAMP);
		sock_reset_flag(sk, SOCK_RCVTSTAMPNS);
	}
}

void sock_enable_timestamps(struct sock *sk)
{
	lock_sock(sk);
	__sock_set_timestamps(sk, true, false, true);
	release_sock(sk);
}
EXPORT_SYMBOL(sock_enable_timestamps);

void sock_set_timestamp(struct sock *sk, int optname, bool valbool)
{
	switch (optname) {
	case SO_TIMESTAMP_OLD:
		__sock_set_timestamps(sk, valbool, false, false);
		break;
	case SO_TIMESTAMP_NEW:
		__sock_set_timestamps(sk, valbool, true, false);
		break;
	case SO_TIMESTAMPNS_OLD:
		__sock_set_timestamps(sk, valbool, false, true);
		break;
	case SO_TIMESTAMPNS_NEW:
		__sock_set_timestamps(sk, valbool, true, true);
		break;
	}
}

static int sock_timestamping_bind_phc(struct sock *sk, int phc_index)
{
	struct net *net = sock_net(sk);
	struct net_device *dev = NULL;
	bool match = false;
	int *vclock_index;
	int i, num;

	if (sk->sk_bound_dev_if)
		dev = dev_get_by_index(net, sk->sk_bound_dev_if);

	if (!dev) {
		pr_err("%s: sock not bind to device\n", __func__);
		return -EOPNOTSUPP;
	}

	num = ethtool_get_phc_vclocks(dev, &vclock_index);
	dev_put(dev);

	for (i = 0; i < num; i++) {
		if (*(vclock_index + i) == phc_index) {
			match = true;
			break;
		}
	}

	if (num > 0)
		kfree(vclock_index);

	if (!match)
		return -EINVAL;

	sk->sk_bind_phc = phc_index;

	return 0;
}

int sock_set_timestamping(struct sock *sk, int optname,
			  struct so_timestamping timestamping)
{
	int val = timestamping.flags;
	int ret;

	if (val & ~SOF_TIMESTAMPING_MASK)
		return -EINVAL;

	if (val & SOF_TIMESTAMPING_OPT_ID &&
	    !(sk->sk_tsflags & SOF_TIMESTAMPING_OPT_ID)) {
		if (sk_is_tcp(sk)) {
			if ((1 << sk->sk_state) &
			    (TCPF_CLOSE | TCPF_LISTEN))
				return -EINVAL;
			sk->sk_tskey = tcp_sk(sk)->snd_una;
		} else {
			sk->sk_tskey = 0;
		}
	}

	if (val & SOF_TIMESTAMPING_OPT_STATS &&
	    !(val & SOF_TIMESTAMPING_OPT_TSONLY))
		return -EINVAL;

	if (val & SOF_TIMESTAMPING_BIND_PHC) {
		ret = sock_timestamping_bind_phc(sk, timestamping.bind_phc);
		if (ret)
			return ret;
	}

	sk->sk_tsflags = val;
	sock_valbool_flag(sk, SOCK_TSTAMP_NEW, optname == SO_TIMESTAMPING_NEW);

	if (val & SOF_TIMESTAMPING_RX_SOFTWARE)
		sock_enable_timestamp(sk,
				      SOCK_TIMESTAMPING_RX_SOFTWARE);
	else
		sock_disable_timestamp(sk,
				       (1UL << SOCK_TIMESTAMPING_RX_SOFTWARE));
	return 0;
}

void sock_set_keepalive(struct sock *sk)
{
	lock_sock(sk);
	if (sk->sk_prot->keepalive)
		sk->sk_prot->keepalive(sk, true);
	sock_valbool_flag(sk, SOCK_KEEPOPEN, true);
	release_sock(sk);
}
EXPORT_SYMBOL(sock_set_keepalive);

static void __sock_set_rcvbuf(struct sock *sk, int val)
{
	/* Ensure val * 2 fits into an int, to prevent max_t() from treating it
	 * as a negative value.
	 */
	val = min_t(int, val, INT_MAX / 2);
	sk->sk_userlocks |= SOCK_RCVBUF_LOCK;

	/* We double it on the way in to account for "struct sk_buff" etc.
	 * overhead.   Applications assume that the SO_RCVBUF setting they make
	 * will allow that much actual data to be received on that socket.
	 *
	 * Applications are unaware that "struct sk_buff" and other overheads
	 * allocate from the receive buffer during socket buffer allocation.
	 *
	 * And after considering the possible alternatives, returning the value
	 * we actually used in getsockopt is the most desirable behavior.
	 */
	WRITE_ONCE(sk->sk_rcvbuf, max_t(int, val * 2, SOCK_MIN_RCVBUF));
}

void sock_set_rcvbuf(struct sock *sk, int val)
{
	lock_sock(sk);
	__sock_set_rcvbuf(sk, val);
	release_sock(sk);
}
EXPORT_SYMBOL(sock_set_rcvbuf);

static void __sock_set_mark(struct sock *sk, u32 val)
{
	if (val != sk->sk_mark) {
		sk->sk_mark = val;
		sk_dst_reset(sk);
	}
}

void sock_set_mark(struct sock *sk, u32 val)
{
	lock_sock(sk);
	__sock_set_mark(sk, val);
	release_sock(sk);
}
EXPORT_SYMBOL(sock_set_mark);

static void sock_release_reserved_memory(struct sock *sk, int bytes)
{
	/* Round down bytes to multiple of pages */
	bytes &= ~(SK_MEM_QUANTUM - 1);

	WARN_ON(bytes > sk->sk_reserved_mem);
	sk->sk_reserved_mem -= bytes;
	sk_mem_reclaim(sk);
}

static int sock_reserve_memory(struct sock *sk, int bytes)
{
	long allocated;
	bool charged;
	int pages;

	if (!mem_cgroup_sockets_enabled || !sk->sk_memcg || !sk_has_account(sk))
		return -EOPNOTSUPP;

	if (!bytes)
		return 0;

	pages = sk_mem_pages(bytes);

	/* pre-charge to memcg */
	charged = mem_cgroup_charge_skmem(sk->sk_memcg, pages,
					  GFP_KERNEL | __GFP_RETRY_MAYFAIL);
	if (!charged)
		return -ENOMEM;

	/* pre-charge to forward_alloc */
	allocated = sk_memory_allocated_add(sk, pages);
	/* If the system goes into memory pressure with this
	 * precharge, give up and return error.
	 */
	if (allocated > sk_prot_mem_limits(sk, 1)) {
		sk_memory_allocated_sub(sk, pages);
		mem_cgroup_uncharge_skmem(sk->sk_memcg, pages);
		return -ENOMEM;
	}
	sk->sk_forward_alloc += pages << SK_MEM_QUANTUM_SHIFT;

	sk->sk_reserved_mem += pages << SK_MEM_QUANTUM_SHIFT;

	return 0;
}

/*
 *	This is meant for all protocols to use and covers goings on
 *	at the socket level. Everything here is generic.
 */

int sock_setsockopt(struct socket *sock, int level, int optname,
		    sockptr_t optval, unsigned int optlen)
{
	struct so_timestamping timestamping;
	struct sock_txtime sk_txtime;
	struct sock *sk = sock->sk;
	int val;
	int valbool;
	struct linger ling;
	int ret = 0;

	/*
	 *	Options without arguments
	 */

	if (optname == SO_BINDTODEVICE)
		return sock_setbindtodevice(sk, optval, optlen);

	if (optlen < sizeof(int))
		return -EINVAL;

	if (copy_from_sockptr(&val, optval, sizeof(val)))
		return -EFAULT;

	valbool = val ? 1 : 0;

	lock_sock(sk);

	switch (optname) {
	case SO_DEBUG:
		if (val && !capable(CAP_NET_ADMIN))
			ret = -EACCES;
		else
			sock_valbool_flag(sk, SOCK_DBG, valbool);
		break;
	case SO_REUSEADDR:
		sk->sk_reuse = (valbool ? SK_CAN_REUSE : SK_NO_REUSE);
		break;
	case SO_REUSEPORT:
		sk->sk_reuseport = valbool;
		break;
	case SO_TYPE:
	case SO_PROTOCOL:
	case SO_DOMAIN:
	case SO_ERROR:
		ret = -ENOPROTOOPT;
		break;
	case SO_DONTROUTE:
		sock_valbool_flag(sk, SOCK_LOCALROUTE, valbool);
		sk_dst_reset(sk);
		break;
	case SO_BROADCAST:
		sock_valbool_flag(sk, SOCK_BROADCAST, valbool);
		break;
	case SO_SNDBUF:
		/* Don't error on this BSD doesn't and if you think
		 * about it this is right. Otherwise apps have to
		 * play 'guess the biggest size' games. RCVBUF/SNDBUF
		 * are treated in BSD as hints
		 */
		val = min_t(u32, val, sysctl_wmem_max);
set_sndbuf:
		/* Ensure val * 2 fits into an int, to prevent max_t()
		 * from treating it as a negative value.
		 */
		val = min_t(int, val, INT_MAX / 2);
		sk->sk_userlocks |= SOCK_SNDBUF_LOCK;
		WRITE_ONCE(sk->sk_sndbuf,
			   max_t(int, val * 2, SOCK_MIN_SNDBUF));
		/* Wake up sending tasks if we upped the value. */
		sk->sk_write_space(sk);
		break;

	case SO_SNDBUFFORCE:
		if (!capable(CAP_NET_ADMIN)) {
			ret = -EPERM;
			break;
		}

		/* No negative values (to prevent underflow, as val will be
		 * multiplied by 2).
		 */
		if (val < 0)
			val = 0;
		goto set_sndbuf;

	case SO_RCVBUF:
		/* Don't error on this BSD doesn't and if you think
		 * about it this is right. Otherwise apps have to
		 * play 'guess the biggest size' games. RCVBUF/SNDBUF
		 * are treated in BSD as hints
		 */
		__sock_set_rcvbuf(sk, min_t(u32, val, sysctl_rmem_max));
		break;

	case SO_RCVBUFFORCE:
		if (!capable(CAP_NET_ADMIN)) {
			ret = -EPERM;
			break;
		}

		/* No negative values (to prevent underflow, as val will be
		 * multiplied by 2).
		 */
		__sock_set_rcvbuf(sk, max(val, 0));
		break;

	case SO_KEEPALIVE:
		if (sk->sk_prot->keepalive)
			sk->sk_prot->keepalive(sk, valbool);
		sock_valbool_flag(sk, SOCK_KEEPOPEN, valbool);
		break;

	case SO_OOBINLINE:
		sock_valbool_flag(sk, SOCK_URGINLINE, valbool);
		break;

	case SO_NO_CHECK:
		sk->sk_no_check_tx = valbool;
		break;

	case SO_PRIORITY:
		if ((val >= 0 && val <= 6) ||
		    ns_capable(sock_net(sk)->user_ns, CAP_NET_RAW) ||
		    ns_capable(sock_net(sk)->user_ns, CAP_NET_ADMIN))
			sk->sk_priority = val;
		else
			ret = -EPERM;
		break;

	case SO_LINGER:
		if (optlen < sizeof(ling)) {
			ret = -EINVAL;	/* 1003.1g */
			break;
		}
		if (copy_from_sockptr(&ling, optval, sizeof(ling))) {
			ret = -EFAULT;
			break;
		}
		if (!ling.l_onoff)
			sock_reset_flag(sk, SOCK_LINGER);
		else {
#if (BITS_PER_LONG == 32)
			if ((unsigned int)ling.l_linger >= MAX_SCHEDULE_TIMEOUT/HZ)
				sk->sk_lingertime = MAX_SCHEDULE_TIMEOUT;
			else
#endif
				sk->sk_lingertime = (unsigned int)ling.l_linger * HZ;
			sock_set_flag(sk, SOCK_LINGER);
		}
		break;

	case SO_BSDCOMPAT:
		break;

	case SO_PASSCRED:
		if (valbool)
			set_bit(SOCK_PASSCRED, &sock->flags);
		else
			clear_bit(SOCK_PASSCRED, &sock->flags);
		break;

	case SO_TIMESTAMP_OLD:
	case SO_TIMESTAMP_NEW:
	case SO_TIMESTAMPNS_OLD:
	case SO_TIMESTAMPNS_NEW:
		sock_set_timestamp(sk, optname, valbool);
		break;

	case SO_TIMESTAMPING_NEW:
	case SO_TIMESTAMPING_OLD:
		if (optlen == sizeof(timestamping)) {
			if (copy_from_sockptr(&timestamping, optval,
					      sizeof(timestamping))) {
				ret = -EFAULT;
				break;
			}
		} else {
			memset(&timestamping, 0, sizeof(timestamping));
			timestamping.flags = val;
		}
		ret = sock_set_timestamping(sk, optname, timestamping);
		break;

	case SO_RCVLOWAT:
		if (val < 0)
			val = INT_MAX;
		if (sock->ops->set_rcvlowat)
			ret = sock->ops->set_rcvlowat(sk, val);
		else
			WRITE_ONCE(sk->sk_rcvlowat, val ? : 1);
		break;

	case SO_RCVTIMEO_OLD:
	case SO_RCVTIMEO_NEW:
		ret = sock_set_timeout(&sk->sk_rcvtimeo, optval,
				       optlen, optname == SO_RCVTIMEO_OLD);
		break;

	case SO_SNDTIMEO_OLD:
	case SO_SNDTIMEO_NEW:
		ret = sock_set_timeout(&sk->sk_sndtimeo, optval,
				       optlen, optname == SO_SNDTIMEO_OLD);
		break;

	case SO_ATTACH_FILTER: {
		struct sock_fprog fprog;

		ret = copy_bpf_fprog_from_user(&fprog, optval, optlen);
		if (!ret)
			ret = sk_attach_filter(&fprog, sk);
		break;
	}
	case SO_ATTACH_BPF:
		ret = -EINVAL;
		if (optlen == sizeof(u32)) {
			u32 ufd;

			ret = -EFAULT;
			if (copy_from_sockptr(&ufd, optval, sizeof(ufd)))
				break;

			ret = sk_attach_bpf(ufd, sk);
		}
		break;

	case SO_ATTACH_REUSEPORT_CBPF: {
		struct sock_fprog fprog;

		ret = copy_bpf_fprog_from_user(&fprog, optval, optlen);
		if (!ret)
			ret = sk_reuseport_attach_filter(&fprog, sk);
		break;
	}
	case SO_ATTACH_REUSEPORT_EBPF:
		ret = -EINVAL;
		if (optlen == sizeof(u32)) {
			u32 ufd;

			ret = -EFAULT;
			if (copy_from_sockptr(&ufd, optval, sizeof(ufd)))
				break;

			ret = sk_reuseport_attach_bpf(ufd, sk);
		}
		break;

	case SO_DETACH_REUSEPORT_BPF:
		ret = reuseport_detach_prog(sk);
		break;

	case SO_DETACH_FILTER:
		ret = sk_detach_filter(sk);
		break;

	case SO_LOCK_FILTER:
		if (sock_flag(sk, SOCK_FILTER_LOCKED) && !valbool)
			ret = -EPERM;
		else
			sock_valbool_flag(sk, SOCK_FILTER_LOCKED, valbool);
		break;

	case SO_PASSSEC:
		if (valbool)
			set_bit(SOCK_PASSSEC, &sock->flags);
		else
			clear_bit(SOCK_PASSSEC, &sock->flags);
		break;
	case SO_MARK:
		if (!ns_capable(sock_net(sk)->user_ns, CAP_NET_RAW) &&
		    !ns_capable(sock_net(sk)->user_ns, CAP_NET_ADMIN)) {
			ret = -EPERM;
			break;
		}

		__sock_set_mark(sk, val);
		break;

	case SO_RXQ_OVFL:
		sock_valbool_flag(sk, SOCK_RXQ_OVFL, valbool);
		break;

	case SO_WIFI_STATUS:
		sock_valbool_flag(sk, SOCK_WIFI_STATUS, valbool);
		break;

	case SO_PEEK_OFF:
		if (sock->ops->set_peek_off)
			ret = sock->ops->set_peek_off(sk, val);
		else
			ret = -EOPNOTSUPP;
		break;

	case SO_NOFCS:
		sock_valbool_flag(sk, SOCK_NOFCS, valbool);
		break;

	case SO_SELECT_ERR_QUEUE:
		sock_valbool_flag(sk, SOCK_SELECT_ERR_QUEUE, valbool);
		break;

#ifdef CONFIG_NET_RX_BUSY_POLL
	case SO_BUSY_POLL:
		/* allow unprivileged users to decrease the value */
		if ((val > sk->sk_ll_usec) && !capable(CAP_NET_ADMIN))
			ret = -EPERM;
		else {
			if (val < 0)
				ret = -EINVAL;
			else
				WRITE_ONCE(sk->sk_ll_usec, val);
		}
		break;
	case SO_PREFER_BUSY_POLL:
		if (valbool && !capable(CAP_NET_ADMIN))
			ret = -EPERM;
		else
			WRITE_ONCE(sk->sk_prefer_busy_poll, valbool);
		break;
	case SO_BUSY_POLL_BUDGET:
		if (val > READ_ONCE(sk->sk_busy_poll_budget) && !capable(CAP_NET_ADMIN)) {
			ret = -EPERM;
		} else {
			if (val < 0 || val > U16_MAX)
				ret = -EINVAL;
			else
				WRITE_ONCE(sk->sk_busy_poll_budget, val);
		}
		break;
#endif

	case SO_MAX_PACING_RATE:
		{
		unsigned long ulval = (val == ~0U) ? ~0UL : (unsigned int)val;

		if (sizeof(ulval) != sizeof(val) &&
		    optlen >= sizeof(ulval) &&
		    copy_from_sockptr(&ulval, optval, sizeof(ulval))) {
			ret = -EFAULT;
			break;
		}
		if (ulval != ~0UL)
			cmpxchg(&sk->sk_pacing_status,
				SK_PACING_NONE,
				SK_PACING_NEEDED);
		sk->sk_max_pacing_rate = ulval;
		sk->sk_pacing_rate = min(sk->sk_pacing_rate, ulval);
		break;
		}
	case SO_INCOMING_CPU:
		WRITE_ONCE(sk->sk_incoming_cpu, val);
		break;

	case SO_CNX_ADVICE:
		if (val == 1)
			dst_negative_advice(sk);
		break;

	case SO_ZEROCOPY:
		if (sk->sk_family == PF_INET || sk->sk_family == PF_INET6) {
			if (!(sk_is_tcp(sk) ||
			      (sk->sk_type == SOCK_DGRAM &&
			       sk->sk_protocol == IPPROTO_UDP)))
				ret = -ENOTSUPP;
		} else if (sk->sk_family != PF_RDS) {
			ret = -ENOTSUPP;
		}
		if (!ret) {
			if (val < 0 || val > 1)
				ret = -EINVAL;
			else
				sock_valbool_flag(sk, SOCK_ZEROCOPY, valbool);
		}
		break;

	case SO_TXTIME:
		if (optlen != sizeof(struct sock_txtime)) {
			ret = -EINVAL;
			break;
		} else if (copy_from_sockptr(&sk_txtime, optval,
			   sizeof(struct sock_txtime))) {
			ret = -EFAULT;
			break;
		} else if (sk_txtime.flags & ~SOF_TXTIME_FLAGS_MASK) {
			ret = -EINVAL;
			break;
		}
		/* CLOCK_MONOTONIC is only used by sch_fq, and this packet
		 * scheduler has enough safe guards.
		 */
		if (sk_txtime.clockid != CLOCK_MONOTONIC &&
		    !ns_capable(sock_net(sk)->user_ns, CAP_NET_ADMIN)) {
			ret = -EPERM;
			break;
		}
		sock_valbool_flag(sk, SOCK_TXTIME, true);
		sk->sk_clockid = sk_txtime.clockid;
		sk->sk_txtime_deadline_mode =
			!!(sk_txtime.flags & SOF_TXTIME_DEADLINE_MODE);
		sk->sk_txtime_report_errors =
			!!(sk_txtime.flags & SOF_TXTIME_REPORT_ERRORS);
		break;

	case SO_BINDTOIFINDEX:
		ret = sock_bindtoindex_locked(sk, val);
		break;

	case SO_BUF_LOCK:
		if (val & ~SOCK_BUF_LOCK_MASK) {
			ret = -EINVAL;
			break;
		}
		sk->sk_userlocks = val | (sk->sk_userlocks &
					  ~SOCK_BUF_LOCK_MASK);
		break;

	case SO_RESERVE_MEM:
	{
		int delta;

		if (val < 0) {
			ret = -EINVAL;
			break;
		}

		delta = val - sk->sk_reserved_mem;
		if (delta < 0)
			sock_release_reserved_memory(sk, -delta);
		else
			ret = sock_reserve_memory(sk, delta);
		break;
	}

	default:
		ret = -ENOPROTOOPT;
		break;
	}
	release_sock(sk);
	return ret;
}
EXPORT_SYMBOL(sock_setsockopt);

static const struct cred *sk_get_peer_cred(struct sock *sk)
{
	const struct cred *cred;

	spin_lock(&sk->sk_peer_lock);
	cred = get_cred(sk->sk_peer_cred);
	spin_unlock(&sk->sk_peer_lock);

	return cred;
}

static void cred_to_ucred(struct pid *pid, const struct cred *cred,
			  struct ucred *ucred)
{
	ucred->pid = pid_vnr(pid);
	ucred->uid = ucred->gid = -1;
	if (cred) {
		struct user_namespace *current_ns = current_user_ns();

		ucred->uid = from_kuid_munged(current_ns, cred->euid);
		ucred->gid = from_kgid_munged(current_ns, cred->egid);
	}
}

static int groups_to_user(gid_t __user *dst, const struct group_info *src)
{
	struct user_namespace *user_ns = current_user_ns();
	int i;

	for (i = 0; i < src->ngroups; i++)
		if (put_user(from_kgid_munged(user_ns, src->gid[i]), dst + i))
			return -EFAULT;

	return 0;
}

int sock_getsockopt(struct socket *sock, int level, int optname,
		    char __user *optval, int __user *optlen)
{
	struct sock *sk = sock->sk;

	union {
		int val;
		u64 val64;
		unsigned long ulval;
		struct linger ling;
		struct old_timeval32 tm32;
		struct __kernel_old_timeval tm;
		struct  __kernel_sock_timeval stm;
		struct sock_txtime txtime;
		struct so_timestamping timestamping;
	} v;

	int lv = sizeof(int);
	int len;

	if (get_user(len, optlen))
		return -EFAULT;
	if (len < 0)
		return -EINVAL;

	memset(&v, 0, sizeof(v));

	switch (optname) {
	case SO_DEBUG:
		v.val = sock_flag(sk, SOCK_DBG);
		break;

	case SO_DONTROUTE:
		v.val = sock_flag(sk, SOCK_LOCALROUTE);
		break;

	case SO_BROADCAST:
		v.val = sock_flag(sk, SOCK_BROADCAST);
		break;

	case SO_SNDBUF:
		v.val = sk->sk_sndbuf;
		break;

	case SO_RCVBUF:
		v.val = sk->sk_rcvbuf;
		break;

	case SO_REUSEADDR:
		v.val = sk->sk_reuse;
		break;

	case SO_REUSEPORT:
		v.val = sk->sk_reuseport;
		break;

	case SO_KEEPALIVE:
		v.val = sock_flag(sk, SOCK_KEEPOPEN);
		break;

	case SO_TYPE:
		v.val = sk->sk_type;
		break;

	case SO_PROTOCOL:
		v.val = sk->sk_protocol;
		break;

	case SO_DOMAIN:
		v.val = sk->sk_family;
		break;

	case SO_ERROR:
		v.val = -sock_error(sk);
		if (v.val == 0)
			v.val = xchg(&sk->sk_err_soft, 0);
		break;

	case SO_OOBINLINE:
		v.val = sock_flag(sk, SOCK_URGINLINE);
		break;

	case SO_NO_CHECK:
		v.val = sk->sk_no_check_tx;
		break;

	case SO_PRIORITY:
		v.val = sk->sk_priority;
		break;

	case SO_LINGER:
		lv		= sizeof(v.ling);
		v.ling.l_onoff	= sock_flag(sk, SOCK_LINGER);
		v.ling.l_linger	= sk->sk_lingertime / HZ;
		break;

	case SO_BSDCOMPAT:
		break;

	case SO_TIMESTAMP_OLD:
		v.val = sock_flag(sk, SOCK_RCVTSTAMP) &&
				!sock_flag(sk, SOCK_TSTAMP_NEW) &&
				!sock_flag(sk, SOCK_RCVTSTAMPNS);
		break;

	case SO_TIMESTAMPNS_OLD:
		v.val = sock_flag(sk, SOCK_RCVTSTAMPNS) && !sock_flag(sk, SOCK_TSTAMP_NEW);
		break;

	case SO_TIMESTAMP_NEW:
		v.val = sock_flag(sk, SOCK_RCVTSTAMP) && sock_flag(sk, SOCK_TSTAMP_NEW);
		break;

	case SO_TIMESTAMPNS_NEW:
		v.val = sock_flag(sk, SOCK_RCVTSTAMPNS) && sock_flag(sk, SOCK_TSTAMP_NEW);
		break;

	case SO_TIMESTAMPING_OLD:
		lv = sizeof(v.timestamping);
		v.timestamping.flags = sk->sk_tsflags;
		v.timestamping.bind_phc = sk->sk_bind_phc;
		break;

	case SO_RCVTIMEO_OLD:
	case SO_RCVTIMEO_NEW:
		lv = sock_get_timeout(sk->sk_rcvtimeo, &v, SO_RCVTIMEO_OLD == optname);
		break;

	case SO_SNDTIMEO_OLD:
	case SO_SNDTIMEO_NEW:
		lv = sock_get_timeout(sk->sk_sndtimeo, &v, SO_SNDTIMEO_OLD == optname);
		break;

	case SO_RCVLOWAT:
		v.val = sk->sk_rcvlowat;
		break;

	case SO_SNDLOWAT:
		v.val = 1;
		break;

	case SO_PASSCRED:
		v.val = !!test_bit(SOCK_PASSCRED, &sock->flags);
		break;

	case SO_PEERCRED:
	{
		struct ucred peercred;
		if (len > sizeof(peercred))
			len = sizeof(peercred);

		spin_lock(&sk->sk_peer_lock);
		cred_to_ucred(sk->sk_peer_pid, sk->sk_peer_cred, &peercred);
		spin_unlock(&sk->sk_peer_lock);

		if (copy_to_user(optval, &peercred, len))
			return -EFAULT;
		goto lenout;
	}

	case SO_PEERGROUPS:
	{
		const struct cred *cred;
		int ret, n;

		cred = sk_get_peer_cred(sk);
		if (!cred)
			return -ENODATA;

		n = cred->group_info->ngroups;
		if (len < n * sizeof(gid_t)) {
			len = n * sizeof(gid_t);
			put_cred(cred);
			return put_user(len, optlen) ? -EFAULT : -ERANGE;
		}
		len = n * sizeof(gid_t);

		ret = groups_to_user((gid_t __user *)optval, cred->group_info);
		put_cred(cred);
		if (ret)
			return ret;
		goto lenout;
	}

	case SO_PEERNAME:
	{
		char address[128];

		lv = sock->ops->getname(sock, (struct sockaddr *)address, 2);
		if (lv < 0)
			return -ENOTCONN;
		if (lv < len)
			return -EINVAL;
		if (copy_to_user(optval, address, len))
			return -EFAULT;
		goto lenout;
	}

	/* Dubious BSD thing... Probably nobody even uses it, but
	 * the UNIX standard wants it for whatever reason... -DaveM
	 */
	case SO_ACCEPTCONN:
		v.val = sk->sk_state == TCP_LISTEN;
		break;

	case SO_PASSSEC:
		v.val = !!test_bit(SOCK_PASSSEC, &sock->flags);
		break;

	case SO_PEERSEC:
		return security_socket_getpeersec_stream(sock, optval, optlen, len);

	case SO_MARK:
		v.val = sk->sk_mark;
		break;

	case SO_RXQ_OVFL:
		v.val = sock_flag(sk, SOCK_RXQ_OVFL);
		break;

	case SO_WIFI_STATUS:
		v.val = sock_flag(sk, SOCK_WIFI_STATUS);
		break;

	case SO_PEEK_OFF:
		if (!sock->ops->set_peek_off)
			return -EOPNOTSUPP;

		v.val = sk->sk_peek_off;
		break;
	case SO_NOFCS:
		v.val = sock_flag(sk, SOCK_NOFCS);
		break;

	case SO_BINDTODEVICE:
		return sock_getbindtodevice(sk, optval, optlen, len);

	case SO_GET_FILTER:
		len = sk_get_filter(sk, (struct sock_filter __user *)optval, len);
		if (len < 0)
			return len;

		goto lenout;

	case SO_LOCK_FILTER:
		v.val = sock_flag(sk, SOCK_FILTER_LOCKED);
		break;

	case SO_BPF_EXTENSIONS:
		v.val = bpf_tell_extensions();
		break;

	case SO_SELECT_ERR_QUEUE:
		v.val = sock_flag(sk, SOCK_SELECT_ERR_QUEUE);
		break;

#ifdef CONFIG_NET_RX_BUSY_POLL
	case SO_BUSY_POLL:
		v.val = sk->sk_ll_usec;
		break;
	case SO_PREFER_BUSY_POLL:
		v.val = READ_ONCE(sk->sk_prefer_busy_poll);
		break;
#endif

	case SO_MAX_PACING_RATE:
		if (sizeof(v.ulval) != sizeof(v.val) && len >= sizeof(v.ulval)) {
			lv = sizeof(v.ulval);
			v.ulval = sk->sk_max_pacing_rate;
		} else {
			/* 32bit version */
			v.val = min_t(unsigned long, sk->sk_max_pacing_rate, ~0U);
		}
		break;

	case SO_INCOMING_CPU:
		v.val = READ_ONCE(sk->sk_incoming_cpu);
		break;

	case SO_MEMINFO:
	{
		u32 meminfo[SK_MEMINFO_VARS];

		sk_get_meminfo(sk, meminfo);

		len = min_t(unsigned int, len, sizeof(meminfo));
		if (copy_to_user(optval, &meminfo, len))
			return -EFAULT;

		goto lenout;
	}

#ifdef CONFIG_NET_RX_BUSY_POLL
	case SO_INCOMING_NAPI_ID:
		v.val = READ_ONCE(sk->sk_napi_id);

		/* aggregate non-NAPI IDs down to 0 */
		if (v.val < MIN_NAPI_ID)
			v.val = 0;

		break;
#endif

	case SO_COOKIE:
		lv = sizeof(u64);
		if (len < lv)
			return -EINVAL;
		v.val64 = sock_gen_cookie(sk);
		break;

	case SO_ZEROCOPY:
		v.val = sock_flag(sk, SOCK_ZEROCOPY);
		break;

	case SO_TXTIME:
		lv = sizeof(v.txtime);
		v.txtime.clockid = sk->sk_clockid;
		v.txtime.flags |= sk->sk_txtime_deadline_mode ?
				  SOF_TXTIME_DEADLINE_MODE : 0;
		v.txtime.flags |= sk->sk_txtime_report_errors ?
				  SOF_TXTIME_REPORT_ERRORS : 0;
		break;

	case SO_BINDTOIFINDEX:
		v.val = sk->sk_bound_dev_if;
		break;

	case SO_NETNS_COOKIE:
		lv = sizeof(u64);
		if (len != lv)
			return -EINVAL;
		v.val64 = sock_net(sk)->net_cookie;
		break;

	case SO_BUF_LOCK:
		v.val = sk->sk_userlocks & SOCK_BUF_LOCK_MASK;
		break;

	case SO_RESERVE_MEM:
		v.val = sk->sk_reserved_mem;
		break;

	default:
		/* We implement the SO_SNDLOWAT etc to not be settable
		 * (1003.1g 7).
		 */
		return -ENOPROTOOPT;
	}

	if (len > lv)
		len = lv;
	if (copy_to_user(optval, &v, len))
		return -EFAULT;
lenout:
	if (put_user(len, optlen))
		return -EFAULT;
	return 0;
}

/*
 * Initialize an sk_lock.
 *
 * (We also register the sk_lock with the lock validator.)
 */
static inline void sock_lock_init(struct sock *sk)
{
	if (sk->sk_kern_sock)
		sock_lock_init_class_and_name(
			sk,
			af_family_kern_slock_key_strings[sk->sk_family],
			af_family_kern_slock_keys + sk->sk_family,
			af_family_kern_key_strings[sk->sk_family],
			af_family_kern_keys + sk->sk_family);
	else
		sock_lock_init_class_and_name(
			sk,
			af_family_slock_key_strings[sk->sk_family],
			af_family_slock_keys + sk->sk_family,
			af_family_key_strings[sk->sk_family],
			af_family_keys + sk->sk_family);
}

/*
 * Copy all fields from osk to nsk but nsk->sk_refcnt must not change yet,
 * even temporarly, because of RCU lookups. sk_node should also be left as is.
 * We must not copy fields between sk_dontcopy_begin and sk_dontcopy_end
 */
static void sock_copy(struct sock *nsk, const struct sock *osk)
{
	const struct proto *prot = READ_ONCE(osk->sk_prot);
#ifdef CONFIG_SECURITY_NETWORK
	void *sptr = nsk->sk_security;
#endif

	/* If we move sk_tx_queue_mapping out of the private section,
	 * we must check if sk_tx_queue_clear() is called after
	 * sock_copy() in sk_clone_lock().
	 */
	BUILD_BUG_ON(offsetof(struct sock, sk_tx_queue_mapping) <
		     offsetof(struct sock, sk_dontcopy_begin) ||
		     offsetof(struct sock, sk_tx_queue_mapping) >=
		     offsetof(struct sock, sk_dontcopy_end));

	memcpy(nsk, osk, offsetof(struct sock, sk_dontcopy_begin));

	memcpy(&nsk->sk_dontcopy_end, &osk->sk_dontcopy_end,
	       prot->obj_size - offsetof(struct sock, sk_dontcopy_end));

#ifdef CONFIG_SECURITY_NETWORK
	nsk->sk_security = sptr;
	security_sk_clone(osk, nsk);
#endif
}

static struct sock *sk_prot_alloc(struct proto *prot, gfp_t priority,
		int family)
{
	struct sock *sk;
	struct kmem_cache *slab;

	slab = prot->slab;
	if (slab != NULL) {
		sk = kmem_cache_alloc(slab, priority & ~__GFP_ZERO);
		if (!sk)
			return sk;
		if (want_init_on_alloc(priority))
			sk_prot_clear_nulls(sk, prot->obj_size);
	} else
		sk = kmalloc(prot->obj_size, priority);

	if (sk != NULL) {
		if (security_sk_alloc(sk, family, priority))
			goto out_free;

		if (!try_module_get(prot->owner))
			goto out_free_sec;
	}

	return sk;

out_free_sec:
	security_sk_free(sk);
out_free:
	if (slab != NULL)
		kmem_cache_free(slab, sk);
	else
		kfree(sk);
	return NULL;
}

static void sk_prot_free(struct proto *prot, struct sock *sk)
{
	struct kmem_cache *slab;
	struct module *owner;

	owner = prot->owner;
	slab = prot->slab;

	cgroup_sk_free(&sk->sk_cgrp_data);
	mem_cgroup_sk_free(sk);
	security_sk_free(sk);
	if (slab != NULL)
		kmem_cache_free(slab, sk);
	else
		kfree(sk);
	module_put(owner);
}

/**
 *	sk_alloc - All socket objects are allocated here
 *	@net: the applicable net namespace
 *	@family: protocol family
 *	@priority: for allocation (%GFP_KERNEL, %GFP_ATOMIC, etc)
 *	@prot: struct proto associated with this new sock instance
 *	@kern: is this to be a kernel socket?
 */
struct sock *sk_alloc(struct net *net, int family, gfp_t priority,
		      struct proto *prot, int kern)
{
	struct sock *sk;

	sk = sk_prot_alloc(prot, priority | __GFP_ZERO, family);
	if (sk) {
		sk->sk_family = family;
		/*
		 * See comment in struct sock definition to understand
		 * why we need sk_prot_creator -acme
		 */
		sk->sk_prot = sk->sk_prot_creator = prot;
		sk->sk_kern_sock = kern;
		sock_lock_init(sk);
		sk->sk_net_refcnt = kern ? 0 : 1;
		if (likely(sk->sk_net_refcnt)) {
			get_net_track(net, &sk->ns_tracker, priority);
			sock_inuse_add(net, 1);
		}

		sock_net_set(sk, net);
		refcount_set(&sk->sk_wmem_alloc, 1);

		mem_cgroup_sk_alloc(sk);
		cgroup_sk_alloc(&sk->sk_cgrp_data);
		sock_update_classid(&sk->sk_cgrp_data);
		sock_update_netprioidx(&sk->sk_cgrp_data);
		sk_tx_queue_clear(sk);
	}

	return sk;
}
EXPORT_SYMBOL(sk_alloc);

/* Sockets having SOCK_RCU_FREE will call this function after one RCU
 * grace period. This is the case for UDP sockets and TCP listeners.
 */
static void __sk_destruct(struct rcu_head *head)
{
	struct sock *sk = container_of(head, struct sock, sk_rcu);
	struct sk_filter *filter;

	if (sk->sk_destruct)
		sk->sk_destruct(sk);

	filter = rcu_dereference_check(sk->sk_filter,
				       refcount_read(&sk->sk_wmem_alloc) == 0);
	if (filter) {
		sk_filter_uncharge(sk, filter);
		RCU_INIT_POINTER(sk->sk_filter, NULL);
	}

	sock_disable_timestamp(sk, SK_FLAGS_TIMESTAMP);

#ifdef CONFIG_BPF_SYSCALL
	bpf_sk_storage_free(sk);
#endif

	if (atomic_read(&sk->sk_omem_alloc))
		pr_debug("%s: optmem leakage (%d bytes) detected\n",
			 __func__, atomic_read(&sk->sk_omem_alloc));

	if (sk->sk_frag.page) {
		put_page(sk->sk_frag.page);
		sk->sk_frag.page = NULL;
	}

	/* We do not need to acquire sk->sk_peer_lock, we are the last user. */
	put_cred(sk->sk_peer_cred);
	put_pid(sk->sk_peer_pid);

	if (likely(sk->sk_net_refcnt))
		put_net_track(sock_net(sk), &sk->ns_tracker);
	sk_prot_free(sk->sk_prot_creator, sk);
}

void sk_destruct(struct sock *sk)
{
	bool use_call_rcu = sock_flag(sk, SOCK_RCU_FREE);

	WARN_ON_ONCE(!llist_empty(&sk->defer_list));
	sk_defer_free_flush(sk);

	if (rcu_access_pointer(sk->sk_reuseport_cb)) {
		reuseport_detach_sock(sk);
		use_call_rcu = true;
	}

	if (use_call_rcu)
		call_rcu(&sk->sk_rcu, __sk_destruct);
	else
		__sk_destruct(&sk->sk_rcu);
}

static void __sk_free(struct sock *sk)
{
	if (likely(sk->sk_net_refcnt))
		sock_inuse_add(sock_net(sk), -1);

	if (unlikely(sk->sk_net_refcnt && sock_diag_has_destroy_listeners(sk)))
		sock_diag_broadcast_destroy(sk);
	else
		sk_destruct(sk);
}

void sk_free(struct sock *sk)
{
	/*
	 * We subtract one from sk_wmem_alloc and can know if
	 * some packets are still in some tx queue.
	 * If not null, sock_wfree() will call __sk_free(sk) later
	 */
	if (refcount_dec_and_test(&sk->sk_wmem_alloc))
		__sk_free(sk);
}
EXPORT_SYMBOL(sk_free);

static void sk_init_common(struct sock *sk)
{
	skb_queue_head_init(&sk->sk_receive_queue);
	skb_queue_head_init(&sk->sk_write_queue);
	skb_queue_head_init(&sk->sk_error_queue);

	rwlock_init(&sk->sk_callback_lock);
	lockdep_set_class_and_name(&sk->sk_receive_queue.lock,
			af_rlock_keys + sk->sk_family,
			af_family_rlock_key_strings[sk->sk_family]);
	lockdep_set_class_and_name(&sk->sk_write_queue.lock,
			af_wlock_keys + sk->sk_family,
			af_family_wlock_key_strings[sk->sk_family]);
	lockdep_set_class_and_name(&sk->sk_error_queue.lock,
			af_elock_keys + sk->sk_family,
			af_family_elock_key_strings[sk->sk_family]);
	lockdep_set_class_and_name(&sk->sk_callback_lock,
			af_callback_keys + sk->sk_family,
			af_family_clock_key_strings[sk->sk_family]);
}

/**
 *	sk_clone_lock - clone a socket, and lock its clone
 *	@sk: the socket to clone
 *	@priority: for allocation (%GFP_KERNEL, %GFP_ATOMIC, etc)
 *
 *	Caller must unlock socket even in error path (bh_unlock_sock(newsk))
 */
struct sock *sk_clone_lock(const struct sock *sk, const gfp_t priority)
{
	struct proto *prot = READ_ONCE(sk->sk_prot);
	struct sk_filter *filter;
	bool is_charged = true;
	struct sock *newsk;

	newsk = sk_prot_alloc(prot, priority, sk->sk_family);
	if (!newsk)
		goto out;

	sock_copy(newsk, sk);

	newsk->sk_prot_creator = prot;

	/* SANITY */
	if (likely(newsk->sk_net_refcnt)) {
<<<<<<< HEAD
		get_net(sock_net(newsk));
=======
		get_net_track(sock_net(newsk), &newsk->ns_tracker, priority);
>>>>>>> 754e0b0e
		sock_inuse_add(sock_net(newsk), 1);
	}
	sk_node_init(&newsk->sk_node);
	sock_lock_init(newsk);
	bh_lock_sock(newsk);
	newsk->sk_backlog.head	= newsk->sk_backlog.tail = NULL;
	newsk->sk_backlog.len = 0;

	atomic_set(&newsk->sk_rmem_alloc, 0);

	/* sk_wmem_alloc set to one (see sk_free() and sock_wfree()) */
	refcount_set(&newsk->sk_wmem_alloc, 1);

	atomic_set(&newsk->sk_omem_alloc, 0);
	sk_init_common(newsk);

	newsk->sk_dst_cache	= NULL;
	newsk->sk_dst_pending_confirm = 0;
	newsk->sk_wmem_queued	= 0;
	newsk->sk_forward_alloc = 0;
	newsk->sk_reserved_mem  = 0;
	atomic_set(&newsk->sk_drops, 0);
	newsk->sk_send_head	= NULL;
	newsk->sk_userlocks	= sk->sk_userlocks & ~SOCK_BINDPORT_LOCK;
	atomic_set(&newsk->sk_zckey, 0);

	sock_reset_flag(newsk, SOCK_DONE);

	/* sk->sk_memcg will be populated at accept() time */
	newsk->sk_memcg = NULL;

	cgroup_sk_clone(&newsk->sk_cgrp_data);

	rcu_read_lock();
	filter = rcu_dereference(sk->sk_filter);
	if (filter != NULL)
		/* though it's an empty new sock, the charging may fail
		 * if sysctl_optmem_max was changed between creation of
		 * original socket and cloning
		 */
		is_charged = sk_filter_charge(newsk, filter);
	RCU_INIT_POINTER(newsk->sk_filter, filter);
	rcu_read_unlock();

	if (unlikely(!is_charged || xfrm_sk_clone_policy(newsk, sk))) {
		/* We need to make sure that we don't uncharge the new
		 * socket if we couldn't charge it in the first place
		 * as otherwise we uncharge the parent's filter.
		 */
		if (!is_charged)
			RCU_INIT_POINTER(newsk->sk_filter, NULL);
		sk_free_unlock_clone(newsk);
		newsk = NULL;
		goto out;
	}
	RCU_INIT_POINTER(newsk->sk_reuseport_cb, NULL);

	if (bpf_sk_storage_clone(sk, newsk)) {
		sk_free_unlock_clone(newsk);
		newsk = NULL;
		goto out;
	}

	/* Clear sk_user_data if parent had the pointer tagged
	 * as not suitable for copying when cloning.
	 */
	if (sk_user_data_is_nocopy(newsk))
		newsk->sk_user_data = NULL;

	newsk->sk_err	   = 0;
	newsk->sk_err_soft = 0;
	newsk->sk_priority = 0;
	newsk->sk_incoming_cpu = raw_smp_processor_id();

	/* Before updating sk_refcnt, we must commit prior changes to memory
	 * (Documentation/RCU/rculist_nulls.rst for details)
	 */
	smp_wmb();
	refcount_set(&newsk->sk_refcnt, 2);

	/* Increment the counter in the same struct proto as the master
	 * sock (sk_refcnt_debug_inc uses newsk->sk_prot->socks, that
	 * is the same as sk->sk_prot->socks, as this field was copied
	 * with memcpy).
	 *
	 * This _changes_ the previous behaviour, where
	 * tcp_create_openreq_child always was incrementing the
	 * equivalent to tcp_prot->socks (inet_sock_nr), so this have
	 * to be taken into account in all callers. -acme
	 */
	sk_refcnt_debug_inc(newsk);
	sk_set_socket(newsk, NULL);
	sk_tx_queue_clear(newsk);
	RCU_INIT_POINTER(newsk->sk_wq, NULL);

	if (newsk->sk_prot->sockets_allocated)
		sk_sockets_allocated_inc(newsk);

	if (sock_needs_netstamp(sk) && newsk->sk_flags & SK_FLAGS_TIMESTAMP)
		net_enable_timestamp();
out:
	return newsk;
}
EXPORT_SYMBOL_GPL(sk_clone_lock);

void sk_free_unlock_clone(struct sock *sk)
{
	/* It is still raw copy of parent, so invalidate
	 * destructor and make plain sk_free() */
	sk->sk_destruct = NULL;
	bh_unlock_sock(sk);
	sk_free(sk);
}
EXPORT_SYMBOL_GPL(sk_free_unlock_clone);

void sk_setup_caps(struct sock *sk, struct dst_entry *dst)
{
	u32 max_segs = 1;

	sk_dst_set(sk, dst);
	sk->sk_route_caps = dst->dev->features;
	if (sk_is_tcp(sk))
		sk->sk_route_caps |= NETIF_F_GSO;
	if (sk->sk_route_caps & NETIF_F_GSO)
		sk->sk_route_caps |= NETIF_F_GSO_SOFTWARE;
	if (unlikely(sk->sk_gso_disabled))
		sk->sk_route_caps &= ~NETIF_F_GSO_MASK;
	if (sk_can_gso(sk)) {
		if (dst->header_len && !xfrm_dst_offload_ok(dst)) {
			sk->sk_route_caps &= ~NETIF_F_GSO_MASK;
		} else {
			sk->sk_route_caps |= NETIF_F_SG | NETIF_F_HW_CSUM;
			/* pairs with the WRITE_ONCE() in netif_set_gso_max_size() */
			sk->sk_gso_max_size = READ_ONCE(dst->dev->gso_max_size);
			/* pairs with the WRITE_ONCE() in netif_set_gso_max_segs() */
			max_segs = max_t(u32, READ_ONCE(dst->dev->gso_max_segs), 1);
		}
	}
	sk->sk_gso_max_segs = max_segs;
}
EXPORT_SYMBOL_GPL(sk_setup_caps);

/*
 *	Simple resource managers for sockets.
 */


/*
 * Write buffer destructor automatically called from kfree_skb.
 */
void sock_wfree(struct sk_buff *skb)
{
	struct sock *sk = skb->sk;
	unsigned int len = skb->truesize;

	if (!sock_flag(sk, SOCK_USE_WRITE_QUEUE)) {
		/*
		 * Keep a reference on sk_wmem_alloc, this will be released
		 * after sk_write_space() call
		 */
		WARN_ON(refcount_sub_and_test(len - 1, &sk->sk_wmem_alloc));
		sk->sk_write_space(sk);
		len = 1;
	}
	/*
	 * if sk_wmem_alloc reaches 0, we must finish what sk_free()
	 * could not do because of in-flight packets
	 */
	if (refcount_sub_and_test(len, &sk->sk_wmem_alloc))
		__sk_free(sk);
}
EXPORT_SYMBOL(sock_wfree);

/* This variant of sock_wfree() is used by TCP,
 * since it sets SOCK_USE_WRITE_QUEUE.
 */
void __sock_wfree(struct sk_buff *skb)
{
	struct sock *sk = skb->sk;

	if (refcount_sub_and_test(skb->truesize, &sk->sk_wmem_alloc))
		__sk_free(sk);
}

void skb_set_owner_w(struct sk_buff *skb, struct sock *sk)
{
	skb_orphan(skb);
	skb->sk = sk;
#ifdef CONFIG_INET
	if (unlikely(!sk_fullsock(sk))) {
		skb->destructor = sock_edemux;
		sock_hold(sk);
		return;
	}
#endif
	skb->destructor = sock_wfree;
	skb_set_hash_from_sk(skb, sk);
	/*
	 * We used to take a refcount on sk, but following operation
	 * is enough to guarantee sk_free() wont free this sock until
	 * all in-flight packets are completed
	 */
	refcount_add(skb->truesize, &sk->sk_wmem_alloc);
}
EXPORT_SYMBOL(skb_set_owner_w);

static bool can_skb_orphan_partial(const struct sk_buff *skb)
{
#ifdef CONFIG_TLS_DEVICE
	/* Drivers depend on in-order delivery for crypto offload,
	 * partial orphan breaks out-of-order-OK logic.
	 */
	if (skb->decrypted)
		return false;
#endif
	return (skb->destructor == sock_wfree ||
		(IS_ENABLED(CONFIG_INET) && skb->destructor == tcp_wfree));
}

/* This helper is used by netem, as it can hold packets in its
 * delay queue. We want to allow the owner socket to send more
 * packets, as if they were already TX completed by a typical driver.
 * But we also want to keep skb->sk set because some packet schedulers
 * rely on it (sch_fq for example).
 */
void skb_orphan_partial(struct sk_buff *skb)
{
	if (skb_is_tcp_pure_ack(skb))
		return;

	if (can_skb_orphan_partial(skb) && skb_set_owner_sk_safe(skb, skb->sk))
		return;

	skb_orphan(skb);
}
EXPORT_SYMBOL(skb_orphan_partial);

/*
 * Read buffer destructor automatically called from kfree_skb.
 */
void sock_rfree(struct sk_buff *skb)
{
	struct sock *sk = skb->sk;
	unsigned int len = skb->truesize;

	atomic_sub(len, &sk->sk_rmem_alloc);
	sk_mem_uncharge(sk, len);
}
EXPORT_SYMBOL(sock_rfree);

/*
 * Buffer destructor for skbs that are not used directly in read or write
 * path, e.g. for error handler skbs. Automatically called from kfree_skb.
 */
void sock_efree(struct sk_buff *skb)
{
	sock_put(skb->sk);
}
EXPORT_SYMBOL(sock_efree);

/* Buffer destructor for prefetch/receive path where reference count may
 * not be held, e.g. for listen sockets.
 */
#ifdef CONFIG_INET
void sock_pfree(struct sk_buff *skb)
{
	if (sk_is_refcounted(skb->sk))
		sock_gen_put(skb->sk);
}
EXPORT_SYMBOL(sock_pfree);
#endif /* CONFIG_INET */

kuid_t sock_i_uid(struct sock *sk)
{
	kuid_t uid;

	read_lock_bh(&sk->sk_callback_lock);
	uid = sk->sk_socket ? SOCK_INODE(sk->sk_socket)->i_uid : GLOBAL_ROOT_UID;
	read_unlock_bh(&sk->sk_callback_lock);
	return uid;
}
EXPORT_SYMBOL(sock_i_uid);

unsigned long sock_i_ino(struct sock *sk)
{
	unsigned long ino;

	read_lock_bh(&sk->sk_callback_lock);
	ino = sk->sk_socket ? SOCK_INODE(sk->sk_socket)->i_ino : 0;
	read_unlock_bh(&sk->sk_callback_lock);
	return ino;
}
EXPORT_SYMBOL(sock_i_ino);

/*
 * Allocate a skb from the socket's send buffer.
 */
struct sk_buff *sock_wmalloc(struct sock *sk, unsigned long size, int force,
			     gfp_t priority)
{
	if (force ||
	    refcount_read(&sk->sk_wmem_alloc) < READ_ONCE(sk->sk_sndbuf)) {
		struct sk_buff *skb = alloc_skb(size, priority);

		if (skb) {
			skb_set_owner_w(skb, sk);
			return skb;
		}
	}
	return NULL;
}
EXPORT_SYMBOL(sock_wmalloc);

static void sock_ofree(struct sk_buff *skb)
{
	struct sock *sk = skb->sk;

	atomic_sub(skb->truesize, &sk->sk_omem_alloc);
}

struct sk_buff *sock_omalloc(struct sock *sk, unsigned long size,
			     gfp_t priority)
{
	struct sk_buff *skb;

	/* small safe race: SKB_TRUESIZE may differ from final skb->truesize */
	if (atomic_read(&sk->sk_omem_alloc) + SKB_TRUESIZE(size) >
	    sysctl_optmem_max)
		return NULL;

	skb = alloc_skb(size, priority);
	if (!skb)
		return NULL;

	atomic_add(skb->truesize, &sk->sk_omem_alloc);
	skb->sk = sk;
	skb->destructor = sock_ofree;
	return skb;
}

/*
 * Allocate a memory block from the socket's option memory buffer.
 */
void *sock_kmalloc(struct sock *sk, int size, gfp_t priority)
{
	if ((unsigned int)size <= sysctl_optmem_max &&
	    atomic_read(&sk->sk_omem_alloc) + size < sysctl_optmem_max) {
		void *mem;
		/* First do the add, to avoid the race if kmalloc
		 * might sleep.
		 */
		atomic_add(size, &sk->sk_omem_alloc);
		mem = kmalloc(size, priority);
		if (mem)
			return mem;
		atomic_sub(size, &sk->sk_omem_alloc);
	}
	return NULL;
}
EXPORT_SYMBOL(sock_kmalloc);

/* Free an option memory block. Note, we actually want the inline
 * here as this allows gcc to detect the nullify and fold away the
 * condition entirely.
 */
static inline void __sock_kfree_s(struct sock *sk, void *mem, int size,
				  const bool nullify)
{
	if (WARN_ON_ONCE(!mem))
		return;
	if (nullify)
		kfree_sensitive(mem);
	else
		kfree(mem);
	atomic_sub(size, &sk->sk_omem_alloc);
}

void sock_kfree_s(struct sock *sk, void *mem, int size)
{
	__sock_kfree_s(sk, mem, size, false);
}
EXPORT_SYMBOL(sock_kfree_s);

void sock_kzfree_s(struct sock *sk, void *mem, int size)
{
	__sock_kfree_s(sk, mem, size, true);
}
EXPORT_SYMBOL(sock_kzfree_s);

/* It is almost wait_for_tcp_memory minus release_sock/lock_sock.
   I think, these locks should be removed for datagram sockets.
 */
static long sock_wait_for_wmem(struct sock *sk, long timeo)
{
	DEFINE_WAIT(wait);

	sk_clear_bit(SOCKWQ_ASYNC_NOSPACE, sk);
	for (;;) {
		if (!timeo)
			break;
		if (signal_pending(current))
			break;
		set_bit(SOCK_NOSPACE, &sk->sk_socket->flags);
		prepare_to_wait(sk_sleep(sk), &wait, TASK_INTERRUPTIBLE);
		if (refcount_read(&sk->sk_wmem_alloc) < READ_ONCE(sk->sk_sndbuf))
			break;
		if (sk->sk_shutdown & SEND_SHUTDOWN)
			break;
		if (sk->sk_err)
			break;
		timeo = schedule_timeout(timeo);
	}
	finish_wait(sk_sleep(sk), &wait);
	return timeo;
}


/*
 *	Generic send/receive buffer handlers
 */

struct sk_buff *sock_alloc_send_pskb(struct sock *sk, unsigned long header_len,
				     unsigned long data_len, int noblock,
				     int *errcode, int max_page_order)
{
	struct sk_buff *skb;
	long timeo;
	int err;

	timeo = sock_sndtimeo(sk, noblock);
	for (;;) {
		err = sock_error(sk);
		if (err != 0)
			goto failure;

		err = -EPIPE;
		if (sk->sk_shutdown & SEND_SHUTDOWN)
			goto failure;

		if (sk_wmem_alloc_get(sk) < READ_ONCE(sk->sk_sndbuf))
			break;

		sk_set_bit(SOCKWQ_ASYNC_NOSPACE, sk);
		set_bit(SOCK_NOSPACE, &sk->sk_socket->flags);
		err = -EAGAIN;
		if (!timeo)
			goto failure;
		if (signal_pending(current))
			goto interrupted;
		timeo = sock_wait_for_wmem(sk, timeo);
	}
	skb = alloc_skb_with_frags(header_len, data_len, max_page_order,
				   errcode, sk->sk_allocation);
	if (skb)
		skb_set_owner_w(skb, sk);
	return skb;

interrupted:
	err = sock_intr_errno(timeo);
failure:
	*errcode = err;
	return NULL;
}
EXPORT_SYMBOL(sock_alloc_send_pskb);

struct sk_buff *sock_alloc_send_skb(struct sock *sk, unsigned long size,
				    int noblock, int *errcode)
{
	return sock_alloc_send_pskb(sk, size, 0, noblock, errcode, 0);
}
EXPORT_SYMBOL(sock_alloc_send_skb);

int __sock_cmsg_send(struct sock *sk, struct msghdr *msg, struct cmsghdr *cmsg,
		     struct sockcm_cookie *sockc)
{
	u32 tsflags;

	switch (cmsg->cmsg_type) {
	case SO_MARK:
		if (!ns_capable(sock_net(sk)->user_ns, CAP_NET_ADMIN))
			return -EPERM;
		if (cmsg->cmsg_len != CMSG_LEN(sizeof(u32)))
			return -EINVAL;
		sockc->mark = *(u32 *)CMSG_DATA(cmsg);
		break;
	case SO_TIMESTAMPING_OLD:
		if (cmsg->cmsg_len != CMSG_LEN(sizeof(u32)))
			return -EINVAL;

		tsflags = *(u32 *)CMSG_DATA(cmsg);
		if (tsflags & ~SOF_TIMESTAMPING_TX_RECORD_MASK)
			return -EINVAL;

		sockc->tsflags &= ~SOF_TIMESTAMPING_TX_RECORD_MASK;
		sockc->tsflags |= tsflags;
		break;
	case SCM_TXTIME:
		if (!sock_flag(sk, SOCK_TXTIME))
			return -EINVAL;
		if (cmsg->cmsg_len != CMSG_LEN(sizeof(u64)))
			return -EINVAL;
		sockc->transmit_time = get_unaligned((u64 *)CMSG_DATA(cmsg));
		break;
	/* SCM_RIGHTS and SCM_CREDENTIALS are semantically in SOL_UNIX. */
	case SCM_RIGHTS:
	case SCM_CREDENTIALS:
		break;
	default:
		return -EINVAL;
	}
	return 0;
}
EXPORT_SYMBOL(__sock_cmsg_send);

int sock_cmsg_send(struct sock *sk, struct msghdr *msg,
		   struct sockcm_cookie *sockc)
{
	struct cmsghdr *cmsg;
	int ret;

	for_each_cmsghdr(cmsg, msg) {
		if (!CMSG_OK(msg, cmsg))
			return -EINVAL;
		if (cmsg->cmsg_level != SOL_SOCKET)
			continue;
		ret = __sock_cmsg_send(sk, msg, cmsg, sockc);
		if (ret)
			return ret;
	}
	return 0;
}
EXPORT_SYMBOL(sock_cmsg_send);

static void sk_enter_memory_pressure(struct sock *sk)
{
	if (!sk->sk_prot->enter_memory_pressure)
		return;

	sk->sk_prot->enter_memory_pressure(sk);
}

static void sk_leave_memory_pressure(struct sock *sk)
{
	if (sk->sk_prot->leave_memory_pressure) {
		sk->sk_prot->leave_memory_pressure(sk);
	} else {
		unsigned long *memory_pressure = sk->sk_prot->memory_pressure;

		if (memory_pressure && READ_ONCE(*memory_pressure))
			WRITE_ONCE(*memory_pressure, 0);
	}
}

DEFINE_STATIC_KEY_FALSE(net_high_order_alloc_disable_key);

/**
 * skb_page_frag_refill - check that a page_frag contains enough room
 * @sz: minimum size of the fragment we want to get
 * @pfrag: pointer to page_frag
 * @gfp: priority for memory allocation
 *
 * Note: While this allocator tries to use high order pages, there is
 * no guarantee that allocations succeed. Therefore, @sz MUST be
 * less or equal than PAGE_SIZE.
 */
bool skb_page_frag_refill(unsigned int sz, struct page_frag *pfrag, gfp_t gfp)
{
	if (pfrag->page) {
		if (page_ref_count(pfrag->page) == 1) {
			pfrag->offset = 0;
			return true;
		}
		if (pfrag->offset + sz <= pfrag->size)
			return true;
		put_page(pfrag->page);
	}

	pfrag->offset = 0;
	if (SKB_FRAG_PAGE_ORDER &&
	    !static_branch_unlikely(&net_high_order_alloc_disable_key)) {
		/* Avoid direct reclaim but allow kswapd to wake */
		pfrag->page = alloc_pages((gfp & ~__GFP_DIRECT_RECLAIM) |
					  __GFP_COMP | __GFP_NOWARN |
					  __GFP_NORETRY,
					  SKB_FRAG_PAGE_ORDER);
		if (likely(pfrag->page)) {
			pfrag->size = PAGE_SIZE << SKB_FRAG_PAGE_ORDER;
			return true;
		}
	}
	pfrag->page = alloc_page(gfp);
	if (likely(pfrag->page)) {
		pfrag->size = PAGE_SIZE;
		return true;
	}
	return false;
}
EXPORT_SYMBOL(skb_page_frag_refill);

bool sk_page_frag_refill(struct sock *sk, struct page_frag *pfrag)
{
	if (likely(skb_page_frag_refill(32U, pfrag, sk->sk_allocation)))
		return true;

	sk_enter_memory_pressure(sk);
	sk_stream_moderate_sndbuf(sk);
	return false;
}
EXPORT_SYMBOL(sk_page_frag_refill);

void __lock_sock(struct sock *sk)
	__releases(&sk->sk_lock.slock)
	__acquires(&sk->sk_lock.slock)
{
	DEFINE_WAIT(wait);

	for (;;) {
		prepare_to_wait_exclusive(&sk->sk_lock.wq, &wait,
					TASK_UNINTERRUPTIBLE);
		spin_unlock_bh(&sk->sk_lock.slock);
		schedule();
		spin_lock_bh(&sk->sk_lock.slock);
		if (!sock_owned_by_user(sk))
			break;
	}
	finish_wait(&sk->sk_lock.wq, &wait);
}

void __release_sock(struct sock *sk)
	__releases(&sk->sk_lock.slock)
	__acquires(&sk->sk_lock.slock)
{
	struct sk_buff *skb, *next;

	while ((skb = sk->sk_backlog.head) != NULL) {
		sk->sk_backlog.head = sk->sk_backlog.tail = NULL;

		spin_unlock_bh(&sk->sk_lock.slock);

		do {
			next = skb->next;
			prefetch(next);
			WARN_ON_ONCE(skb_dst_is_noref(skb));
			skb_mark_not_on_list(skb);
			sk_backlog_rcv(sk, skb);

			cond_resched();

			skb = next;
		} while (skb != NULL);

		spin_lock_bh(&sk->sk_lock.slock);
	}

	/*
	 * Doing the zeroing here guarantee we can not loop forever
	 * while a wild producer attempts to flood us.
	 */
	sk->sk_backlog.len = 0;
}

void __sk_flush_backlog(struct sock *sk)
{
	spin_lock_bh(&sk->sk_lock.slock);
	__release_sock(sk);
	spin_unlock_bh(&sk->sk_lock.slock);
}

/**
 * sk_wait_data - wait for data to arrive at sk_receive_queue
 * @sk:    sock to wait on
 * @timeo: for how long
 * @skb:   last skb seen on sk_receive_queue
 *
 * Now socket state including sk->sk_err is changed only under lock,
 * hence we may omit checks after joining wait queue.
 * We check receive queue before schedule() only as optimization;
 * it is very likely that release_sock() added new data.
 */
int sk_wait_data(struct sock *sk, long *timeo, const struct sk_buff *skb)
{
	DEFINE_WAIT_FUNC(wait, woken_wake_function);
	int rc;

	add_wait_queue(sk_sleep(sk), &wait);
	sk_set_bit(SOCKWQ_ASYNC_WAITDATA, sk);
	rc = sk_wait_event(sk, timeo, skb_peek_tail(&sk->sk_receive_queue) != skb, &wait);
	sk_clear_bit(SOCKWQ_ASYNC_WAITDATA, sk);
	remove_wait_queue(sk_sleep(sk), &wait);
	return rc;
}
EXPORT_SYMBOL(sk_wait_data);

/**
 *	__sk_mem_raise_allocated - increase memory_allocated
 *	@sk: socket
 *	@size: memory size to allocate
 *	@amt: pages to allocate
 *	@kind: allocation type
 *
 *	Similar to __sk_mem_schedule(), but does not update sk_forward_alloc
 */
int __sk_mem_raise_allocated(struct sock *sk, int size, int amt, int kind)
{
	struct proto *prot = sk->sk_prot;
	long allocated = sk_memory_allocated_add(sk, amt);
	bool memcg_charge = mem_cgroup_sockets_enabled && sk->sk_memcg;
	bool charged = true;

	if (memcg_charge &&
	    !(charged = mem_cgroup_charge_skmem(sk->sk_memcg, amt,
						gfp_memcg_charge())))
		goto suppress_allocation;

	/* Under limit. */
	if (allocated <= sk_prot_mem_limits(sk, 0)) {
		sk_leave_memory_pressure(sk);
		return 1;
	}

	/* Under pressure. */
	if (allocated > sk_prot_mem_limits(sk, 1))
		sk_enter_memory_pressure(sk);

	/* Over hard limit. */
	if (allocated > sk_prot_mem_limits(sk, 2))
		goto suppress_allocation;

	/* guarantee minimum buffer size under pressure */
	if (kind == SK_MEM_RECV) {
		if (atomic_read(&sk->sk_rmem_alloc) < sk_get_rmem0(sk, prot))
			return 1;

	} else { /* SK_MEM_SEND */
		int wmem0 = sk_get_wmem0(sk, prot);

		if (sk->sk_type == SOCK_STREAM) {
			if (sk->sk_wmem_queued < wmem0)
				return 1;
		} else if (refcount_read(&sk->sk_wmem_alloc) < wmem0) {
				return 1;
		}
	}

	if (sk_has_memory_pressure(sk)) {
		u64 alloc;

		if (!sk_under_memory_pressure(sk))
			return 1;
		alloc = sk_sockets_allocated_read_positive(sk);
		if (sk_prot_mem_limits(sk, 2) > alloc *
		    sk_mem_pages(sk->sk_wmem_queued +
				 atomic_read(&sk->sk_rmem_alloc) +
				 sk->sk_forward_alloc))
			return 1;
	}

suppress_allocation:

	if (kind == SK_MEM_SEND && sk->sk_type == SOCK_STREAM) {
		sk_stream_moderate_sndbuf(sk);

		/* Fail only if socket is _under_ its sndbuf.
		 * In this case we cannot block, so that we have to fail.
		 */
		if (sk->sk_wmem_queued + size >= sk->sk_sndbuf) {
			/* Force charge with __GFP_NOFAIL */
			if (memcg_charge && !charged) {
				mem_cgroup_charge_skmem(sk->sk_memcg, amt,
					gfp_memcg_charge() | __GFP_NOFAIL);
			}
			return 1;
		}
	}

	if (kind == SK_MEM_SEND || (kind == SK_MEM_RECV && charged))
		trace_sock_exceed_buf_limit(sk, prot, allocated, kind);

	sk_memory_allocated_sub(sk, amt);

	if (memcg_charge && charged)
		mem_cgroup_uncharge_skmem(sk->sk_memcg, amt);

	return 0;
}
EXPORT_SYMBOL(__sk_mem_raise_allocated);

/**
 *	__sk_mem_schedule - increase sk_forward_alloc and memory_allocated
 *	@sk: socket
 *	@size: memory size to allocate
 *	@kind: allocation type
 *
 *	If kind is SK_MEM_SEND, it means wmem allocation. Otherwise it means
 *	rmem allocation. This function assumes that protocols which have
 *	memory_pressure use sk_wmem_queued as write buffer accounting.
 */
int __sk_mem_schedule(struct sock *sk, int size, int kind)
{
	int ret, amt = sk_mem_pages(size);

	sk->sk_forward_alloc += amt << SK_MEM_QUANTUM_SHIFT;
	ret = __sk_mem_raise_allocated(sk, size, amt, kind);
	if (!ret)
		sk->sk_forward_alloc -= amt << SK_MEM_QUANTUM_SHIFT;
	return ret;
}
EXPORT_SYMBOL(__sk_mem_schedule);

/**
 *	__sk_mem_reduce_allocated - reclaim memory_allocated
 *	@sk: socket
 *	@amount: number of quanta
 *
 *	Similar to __sk_mem_reclaim(), but does not update sk_forward_alloc
 */
void __sk_mem_reduce_allocated(struct sock *sk, int amount)
{
	sk_memory_allocated_sub(sk, amount);

	if (mem_cgroup_sockets_enabled && sk->sk_memcg)
		mem_cgroup_uncharge_skmem(sk->sk_memcg, amount);

	if (sk_under_memory_pressure(sk) &&
	    (sk_memory_allocated(sk) < sk_prot_mem_limits(sk, 0)))
		sk_leave_memory_pressure(sk);
}
EXPORT_SYMBOL(__sk_mem_reduce_allocated);

/**
 *	__sk_mem_reclaim - reclaim sk_forward_alloc and memory_allocated
 *	@sk: socket
 *	@amount: number of bytes (rounded down to a SK_MEM_QUANTUM multiple)
 */
void __sk_mem_reclaim(struct sock *sk, int amount)
{
	amount >>= SK_MEM_QUANTUM_SHIFT;
	sk->sk_forward_alloc -= amount << SK_MEM_QUANTUM_SHIFT;
	__sk_mem_reduce_allocated(sk, amount);
}
EXPORT_SYMBOL(__sk_mem_reclaim);

int sk_set_peek_off(struct sock *sk, int val)
{
	sk->sk_peek_off = val;
	return 0;
}
EXPORT_SYMBOL_GPL(sk_set_peek_off);

/*
 * Set of default routines for initialising struct proto_ops when
 * the protocol does not support a particular function. In certain
 * cases where it makes no sense for a protocol to have a "do nothing"
 * function, some default processing is provided.
 */

int sock_no_bind(struct socket *sock, struct sockaddr *saddr, int len)
{
	return -EOPNOTSUPP;
}
EXPORT_SYMBOL(sock_no_bind);

int sock_no_connect(struct socket *sock, struct sockaddr *saddr,
		    int len, int flags)
{
	return -EOPNOTSUPP;
}
EXPORT_SYMBOL(sock_no_connect);

int sock_no_socketpair(struct socket *sock1, struct socket *sock2)
{
	return -EOPNOTSUPP;
}
EXPORT_SYMBOL(sock_no_socketpair);

int sock_no_accept(struct socket *sock, struct socket *newsock, int flags,
		   bool kern)
{
	return -EOPNOTSUPP;
}
EXPORT_SYMBOL(sock_no_accept);

int sock_no_getname(struct socket *sock, struct sockaddr *saddr,
		    int peer)
{
	return -EOPNOTSUPP;
}
EXPORT_SYMBOL(sock_no_getname);

int sock_no_ioctl(struct socket *sock, unsigned int cmd, unsigned long arg)
{
	return -EOPNOTSUPP;
}
EXPORT_SYMBOL(sock_no_ioctl);

int sock_no_listen(struct socket *sock, int backlog)
{
	return -EOPNOTSUPP;
}
EXPORT_SYMBOL(sock_no_listen);

int sock_no_shutdown(struct socket *sock, int how)
{
	return -EOPNOTSUPP;
}
EXPORT_SYMBOL(sock_no_shutdown);

int sock_no_sendmsg(struct socket *sock, struct msghdr *m, size_t len)
{
	return -EOPNOTSUPP;
}
EXPORT_SYMBOL(sock_no_sendmsg);

int sock_no_sendmsg_locked(struct sock *sk, struct msghdr *m, size_t len)
{
	return -EOPNOTSUPP;
}
EXPORT_SYMBOL(sock_no_sendmsg_locked);

int sock_no_recvmsg(struct socket *sock, struct msghdr *m, size_t len,
		    int flags)
{
	return -EOPNOTSUPP;
}
EXPORT_SYMBOL(sock_no_recvmsg);

int sock_no_mmap(struct file *file, struct socket *sock, struct vm_area_struct *vma)
{
	/* Mirror missing mmap method error code */
	return -ENODEV;
}
EXPORT_SYMBOL(sock_no_mmap);

/*
 * When a file is received (via SCM_RIGHTS, etc), we must bump the
 * various sock-based usage counts.
 */
void __receive_sock(struct file *file)
{
	struct socket *sock;

	sock = sock_from_file(file);
	if (sock) {
		sock_update_netprioidx(&sock->sk->sk_cgrp_data);
		sock_update_classid(&sock->sk->sk_cgrp_data);
	}
}

ssize_t sock_no_sendpage(struct socket *sock, struct page *page, int offset, size_t size, int flags)
{
	ssize_t res;
	struct msghdr msg = {.msg_flags = flags};
	struct kvec iov;
	char *kaddr = kmap(page);
	iov.iov_base = kaddr + offset;
	iov.iov_len = size;
	res = kernel_sendmsg(sock, &msg, &iov, 1, size);
	kunmap(page);
	return res;
}
EXPORT_SYMBOL(sock_no_sendpage);

ssize_t sock_no_sendpage_locked(struct sock *sk, struct page *page,
				int offset, size_t size, int flags)
{
	ssize_t res;
	struct msghdr msg = {.msg_flags = flags};
	struct kvec iov;
	char *kaddr = kmap(page);

	iov.iov_base = kaddr + offset;
	iov.iov_len = size;
	res = kernel_sendmsg_locked(sk, &msg, &iov, 1, size);
	kunmap(page);
	return res;
}
EXPORT_SYMBOL(sock_no_sendpage_locked);

/*
 *	Default Socket Callbacks
 */

static void sock_def_wakeup(struct sock *sk)
{
	struct socket_wq *wq;

	rcu_read_lock();
	wq = rcu_dereference(sk->sk_wq);
	if (skwq_has_sleeper(wq))
		wake_up_interruptible_all(&wq->wait);
	rcu_read_unlock();
}

static void sock_def_error_report(struct sock *sk)
{
	struct socket_wq *wq;

	rcu_read_lock();
	wq = rcu_dereference(sk->sk_wq);
	if (skwq_has_sleeper(wq))
		wake_up_interruptible_poll(&wq->wait, EPOLLERR);
	sk_wake_async(sk, SOCK_WAKE_IO, POLL_ERR);
	rcu_read_unlock();
}

void sock_def_readable(struct sock *sk)
{
	struct socket_wq *wq;

	rcu_read_lock();
	wq = rcu_dereference(sk->sk_wq);
	if (skwq_has_sleeper(wq))
		wake_up_interruptible_sync_poll(&wq->wait, EPOLLIN | EPOLLPRI |
						EPOLLRDNORM | EPOLLRDBAND);
	sk_wake_async(sk, SOCK_WAKE_WAITD, POLL_IN);
	rcu_read_unlock();
}

static void sock_def_write_space(struct sock *sk)
{
	struct socket_wq *wq;

	rcu_read_lock();

	/* Do not wake up a writer until he can make "significant"
	 * progress.  --DaveM
	 */
	if ((refcount_read(&sk->sk_wmem_alloc) << 1) <= READ_ONCE(sk->sk_sndbuf)) {
		wq = rcu_dereference(sk->sk_wq);
		if (skwq_has_sleeper(wq))
			wake_up_interruptible_sync_poll(&wq->wait, EPOLLOUT |
						EPOLLWRNORM | EPOLLWRBAND);

		/* Should agree with poll, otherwise some programs break */
		if (sock_writeable(sk))
			sk_wake_async(sk, SOCK_WAKE_SPACE, POLL_OUT);
	}

	rcu_read_unlock();
}

static void sock_def_destruct(struct sock *sk)
{
}

void sk_send_sigurg(struct sock *sk)
{
	if (sk->sk_socket && sk->sk_socket->file)
		if (send_sigurg(&sk->sk_socket->file->f_owner))
			sk_wake_async(sk, SOCK_WAKE_URG, POLL_PRI);
}
EXPORT_SYMBOL(sk_send_sigurg);

void sk_reset_timer(struct sock *sk, struct timer_list* timer,
		    unsigned long expires)
{
	if (!mod_timer(timer, expires))
		sock_hold(sk);
}
EXPORT_SYMBOL(sk_reset_timer);

void sk_stop_timer(struct sock *sk, struct timer_list* timer)
{
	if (del_timer(timer))
		__sock_put(sk);
}
EXPORT_SYMBOL(sk_stop_timer);

void sk_stop_timer_sync(struct sock *sk, struct timer_list *timer)
{
	if (del_timer_sync(timer))
		__sock_put(sk);
}
EXPORT_SYMBOL(sk_stop_timer_sync);

void sock_init_data(struct socket *sock, struct sock *sk)
{
	sk_init_common(sk);
	sk->sk_send_head	=	NULL;

	timer_setup(&sk->sk_timer, NULL, 0);

	sk->sk_allocation	=	GFP_KERNEL;
	sk->sk_rcvbuf		=	sysctl_rmem_default;
	sk->sk_sndbuf		=	sysctl_wmem_default;
	sk->sk_state		=	TCP_CLOSE;
	sk_set_socket(sk, sock);

	sock_set_flag(sk, SOCK_ZAPPED);

	if (sock) {
		sk->sk_type	=	sock->type;
		RCU_INIT_POINTER(sk->sk_wq, &sock->wq);
		sock->sk	=	sk;
		sk->sk_uid	=	SOCK_INODE(sock)->i_uid;
	} else {
		RCU_INIT_POINTER(sk->sk_wq, NULL);
		sk->sk_uid	=	make_kuid(sock_net(sk)->user_ns, 0);
	}

	rwlock_init(&sk->sk_callback_lock);
	if (sk->sk_kern_sock)
		lockdep_set_class_and_name(
			&sk->sk_callback_lock,
			af_kern_callback_keys + sk->sk_family,
			af_family_kern_clock_key_strings[sk->sk_family]);
	else
		lockdep_set_class_and_name(
			&sk->sk_callback_lock,
			af_callback_keys + sk->sk_family,
			af_family_clock_key_strings[sk->sk_family]);

	sk->sk_state_change	=	sock_def_wakeup;
	sk->sk_data_ready	=	sock_def_readable;
	sk->sk_write_space	=	sock_def_write_space;
	sk->sk_error_report	=	sock_def_error_report;
	sk->sk_destruct		=	sock_def_destruct;

	sk->sk_frag.page	=	NULL;
	sk->sk_frag.offset	=	0;
	sk->sk_peek_off		=	-1;

	sk->sk_peer_pid 	=	NULL;
	sk->sk_peer_cred	=	NULL;
	spin_lock_init(&sk->sk_peer_lock);

	sk->sk_write_pending	=	0;
	sk->sk_rcvlowat		=	1;
	sk->sk_rcvtimeo		=	MAX_SCHEDULE_TIMEOUT;
	sk->sk_sndtimeo		=	MAX_SCHEDULE_TIMEOUT;

	sk->sk_stamp = SK_DEFAULT_STAMP;
#if BITS_PER_LONG==32
	seqlock_init(&sk->sk_stamp_seq);
#endif
	atomic_set(&sk->sk_zckey, 0);

#ifdef CONFIG_NET_RX_BUSY_POLL
	sk->sk_napi_id		=	0;
	sk->sk_ll_usec		=	sysctl_net_busy_read;
#endif

	sk->sk_max_pacing_rate = ~0UL;
	sk->sk_pacing_rate = ~0UL;
	WRITE_ONCE(sk->sk_pacing_shift, 10);
	sk->sk_incoming_cpu = -1;

	sk_rx_queue_clear(sk);
	/*
	 * Before updating sk_refcnt, we must commit prior changes to memory
	 * (Documentation/RCU/rculist_nulls.rst for details)
	 */
	smp_wmb();
	refcount_set(&sk->sk_refcnt, 1);
	atomic_set(&sk->sk_drops, 0);
}
EXPORT_SYMBOL(sock_init_data);

void lock_sock_nested(struct sock *sk, int subclass)
{
	/* The sk_lock has mutex_lock() semantics here. */
	mutex_acquire(&sk->sk_lock.dep_map, subclass, 0, _RET_IP_);

	might_sleep();
	spin_lock_bh(&sk->sk_lock.slock);
	if (sock_owned_by_user_nocheck(sk))
		__lock_sock(sk);
	sk->sk_lock.owned = 1;
	spin_unlock_bh(&sk->sk_lock.slock);
}
EXPORT_SYMBOL(lock_sock_nested);

void release_sock(struct sock *sk)
{
	spin_lock_bh(&sk->sk_lock.slock);
	if (sk->sk_backlog.tail)
		__release_sock(sk);

	/* Warning : release_cb() might need to release sk ownership,
	 * ie call sock_release_ownership(sk) before us.
	 */
	if (sk->sk_prot->release_cb)
		sk->sk_prot->release_cb(sk);

	sock_release_ownership(sk);
	if (waitqueue_active(&sk->sk_lock.wq))
		wake_up(&sk->sk_lock.wq);
	spin_unlock_bh(&sk->sk_lock.slock);
}
EXPORT_SYMBOL(release_sock);

bool __lock_sock_fast(struct sock *sk) __acquires(&sk->sk_lock.slock)
{
	might_sleep();
	spin_lock_bh(&sk->sk_lock.slock);

	if (!sock_owned_by_user_nocheck(sk)) {
		/*
		 * Fast path return with bottom halves disabled and
		 * sock::sk_lock.slock held.
		 *
		 * The 'mutex' is not contended and holding
		 * sock::sk_lock.slock prevents all other lockers to
		 * proceed so the corresponding unlock_sock_fast() can
		 * avoid the slow path of release_sock() completely and
		 * just release slock.
		 *
		 * From a semantical POV this is equivalent to 'acquiring'
		 * the 'mutex', hence the corresponding lockdep
		 * mutex_release() has to happen in the fast path of
		 * unlock_sock_fast().
		 */
		return false;
	}

	__lock_sock(sk);
	sk->sk_lock.owned = 1;
	__acquire(&sk->sk_lock.slock);
	spin_unlock_bh(&sk->sk_lock.slock);
	return true;
}
EXPORT_SYMBOL(__lock_sock_fast);

int sock_gettstamp(struct socket *sock, void __user *userstamp,
		   bool timeval, bool time32)
{
	struct sock *sk = sock->sk;
	struct timespec64 ts;

	sock_enable_timestamp(sk, SOCK_TIMESTAMP);
	ts = ktime_to_timespec64(sock_read_timestamp(sk));
	if (ts.tv_sec == -1)
		return -ENOENT;
	if (ts.tv_sec == 0) {
		ktime_t kt = ktime_get_real();
		sock_write_timestamp(sk, kt);
		ts = ktime_to_timespec64(kt);
	}

	if (timeval)
		ts.tv_nsec /= 1000;

#ifdef CONFIG_COMPAT_32BIT_TIME
	if (time32)
		return put_old_timespec32(&ts, userstamp);
#endif
#ifdef CONFIG_SPARC64
	/* beware of padding in sparc64 timeval */
	if (timeval && !in_compat_syscall()) {
		struct __kernel_old_timeval __user tv = {
			.tv_sec = ts.tv_sec,
			.tv_usec = ts.tv_nsec,
		};
		if (copy_to_user(userstamp, &tv, sizeof(tv)))
			return -EFAULT;
		return 0;
	}
#endif
	return put_timespec64(&ts, userstamp);
}
EXPORT_SYMBOL(sock_gettstamp);

void sock_enable_timestamp(struct sock *sk, enum sock_flags flag)
{
	if (!sock_flag(sk, flag)) {
		unsigned long previous_flags = sk->sk_flags;

		sock_set_flag(sk, flag);
		/*
		 * we just set one of the two flags which require net
		 * time stamping, but time stamping might have been on
		 * already because of the other one
		 */
		if (sock_needs_netstamp(sk) &&
		    !(previous_flags & SK_FLAGS_TIMESTAMP))
			net_enable_timestamp();
	}
}

int sock_recv_errqueue(struct sock *sk, struct msghdr *msg, int len,
		       int level, int type)
{
	struct sock_exterr_skb *serr;
	struct sk_buff *skb;
	int copied, err;

	err = -EAGAIN;
	skb = sock_dequeue_err_skb(sk);
	if (skb == NULL)
		goto out;

	copied = skb->len;
	if (copied > len) {
		msg->msg_flags |= MSG_TRUNC;
		copied = len;
	}
	err = skb_copy_datagram_msg(skb, 0, msg, copied);
	if (err)
		goto out_free_skb;

	sock_recv_timestamp(msg, sk, skb);

	serr = SKB_EXT_ERR(skb);
	put_cmsg(msg, level, type, sizeof(serr->ee), &serr->ee);

	msg->msg_flags |= MSG_ERRQUEUE;
	err = copied;

out_free_skb:
	kfree_skb(skb);
out:
	return err;
}
EXPORT_SYMBOL(sock_recv_errqueue);

/*
 *	Get a socket option on an socket.
 *
 *	FIX: POSIX 1003.1g is very ambiguous here. It states that
 *	asynchronous errors should be reported by getsockopt. We assume
 *	this means if you specify SO_ERROR (otherwise whats the point of it).
 */
int sock_common_getsockopt(struct socket *sock, int level, int optname,
			   char __user *optval, int __user *optlen)
{
	struct sock *sk = sock->sk;

	return sk->sk_prot->getsockopt(sk, level, optname, optval, optlen);
}
EXPORT_SYMBOL(sock_common_getsockopt);

int sock_common_recvmsg(struct socket *sock, struct msghdr *msg, size_t size,
			int flags)
{
	struct sock *sk = sock->sk;
	int addr_len = 0;
	int err;

	err = sk->sk_prot->recvmsg(sk, msg, size, flags & MSG_DONTWAIT,
				   flags & ~MSG_DONTWAIT, &addr_len);
	if (err >= 0)
		msg->msg_namelen = addr_len;
	return err;
}
EXPORT_SYMBOL(sock_common_recvmsg);

/*
 *	Set socket options on an inet socket.
 */
int sock_common_setsockopt(struct socket *sock, int level, int optname,
			   sockptr_t optval, unsigned int optlen)
{
	struct sock *sk = sock->sk;

	return sk->sk_prot->setsockopt(sk, level, optname, optval, optlen);
}
EXPORT_SYMBOL(sock_common_setsockopt);

void sk_common_release(struct sock *sk)
{
	if (sk->sk_prot->destroy)
		sk->sk_prot->destroy(sk);

	/*
	 * Observation: when sk_common_release is called, processes have
	 * no access to socket. But net still has.
	 * Step one, detach it from networking:
	 *
	 * A. Remove from hash tables.
	 */

	sk->sk_prot->unhash(sk);

	/*
	 * In this point socket cannot receive new packets, but it is possible
	 * that some packets are in flight because some CPU runs receiver and
	 * did hash table lookup before we unhashed socket. They will achieve
	 * receive queue and will be purged by socket destructor.
	 *
	 * Also we still have packets pending on receive queue and probably,
	 * our own packets waiting in device queues. sock_destroy will drain
	 * receive queue, but transmitted packets will delay socket destruction
	 * until the last reference will be released.
	 */

	sock_orphan(sk);

	xfrm_sk_free_policy(sk);

	sk_refcnt_debug_release(sk);

	sock_put(sk);
}
EXPORT_SYMBOL(sk_common_release);

void sk_get_meminfo(const struct sock *sk, u32 *mem)
{
	memset(mem, 0, sizeof(*mem) * SK_MEMINFO_VARS);

	mem[SK_MEMINFO_RMEM_ALLOC] = sk_rmem_alloc_get(sk);
	mem[SK_MEMINFO_RCVBUF] = READ_ONCE(sk->sk_rcvbuf);
	mem[SK_MEMINFO_WMEM_ALLOC] = sk_wmem_alloc_get(sk);
	mem[SK_MEMINFO_SNDBUF] = READ_ONCE(sk->sk_sndbuf);
	mem[SK_MEMINFO_FWD_ALLOC] = sk->sk_forward_alloc;
	mem[SK_MEMINFO_WMEM_QUEUED] = READ_ONCE(sk->sk_wmem_queued);
	mem[SK_MEMINFO_OPTMEM] = atomic_read(&sk->sk_omem_alloc);
	mem[SK_MEMINFO_BACKLOG] = READ_ONCE(sk->sk_backlog.len);
	mem[SK_MEMINFO_DROPS] = atomic_read(&sk->sk_drops);
}

#ifdef CONFIG_PROC_FS
static DECLARE_BITMAP(proto_inuse_idx, PROTO_INUSE_NR);

int sock_prot_inuse_get(struct net *net, struct proto *prot)
{
	int cpu, idx = prot->inuse_idx;
	int res = 0;

	for_each_possible_cpu(cpu)
		res += per_cpu_ptr(net->core.prot_inuse, cpu)->val[idx];

	return res >= 0 ? res : 0;
}
EXPORT_SYMBOL_GPL(sock_prot_inuse_get);

int sock_inuse_get(struct net *net)
{
	int cpu, res = 0;

	for_each_possible_cpu(cpu)
		res += per_cpu_ptr(net->core.prot_inuse, cpu)->all;

	return res;
}

EXPORT_SYMBOL_GPL(sock_inuse_get);

static int __net_init sock_inuse_init_net(struct net *net)
{
	net->core.prot_inuse = alloc_percpu(struct prot_inuse);
	if (net->core.prot_inuse == NULL)
		return -ENOMEM;
	return 0;
}

static void __net_exit sock_inuse_exit_net(struct net *net)
{
	free_percpu(net->core.prot_inuse);
}

static struct pernet_operations net_inuse_ops = {
	.init = sock_inuse_init_net,
	.exit = sock_inuse_exit_net,
};

static __init int net_inuse_init(void)
{
	if (register_pernet_subsys(&net_inuse_ops))
		panic("Cannot initialize net inuse counters");

	return 0;
}

core_initcall(net_inuse_init);

static int assign_proto_idx(struct proto *prot)
{
	prot->inuse_idx = find_first_zero_bit(proto_inuse_idx, PROTO_INUSE_NR);

	if (unlikely(prot->inuse_idx == PROTO_INUSE_NR - 1)) {
		pr_err("PROTO_INUSE_NR exhausted\n");
		return -ENOSPC;
	}

	set_bit(prot->inuse_idx, proto_inuse_idx);
	return 0;
}

static void release_proto_idx(struct proto *prot)
{
	if (prot->inuse_idx != PROTO_INUSE_NR - 1)
		clear_bit(prot->inuse_idx, proto_inuse_idx);
}
#else
static inline int assign_proto_idx(struct proto *prot)
{
	return 0;
}

static inline void release_proto_idx(struct proto *prot)
{
}

#endif

static void tw_prot_cleanup(struct timewait_sock_ops *twsk_prot)
{
	if (!twsk_prot)
		return;
	kfree(twsk_prot->twsk_slab_name);
	twsk_prot->twsk_slab_name = NULL;
	kmem_cache_destroy(twsk_prot->twsk_slab);
	twsk_prot->twsk_slab = NULL;
}

static int tw_prot_init(const struct proto *prot)
{
	struct timewait_sock_ops *twsk_prot = prot->twsk_prot;

	if (!twsk_prot)
		return 0;

	twsk_prot->twsk_slab_name = kasprintf(GFP_KERNEL, "tw_sock_%s",
					      prot->name);
	if (!twsk_prot->twsk_slab_name)
		return -ENOMEM;

	twsk_prot->twsk_slab =
		kmem_cache_create(twsk_prot->twsk_slab_name,
				  twsk_prot->twsk_obj_size, 0,
				  SLAB_ACCOUNT | prot->slab_flags,
				  NULL);
	if (!twsk_prot->twsk_slab) {
		pr_crit("%s: Can't create timewait sock SLAB cache!\n",
			prot->name);
		return -ENOMEM;
	}

	return 0;
}

static void req_prot_cleanup(struct request_sock_ops *rsk_prot)
{
	if (!rsk_prot)
		return;
	kfree(rsk_prot->slab_name);
	rsk_prot->slab_name = NULL;
	kmem_cache_destroy(rsk_prot->slab);
	rsk_prot->slab = NULL;
}

static int req_prot_init(const struct proto *prot)
{
	struct request_sock_ops *rsk_prot = prot->rsk_prot;

	if (!rsk_prot)
		return 0;

	rsk_prot->slab_name = kasprintf(GFP_KERNEL, "request_sock_%s",
					prot->name);
	if (!rsk_prot->slab_name)
		return -ENOMEM;

	rsk_prot->slab = kmem_cache_create(rsk_prot->slab_name,
					   rsk_prot->obj_size, 0,
					   SLAB_ACCOUNT | prot->slab_flags,
					   NULL);

	if (!rsk_prot->slab) {
		pr_crit("%s: Can't create request sock SLAB cache!\n",
			prot->name);
		return -ENOMEM;
	}
	return 0;
}

int proto_register(struct proto *prot, int alloc_slab)
{
	int ret = -ENOBUFS;

	if (alloc_slab) {
		prot->slab = kmem_cache_create_usercopy(prot->name,
					prot->obj_size, 0,
					SLAB_HWCACHE_ALIGN | SLAB_ACCOUNT |
					prot->slab_flags,
					prot->useroffset, prot->usersize,
					NULL);

		if (prot->slab == NULL) {
			pr_crit("%s: Can't create sock SLAB cache!\n",
				prot->name);
			goto out;
		}

		if (req_prot_init(prot))
			goto out_free_request_sock_slab;

		if (tw_prot_init(prot))
			goto out_free_timewait_sock_slab;
	}

	mutex_lock(&proto_list_mutex);
	ret = assign_proto_idx(prot);
	if (ret) {
		mutex_unlock(&proto_list_mutex);
		goto out_free_timewait_sock_slab;
	}
	list_add(&prot->node, &proto_list);
	mutex_unlock(&proto_list_mutex);
	return ret;

out_free_timewait_sock_slab:
	if (alloc_slab)
		tw_prot_cleanup(prot->twsk_prot);
out_free_request_sock_slab:
	if (alloc_slab) {
		req_prot_cleanup(prot->rsk_prot);

		kmem_cache_destroy(prot->slab);
		prot->slab = NULL;
	}
out:
	return ret;
}
EXPORT_SYMBOL(proto_register);

void proto_unregister(struct proto *prot)
{
	mutex_lock(&proto_list_mutex);
	release_proto_idx(prot);
	list_del(&prot->node);
	mutex_unlock(&proto_list_mutex);

	kmem_cache_destroy(prot->slab);
	prot->slab = NULL;

	req_prot_cleanup(prot->rsk_prot);
	tw_prot_cleanup(prot->twsk_prot);
}
EXPORT_SYMBOL(proto_unregister);

int sock_load_diag_module(int family, int protocol)
{
	if (!protocol) {
		if (!sock_is_registered(family))
			return -ENOENT;

		return request_module("net-pf-%d-proto-%d-type-%d", PF_NETLINK,
				      NETLINK_SOCK_DIAG, family);
	}

#ifdef CONFIG_INET
	if (family == AF_INET &&
	    protocol != IPPROTO_RAW &&
	    protocol < MAX_INET_PROTOS &&
	    !rcu_access_pointer(inet_protos[protocol]))
		return -ENOENT;
#endif

	return request_module("net-pf-%d-proto-%d-type-%d-%d", PF_NETLINK,
			      NETLINK_SOCK_DIAG, family, protocol);
}
EXPORT_SYMBOL(sock_load_diag_module);

#ifdef CONFIG_PROC_FS
static void *proto_seq_start(struct seq_file *seq, loff_t *pos)
	__acquires(proto_list_mutex)
{
	mutex_lock(&proto_list_mutex);
	return seq_list_start_head(&proto_list, *pos);
}

static void *proto_seq_next(struct seq_file *seq, void *v, loff_t *pos)
{
	return seq_list_next(v, &proto_list, pos);
}

static void proto_seq_stop(struct seq_file *seq, void *v)
	__releases(proto_list_mutex)
{
	mutex_unlock(&proto_list_mutex);
}

static char proto_method_implemented(const void *method)
{
	return method == NULL ? 'n' : 'y';
}
static long sock_prot_memory_allocated(struct proto *proto)
{
	return proto->memory_allocated != NULL ? proto_memory_allocated(proto) : -1L;
}

static const char *sock_prot_memory_pressure(struct proto *proto)
{
	return proto->memory_pressure != NULL ?
	proto_memory_pressure(proto) ? "yes" : "no" : "NI";
}

static void proto_seq_printf(struct seq_file *seq, struct proto *proto)
{

	seq_printf(seq, "%-9s %4u %6d  %6ld   %-3s %6u   %-3s  %-10s "
			"%2c %2c %2c %2c %2c %2c %2c %2c %2c %2c %2c %2c %2c %2c %2c %2c %2c %2c %2c\n",
		   proto->name,
		   proto->obj_size,
		   sock_prot_inuse_get(seq_file_net(seq), proto),
		   sock_prot_memory_allocated(proto),
		   sock_prot_memory_pressure(proto),
		   proto->max_header,
		   proto->slab == NULL ? "no" : "yes",
		   module_name(proto->owner),
		   proto_method_implemented(proto->close),
		   proto_method_implemented(proto->connect),
		   proto_method_implemented(proto->disconnect),
		   proto_method_implemented(proto->accept),
		   proto_method_implemented(proto->ioctl),
		   proto_method_implemented(proto->init),
		   proto_method_implemented(proto->destroy),
		   proto_method_implemented(proto->shutdown),
		   proto_method_implemented(proto->setsockopt),
		   proto_method_implemented(proto->getsockopt),
		   proto_method_implemented(proto->sendmsg),
		   proto_method_implemented(proto->recvmsg),
		   proto_method_implemented(proto->sendpage),
		   proto_method_implemented(proto->bind),
		   proto_method_implemented(proto->backlog_rcv),
		   proto_method_implemented(proto->hash),
		   proto_method_implemented(proto->unhash),
		   proto_method_implemented(proto->get_port),
		   proto_method_implemented(proto->enter_memory_pressure));
}

static int proto_seq_show(struct seq_file *seq, void *v)
{
	if (v == &proto_list)
		seq_printf(seq, "%-9s %-4s %-8s %-6s %-5s %-7s %-4s %-10s %s",
			   "protocol",
			   "size",
			   "sockets",
			   "memory",
			   "press",
			   "maxhdr",
			   "slab",
			   "module",
			   "cl co di ac io in de sh ss gs se re sp bi br ha uh gp em\n");
	else
		proto_seq_printf(seq, list_entry(v, struct proto, node));
	return 0;
}

static const struct seq_operations proto_seq_ops = {
	.start  = proto_seq_start,
	.next   = proto_seq_next,
	.stop   = proto_seq_stop,
	.show   = proto_seq_show,
};

static __net_init int proto_init_net(struct net *net)
{
	if (!proc_create_net("protocols", 0444, net->proc_net, &proto_seq_ops,
			sizeof(struct seq_net_private)))
		return -ENOMEM;

	return 0;
}

static __net_exit void proto_exit_net(struct net *net)
{
	remove_proc_entry("protocols", net->proc_net);
}


static __net_initdata struct pernet_operations proto_net_ops = {
	.init = proto_init_net,
	.exit = proto_exit_net,
};

static int __init proto_init(void)
{
	return register_pernet_subsys(&proto_net_ops);
}

subsys_initcall(proto_init);

#endif /* PROC_FS */

#ifdef CONFIG_NET_RX_BUSY_POLL
bool sk_busy_loop_end(void *p, unsigned long start_time)
{
	struct sock *sk = p;

	return !skb_queue_empty_lockless(&sk->sk_receive_queue) ||
	       sk_busy_loop_timeout(sk, start_time);
}
EXPORT_SYMBOL(sk_busy_loop_end);
#endif /* CONFIG_NET_RX_BUSY_POLL */

int sock_bind_add(struct sock *sk, struct sockaddr *addr, int addr_len)
{
	if (!sk->sk_prot->bind_add)
		return -EOPNOTSUPP;
	return sk->sk_prot->bind_add(sk, addr, addr_len);
}
EXPORT_SYMBOL(sock_bind_add);<|MERGE_RESOLUTION|>--- conflicted
+++ resolved
@@ -2131,11 +2131,7 @@
 
 	/* SANITY */
 	if (likely(newsk->sk_net_refcnt)) {
-<<<<<<< HEAD
-		get_net(sock_net(newsk));
-=======
 		get_net_track(sock_net(newsk), &newsk->ns_tracker, priority);
->>>>>>> 754e0b0e
 		sock_inuse_add(sock_net(newsk), 1);
 	}
 	sk_node_init(&newsk->sk_node);
