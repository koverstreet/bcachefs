--- conflicted
+++ resolved
@@ -2159,15 +2159,9 @@
 	 */
 	trace_rcu_this_gp(rnp, rdp, c, TPS("StartWait"));
 	for (;;) {
-<<<<<<< HEAD
-		swait_event_interruptible(
+		swait_event_interruptible_exclusive(
 			rnp->nocb_gp_wq[rcu_seq_ctr(c) & 0x1],
 			(d = rcu_seq_done(&rnp->gp_seq, c)));
-=======
-		swait_event_interruptible_exclusive(
-			rnp->nocb_gp_wq[c & 0x1],
-			(d = ULONG_CMP_GE(READ_ONCE(rnp->completed), c)));
->>>>>>> 1b6266eb
 		if (likely(d))
 			break;
 		WARN_ON(signal_pending(current));
