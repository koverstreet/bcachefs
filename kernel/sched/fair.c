--- conflicted
+++ resolved
@@ -5138,21 +5138,12 @@
 		if (cfs_rq->last_h_load_update == now)
 			break;
 	}
-<<<<<<< HEAD
 
 	if (!se) {
 		cfs_rq->h_load = cfs_rq->runnable_load_avg;
 		cfs_rq->last_h_load_update = now;
 	}
 
-=======
-
-	if (!se) {
-		cfs_rq->h_load = cfs_rq->runnable_load_avg;
-		cfs_rq->last_h_load_update = now;
-	}
-
->>>>>>> d8ec26d7
 	while ((se = cfs_rq->h_load_next) != NULL) {
 		load = cfs_rq->h_load;
 		load = div64_ul(load * se->avg.load_avg_contrib,
@@ -5219,24 +5210,6 @@
 	struct sg_lb_stats local_stat;	/* Statistics of the local group */
 };
 
-<<<<<<< HEAD
-/*
- * sd_lb_stats - Structure to store the statistics of a sched_domain
- *		 during load balancing.
- */
-struct sd_lb_stats {
-	struct sched_group *busiest;	/* Busiest group in this sd */
-	struct sched_group *local;	/* Local group in this sd */
-	unsigned long total_load;	/* Total load of all groups in sd */
-	unsigned long total_pwr;	/* Total power of all groups in sd */
-	unsigned long avg_load;	/* Average load across all groups in sd */
-
-	struct sg_lb_stats busiest_stat;/* Statistics of the busiest group */
-	struct sg_lb_stats local_stat;	/* Statistics of the local group */
-};
-
-=======
->>>>>>> d8ec26d7
 static inline void init_sd_lb_stats(struct sd_lb_stats *sds)
 {
 	/*
@@ -5482,22 +5455,12 @@
  * cpu 3 and leave one of the cpus in the second group unused.
  *
  * The current solution to this issue is detecting the skew in the first group
-<<<<<<< HEAD
- * by noticing it has a cpu that is overloaded while the remaining cpus are
- * idle -- or rather, there's a distinct imbalance in the cpus; see
- * sg_imbalanced().
- *
- * When this is so detected; this group becomes a candidate for busiest; see
- * update_sd_pick_busiest(). And calculcate_imbalance() and
- * find_busiest_group() avoid some of the usual balance conditional to allow it
-=======
  * by noticing the lower domain failed to reach balance and had difficulty
  * moving tasks due to affinity constraints.
  *
  * When this is so detected; this group becomes a candidate for busiest; see
  * update_sd_pick_busiest(). And calculate_imbalance() and
  * find_busiest_group() avoid some of the usual balance conditions to allow it
->>>>>>> d8ec26d7
  * to create an effective group imbalance.
  *
  * This is a somewhat tricky proposition since the next run might not find the
@@ -5505,51 +5468,6 @@
  * subtle and fragile situation.
  */
 
-<<<<<<< HEAD
-struct sg_imb_stats {
-	unsigned long max_nr_running, min_nr_running;
-	unsigned long max_cpu_load, min_cpu_load;
-};
-
-static inline void init_sg_imb_stats(struct sg_imb_stats *sgi)
-{
-	sgi->max_cpu_load = sgi->max_nr_running = 0UL;
-	sgi->min_cpu_load = sgi->min_nr_running = ~0UL;
-}
-
-static inline void
-update_sg_imb_stats(struct sg_imb_stats *sgi,
-		    unsigned long load, unsigned long nr_running)
-{
-	if (load > sgi->max_cpu_load)
-		sgi->max_cpu_load = load;
-	if (sgi->min_cpu_load > load)
-		sgi->min_cpu_load = load;
-
-	if (nr_running > sgi->max_nr_running)
-		sgi->max_nr_running = nr_running;
-	if (sgi->min_nr_running > nr_running)
-		sgi->min_nr_running = nr_running;
-}
-
-static inline int
-sg_imbalanced(struct sg_lb_stats *sgs, struct sg_imb_stats *sgi)
-{
-	/*
-	 * Consider the group unbalanced when the imbalance is larger
-	 * than the average weight of a task.
-	 *
-	 * APZ: with cgroup the avg task weight can vary wildly and
-	 *      might not be a suitable number - should we keep a
-	 *      normalized nr_running number somewhere that negates
-	 *      the hierarchy?
-	 */
-	if ((sgi->max_cpu_load - sgi->min_cpu_load) >= sgs->load_per_task &&
-	    (sgi->max_nr_running - sgi->min_nr_running) > 1)
-		return 1;
-
-	return 0;
-=======
 static inline int sg_imbalanced(struct sched_group *group)
 {
 	return group->sgp->imbalance;
@@ -5580,7 +5498,6 @@
 		capacity = fix_small_capacity(env->sd, group);
 
 	return capacity;
->>>>>>> d8ec26d7
 }
 
 /**
@@ -5595,19 +5512,11 @@
 			struct sched_group *group, int load_idx,
 			int local_group, struct sg_lb_stats *sgs)
 {
-<<<<<<< HEAD
-	struct sg_imb_stats sgi;
-=======
->>>>>>> d8ec26d7
 	unsigned long nr_running;
 	unsigned long load;
 	int i;
 
-<<<<<<< HEAD
-	init_sg_imb_stats(&sgi);
-=======
 	memset(sgs, 0, sizeof(*sgs));
->>>>>>> d8ec26d7
 
 	for_each_cpu_and(i, sched_group_cpus(group), env->cpus) {
 		struct rq *rq = cpu_rq(i);
@@ -5615,19 +5524,10 @@
 		nr_running = rq->nr_running;
 
 		/* Bias balancing toward cpus of our domain */
-<<<<<<< HEAD
-		if (local_group) {
-=======
 		if (local_group)
->>>>>>> d8ec26d7
 			load = target_load(i, load_idx);
 		else
 			load = source_load(i, load_idx);
-<<<<<<< HEAD
-			update_sg_imb_stats(&sgi, load, nr_running);
-		}
-=======
->>>>>>> d8ec26d7
 
 		sgs->group_load += load;
 		sgs->sum_nr_running += nr_running;
@@ -5640,13 +5540,6 @@
 			sgs->idle_cpus++;
 	}
 
-<<<<<<< HEAD
-	if (local_group && (env->idle != CPU_NEWLY_IDLE ||
-			time_after_eq(jiffies, group->sgp->next_update)))
-		update_group_power(env->sd, env->dst_cpu);
-
-=======
->>>>>>> d8ec26d7
 	/* Adjust by relative CPU power of the group */
 	sgs->group_power = group->sgp->power;
 	sgs->avg_load = (sgs->group_load*SCHED_POWER_SCALE) / sgs->group_power;
@@ -5654,17 +5547,6 @@
 	if (sgs->sum_nr_running)
 		sgs->load_per_task = sgs->sum_weighted_load / sgs->sum_nr_running;
 
-<<<<<<< HEAD
-	sgs->group_imb = sg_imbalanced(sgs, &sgi);
-
-	sgs->group_capacity =
-		DIV_ROUND_CLOSEST(sgs->group_power, SCHED_POWER_SCALE);
-
-	if (!sgs->group_capacity)
-		sgs->group_capacity = fix_small_capacity(env->sd, group);
-
-=======
->>>>>>> d8ec26d7
 	sgs->group_weight = group->group_weight;
 
 	sgs->group_imb = sg_imbalanced(group);
@@ -5753,12 +5635,7 @@
  * @env: The load balancing environment.
  * @sds: variable to hold the statistics for this sched_domain.
  */
-<<<<<<< HEAD
-static inline void update_sd_lb_stats(struct lb_env *env,
-					struct sd_lb_stats *sds)
-=======
 static inline void update_sd_lb_stats(struct lb_env *env, struct sd_lb_stats *sds)
->>>>>>> d8ec26d7
 {
 	struct sched_domain *child = env->sd->child;
 	struct sched_group *sg = env->sd->groups;
@@ -5778,12 +5655,6 @@
 		if (local_group) {
 			sds->local = sg;
 			sgs = &sds->local_stat;
-<<<<<<< HEAD
-		}
-
-		memset(sgs, 0, sizeof(*sgs));
-		update_sg_lb_stats(env, sg, load_idx, local_group, sgs);
-=======
 
 			if (env->idle != CPU_NEWLY_IDLE ||
 			    time_after_eq(jiffies, sg->sgp->next_update))
@@ -5794,7 +5665,6 @@
 
 		if (local_group)
 			goto next_group;
->>>>>>> d8ec26d7
 
 		/*
 		 * In case the child domain prefers tasks go to siblings
@@ -5806,23 +5676,11 @@
 		 * heaviest group when it is already under-utilized (possible
 		 * with a large weight task outweighs the tasks on the system).
 		 */
-<<<<<<< HEAD
-		if (prefer_sibling && !local_group &&
-				sds->local && sds->local_stat.group_has_capacity)
-			sgs->group_capacity = min(sgs->group_capacity, 1U);
-
-		/* Now, start updating sd_lb_stats */
-		sds->total_load += sgs->group_load;
-		sds->total_pwr += sgs->group_power;
-
-		if (!local_group && update_sd_pick_busiest(env, sds, sg, sgs)) {
-=======
 		if (prefer_sibling && sds->local &&
 		    sds->local_stat.group_has_capacity)
 			sgs->group_capacity = min(sgs->group_capacity, 1U);
 
 		if (update_sd_pick_busiest(env, sds, sg, sgs)) {
->>>>>>> d8ec26d7
 			sds->busiest = sg;
 			sds->busiest_stat = *sgs;
 		}
@@ -5965,17 +5823,10 @@
 {
 	unsigned long max_pull, load_above_capacity = ~0UL;
 	struct sg_lb_stats *local, *busiest;
-<<<<<<< HEAD
 
 	local = &sds->local_stat;
 	busiest = &sds->busiest_stat;
 
-=======
-
-	local = &sds->local_stat;
-	busiest = &sds->busiest_stat;
-
->>>>>>> d8ec26d7
 	if (busiest->group_imb) {
 		/*
 		 * In the group_imb case we cannot rely on group-wide averages
@@ -6147,22 +5998,12 @@
 	int i;
 
 	for_each_cpu_and(i, sched_group_cpus(group), env->cpus) {
-<<<<<<< HEAD
-		unsigned long power = power_of(i);
-		unsigned long capacity = DIV_ROUND_CLOSEST(power,
-							   SCHED_POWER_SCALE);
-		unsigned long wl;
-=======
 		unsigned long power, capacity, wl;
 		enum fbq_type rt;
->>>>>>> d8ec26d7
 
 		rq = cpu_rq(i);
 		rt = fbq_classify_rq(rq);
 
-<<<<<<< HEAD
-		rq = cpu_rq(i);
-=======
 		/*
 		 * We classify groups/runqueues into three groups:
 		 *  - regular: there are !numa tasks
@@ -6190,7 +6031,6 @@
 		if (!capacity)
 			capacity = fix_small_capacity(env->sd, group);
 
->>>>>>> d8ec26d7
 		wl = weighted_cpuload(i);
 
 		/*
@@ -6553,10 +6393,7 @@
 	for_each_domain(this_cpu, sd) {
 		unsigned long interval;
 		int continue_balancing = 1;
-<<<<<<< HEAD
-=======
 		u64 t0, domain_cost;
->>>>>>> d8ec26d7
 
 		if (!(sd->flags & SD_LOAD_BALANCE))
 			continue;
@@ -6571,15 +6408,12 @@
 			pulled_task = load_balance(this_cpu, this_rq,
 						   sd, CPU_NEWLY_IDLE,
 						   &continue_balancing);
-<<<<<<< HEAD
-=======
 
 			domain_cost = sched_clock_cpu(this_cpu) - t0;
 			if (domain_cost > sd->max_newidle_lb_cost)
 				sd->max_newidle_lb_cost = domain_cost;
 
 			curr_cost += domain_cost;
->>>>>>> d8ec26d7
 		}
 
 		interval = msecs_to_jiffies(sd->balance_interval);
@@ -6899,13 +6733,8 @@
 		 * Ensure the rq-wide value also decays but keep it at a
 		 * reasonable floor to avoid funnies with rq->avg_idle.
 		 */
-<<<<<<< HEAD
-		if (!continue_balancing)
-			break;
-=======
 		rq->max_idle_balance_cost =
 			max((u64)sysctl_sched_migration_cost, max_cost);
->>>>>>> d8ec26d7
 	}
 	rcu_read_unlock();
 
