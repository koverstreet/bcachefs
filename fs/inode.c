--- conflicted
+++ resolved
@@ -2017,26 +2017,16 @@
 {
 	struct dentry *dentry = file_dentry(file);
 	struct inode *inode = file_inode(file);
-<<<<<<< HEAD
-	int error;
-=======
 	int error = 0;
->>>>>>> 7365df19
 	int kill;
 
 	if (IS_NOSEC(inode) || !S_ISREG(inode->i_mode))
 		return 0;
 
 	kill = dentry_needs_remove_privs(dentry);
-	if (kill <= 0)
+	if (kill < 0)
 		return kill;
 
-<<<<<<< HEAD
-	if (flags & IOCB_NOWAIT)
-		return -EAGAIN;
-
-	error = __remove_privs(file_mnt_user_ns(file), dentry, kill);
-=======
 	if (kill) {
 		if (flags & IOCB_NOWAIT)
 			return -EAGAIN;
@@ -2044,7 +2034,6 @@
 		error = __remove_privs(file_mnt_user_ns(file), dentry, kill);
 	}
 
->>>>>>> 7365df19
 	if (!error)
 		inode_has_no_xattr(inode);
 	return error;
@@ -2053,17 +2042,10 @@
 /**
  * file_remove_privs - remove special file privileges (suid, capabilities)
  * @file: file to remove privileges from
-<<<<<<< HEAD
  *
  * When file is modified by a write or truncation ensure that special
  * file privileges are removed.
  *
-=======
- *
- * When file is modified by a write or truncation ensure that special
- * file privileges are removed.
- *
->>>>>>> 7365df19
  * Return: 0 on success, negative errno on failure.
  */
 int file_remove_privs(struct file *file)
@@ -2094,7 +2076,6 @@
 
 	return sync_it;
 }
-<<<<<<< HEAD
 
 static int __file_update_time(struct file *file, struct timespec64 *now,
 			int sync_mode)
@@ -2102,15 +2083,6 @@
 	int ret = 0;
 	struct inode *inode = file_inode(file);
 
-=======
-
-static int __file_update_time(struct file *file, struct timespec64 *now,
-			int sync_mode)
-{
-	int ret = 0;
-	struct inode *inode = file_inode(file);
-
->>>>>>> 7365df19
 	/* try to update time settings */
 	if (!__mnt_want_write_file(file)) {
 		ret = inode_update_time(inode, now, sync_mode);
