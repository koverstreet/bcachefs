--- conflicted
+++ resolved
@@ -6,11 +6,8 @@
 #include "btree_types.h"
 #include "trace.h"
 
-<<<<<<< HEAD
-=======
 #include <linux/sched/mm.h>
 
->>>>>>> 87a3e081
 void bch2_trans_updates_to_text(struct printbuf *, struct btree_trans *);
 void bch2_btree_path_to_text(struct printbuf *, struct btree_trans *, btree_path_idx_t);
 void bch2_trans_paths_to_text(struct printbuf *, struct btree_trans *);
@@ -876,31 +873,6 @@
 	(_do) ?: bch2_trans_relock(_trans);				\
 })
 
-<<<<<<< HEAD
-#define allocate_dropping_locks_errcode(_trans, _do)			\
-({									\
-	gfp_t _gfp = GFP_NOWAIT|__GFP_NOWARN;				\
-	int _ret = _do;							\
-									\
-	if (bch2_err_matches(_ret, ENOMEM)) {				\
-		_gfp = GFP_KERNEL;					\
-		_ret = drop_locks_do(_trans, _do);			\
-	}								\
-	_ret;								\
-})
-
-#define allocate_dropping_locks(_trans, _ret, _do)			\
-({									\
-	gfp_t _gfp = GFP_NOWAIT|__GFP_NOWARN;				\
-	typeof(_do) _p = _do;						\
-									\
-	_ret = 0;							\
-	if (unlikely(!_p)) {						\
-		_gfp = GFP_KERNEL;					\
-		_ret = drop_locks_do(_trans, ((_p = _do), 0));		\
-	}								\
-	_p;								\
-=======
 #define memalloc_flags_do(_flags, _do)						\
 ({										\
 	unsigned _saved_flags = memalloc_flags_save(_flags);			\
@@ -928,7 +900,6 @@
 		_ret = drop_locks_do(_trans, ((_p = _do), 0));			\
 	}									\
 	_p;									\
->>>>>>> 87a3e081
 })
 
 #define bch2_trans_run(_c, _do)						\
