// SPDX-License-Identifier: GPL-2.0

#include "bcachefs.h"
#include "alloc_foreground.h"
#include "bkey_buf.h"
#include "btree_update.h"
#include "buckets.h"
#include "compress.h"
#include "data_update.h"
#include "disk_groups.h"
#include "ec.h"
#include "error.h"
#include "extents.h"
#include "io_write.h"
#include "keylist.h"
#include "move.h"
#include "nocow_locking.h"
#include "rebalance.h"
#include "snapshot.h"
#include "subvolume.h"
#include "trace.h"

static void bkey_put_dev_refs(struct bch_fs *c, struct bkey_s_c k)
{
	struct bkey_ptrs_c ptrs = bch2_bkey_ptrs_c(k);

	bkey_for_each_ptr(ptrs, ptr)
		bch2_dev_put(bch2_dev_have_ref(c, ptr->dev));
}

static bool bkey_get_dev_refs(struct bch_fs *c, struct bkey_s_c k)
{
	struct bkey_ptrs_c ptrs = bch2_bkey_ptrs_c(k);

	bkey_for_each_ptr(ptrs, ptr) {
		if (!bch2_dev_tryget(c, ptr->dev)) {
			bkey_for_each_ptr(ptrs, ptr2) {
				if (ptr2 == ptr)
					break;
				bch2_dev_put(bch2_dev_have_ref(c, ptr2->dev));
			}
			return false;
		}
	}
	return true;
}

static void bkey_nocow_unlock(struct bch_fs *c, struct bkey_s_c k)
{
	struct bkey_ptrs_c ptrs = bch2_bkey_ptrs_c(k);

	bkey_for_each_ptr(ptrs, ptr) {
		struct bch_dev *ca = bch2_dev_have_ref(c, ptr->dev);
		struct bpos bucket = PTR_BUCKET_POS(ca, ptr);

		bch2_bucket_nocow_unlock(&c->nocow_locks, bucket, 0);
	}
}

static bool bkey_nocow_lock(struct bch_fs *c, struct moving_context *ctxt, struct bkey_s_c k)
{
	struct bkey_ptrs_c ptrs = bch2_bkey_ptrs_c(k);

	bkey_for_each_ptr(ptrs, ptr) {
		struct bch_dev *ca = bch2_dev_have_ref(c, ptr->dev);
		struct bpos bucket = PTR_BUCKET_POS(ca, ptr);

		if (ctxt) {
			bool locked;

			move_ctxt_wait_event(ctxt,
				(locked = bch2_bucket_nocow_trylock(&c->nocow_locks, bucket, 0)) ||
				list_empty(&ctxt->ios));

			if (!locked)
				bch2_bucket_nocow_lock(&c->nocow_locks, bucket, 0);
		} else {
			if (!bch2_bucket_nocow_trylock(&c->nocow_locks, bucket, 0)) {
				bkey_for_each_ptr(ptrs, ptr2) {
					if (ptr2 == ptr)
						break;
<<<<<<< HEAD
=======

					bucket = PTR_BUCKET_POS(ca, ptr2);
>>>>>>> 87a3e081
					bch2_bucket_nocow_unlock(&c->nocow_locks, bucket, 0);
				}
				return false;
			}
		}
	}
	return true;
}

static void trace_move_extent_finish2(struct bch_fs *c, struct bkey_s_c k)
{
	if (trace_move_extent_finish_enabled()) {
		struct printbuf buf = PRINTBUF;

		bch2_bkey_val_to_text(&buf, c, k);
		trace_move_extent_finish(c, buf.buf);
		printbuf_exit(&buf);
	}
}

static void trace_move_extent_fail2(struct data_update *m,
			 struct bkey_s_c new,
			 struct bkey_s_c wrote,
			 struct bkey_i *insert,
			 const char *msg)
{
	struct bch_fs *c = m->op.c;
	struct bkey_s_c old = bkey_i_to_s_c(m->k.k);
	const union bch_extent_entry *entry;
	struct bch_extent_ptr *ptr;
	struct extent_ptr_decoded p;
	struct printbuf buf = PRINTBUF;
	unsigned i, rewrites_found = 0;

	if (!trace_move_extent_fail_enabled())
		return;

	prt_str(&buf, msg);

	if (insert) {
		i = 0;
		bkey_for_each_ptr_decode(old.k, bch2_bkey_ptrs_c(old), p, entry) {
			if (((1U << i) & m->data_opts.rewrite_ptrs) &&
			    (ptr = bch2_extent_has_ptr(old, p, bkey_i_to_s(insert))) &&
			    !ptr->cached)
				rewrites_found |= 1U << i;
			i++;
		}
	}

	prt_printf(&buf, "\nrewrite ptrs:   %u%u%u%u",
		   (m->data_opts.rewrite_ptrs & (1 << 0)) != 0,
		   (m->data_opts.rewrite_ptrs & (1 << 1)) != 0,
		   (m->data_opts.rewrite_ptrs & (1 << 2)) != 0,
		   (m->data_opts.rewrite_ptrs & (1 << 3)) != 0);

	prt_printf(&buf, "\nrewrites found: %u%u%u%u",
		   (rewrites_found & (1 << 0)) != 0,
		   (rewrites_found & (1 << 1)) != 0,
		   (rewrites_found & (1 << 2)) != 0,
		   (rewrites_found & (1 << 3)) != 0);

	prt_str(&buf, "\nold:    ");
	bch2_bkey_val_to_text(&buf, c, old);

	prt_str(&buf, "\nnew:    ");
	bch2_bkey_val_to_text(&buf, c, new);

	prt_str(&buf, "\nwrote:  ");
	bch2_bkey_val_to_text(&buf, c, wrote);

	if (insert) {
		prt_str(&buf, "\ninsert: ");
		bch2_bkey_val_to_text(&buf, c, bkey_i_to_s_c(insert));
	}

	trace_move_extent_fail(c, buf.buf);
	printbuf_exit(&buf);
}

static int __bch2_data_update_index_update(struct btree_trans *trans,
					   struct bch_write_op *op)
{
	struct bch_fs *c = op->c;
	struct btree_iter iter;
	struct data_update *m =
		container_of(op, struct data_update, op);
	struct keylist *keys = &op->insert_keys;
	struct bkey_buf _new, _insert;
	int ret = 0;

	bch2_bkey_buf_init(&_new);
	bch2_bkey_buf_init(&_insert);
	bch2_bkey_buf_realloc(&_insert, c, U8_MAX);

	bch2_trans_iter_init(trans, &iter, m->btree_id,
			     bkey_start_pos(&bch2_keylist_front(keys)->k),
			     BTREE_ITER_slots|BTREE_ITER_intent);

	while (1) {
		struct bkey_s_c k;
		struct bkey_s_c old = bkey_i_to_s_c(m->k.k);
		struct bkey_i *insert = NULL;
		struct bkey_i_extent *new;
		const union bch_extent_entry *entry_c;
		union bch_extent_entry *entry;
		struct extent_ptr_decoded p;
		struct bch_extent_ptr *ptr;
		const struct bch_extent_ptr *ptr_c;
		struct bpos next_pos;
		bool should_check_enospc;
		s64 i_sectors_delta = 0, disk_sectors_delta = 0;
		unsigned rewrites_found = 0, durability, i;

		bch2_trans_begin(trans);

		k = bch2_btree_iter_peek_slot(&iter);
		ret = bkey_err(k);
		if (ret)
			goto err;

		new = bkey_i_to_extent(bch2_keylist_front(keys));

		if (!bch2_extents_match(k, old)) {
			trace_move_extent_fail2(m, k, bkey_i_to_s_c(&new->k_i),
						NULL, "no match:");
			goto nowork;
		}

		bkey_reassemble(_insert.k, k);
		insert = _insert.k;

		bch2_bkey_buf_copy(&_new, c, bch2_keylist_front(keys));
		new = bkey_i_to_extent(_new.k);
		bch2_cut_front(iter.pos, &new->k_i);

		bch2_cut_front(iter.pos,	insert);
		bch2_cut_back(new->k.p,		insert);
		bch2_cut_back(insert->k.p,	&new->k_i);

		/*
		 * @old: extent that we read from
		 * @insert: key that we're going to update, initialized from
		 * extent currently in btree - same as @old unless we raced with
		 * other updates
		 * @new: extent with new pointers that we'll be adding to @insert
		 *
		 * Fist, drop rewrite_ptrs from @new:
		 */
		i = 0;
		bkey_for_each_ptr_decode(old.k, bch2_bkey_ptrs_c(old), p, entry_c) {
			if (((1U << i) & m->data_opts.rewrite_ptrs) &&
			    (ptr = bch2_extent_has_ptr(old, p, bkey_i_to_s(insert))) &&
			    !ptr->cached) {
				bch2_extent_ptr_set_cached(bkey_i_to_s(insert), ptr);
				rewrites_found |= 1U << i;
			}
			i++;
		}

		if (m->data_opts.rewrite_ptrs &&
		    !rewrites_found &&
		    bch2_bkey_durability(c, k) >= m->op.opts.data_replicas) {
			trace_move_extent_fail2(m, k, bkey_i_to_s_c(&new->k_i), insert, "no rewrites found:");
			goto nowork;
		}

		/*
		 * A replica that we just wrote might conflict with a replica
		 * that we want to keep, due to racing with another move:
		 */
restart_drop_conflicting_replicas:
		extent_for_each_ptr(extent_i_to_s(new), ptr)
			if ((ptr_c = bch2_bkey_has_device_c(bkey_i_to_s_c(insert), ptr->dev)) &&
			    !ptr_c->cached) {
				bch2_bkey_drop_ptr_noerror(bkey_i_to_s(&new->k_i), ptr);
				goto restart_drop_conflicting_replicas;
			}

		if (!bkey_val_u64s(&new->k)) {
			trace_move_extent_fail2(m, k, bkey_i_to_s_c(&new->k_i), insert, "new replicas conflicted:");
			goto nowork;
		}

		/* Now, drop pointers that conflict with what we just wrote: */
		extent_for_each_ptr_decode(extent_i_to_s(new), p, entry)
			if ((ptr = bch2_bkey_has_device(bkey_i_to_s(insert), p.ptr.dev)))
				bch2_bkey_drop_ptr_noerror(bkey_i_to_s(insert), ptr);

		durability = bch2_bkey_durability(c, bkey_i_to_s_c(insert)) +
			bch2_bkey_durability(c, bkey_i_to_s_c(&new->k_i));

		/* Now, drop excess replicas: */
		rcu_read_lock();
restart_drop_extra_replicas:
		bkey_for_each_ptr_decode(old.k, bch2_bkey_ptrs(bkey_i_to_s(insert)), p, entry) {
			unsigned ptr_durability = bch2_extent_ptr_durability(c, &p);

			if (!p.ptr.cached &&
			    durability - ptr_durability >= m->op.opts.data_replicas) {
				durability -= ptr_durability;

				bch2_extent_ptr_set_cached(bkey_i_to_s(insert), &entry->ptr);
				goto restart_drop_extra_replicas;
			}
		}
		rcu_read_unlock();

		/* Finally, add the pointers we just wrote: */
		extent_for_each_ptr_decode(extent_i_to_s(new), p, entry)
			bch2_extent_ptr_decoded_append(insert, &p);

		bch2_bkey_narrow_crcs(insert, (struct bch_extent_crc_unpacked) { 0 });
		bch2_extent_normalize(c, bkey_i_to_s(insert));

		ret = bch2_sum_sector_overwrites(trans, &iter, insert,
						 &should_check_enospc,
						 &i_sectors_delta,
						 &disk_sectors_delta);
		if (ret)
			goto err;

		if (disk_sectors_delta > (s64) op->res.sectors) {
			ret = bch2_disk_reservation_add(c, &op->res,
						disk_sectors_delta - op->res.sectors,
						!should_check_enospc
						? BCH_DISK_RESERVATION_NOFAIL : 0);
			if (ret)
				goto out;
		}

		next_pos = insert->k.p;

		/*
		 * Check for nonce offset inconsistency:
		 * This is debug code - we've been seeing this bug rarely, and
		 * it's been hard to reproduce, so this should give us some more
		 * information when it does occur:
		 */
		int invalid = bch2_bkey_validate(c, bkey_i_to_s_c(insert), __btree_node_type(0, m->btree_id),
						 BCH_VALIDATE_commit);
		if (invalid) {
			struct printbuf buf = PRINTBUF;

			prt_str(&buf, "about to insert invalid key in data update path");
			prt_str(&buf, "\nold: ");
			bch2_bkey_val_to_text(&buf, c, old);
			prt_str(&buf, "\nk:   ");
			bch2_bkey_val_to_text(&buf, c, k);
			prt_str(&buf, "\nnew: ");
			bch2_bkey_val_to_text(&buf, c, bkey_i_to_s_c(insert));

			bch2_print_string_as_lines(KERN_ERR, buf.buf);
			printbuf_exit(&buf);

			bch2_fatal_error(c);
			ret = -EIO;
			goto out;
		}

		if (trace_data_update_enabled()) {
			struct printbuf buf = PRINTBUF;

			prt_str(&buf, "\nold: ");
			bch2_bkey_val_to_text(&buf, c, old);
			prt_str(&buf, "\nk:   ");
			bch2_bkey_val_to_text(&buf, c, k);
			prt_str(&buf, "\nnew: ");
			bch2_bkey_val_to_text(&buf, c, bkey_i_to_s_c(insert));

			trace_data_update(c, buf.buf);
			printbuf_exit(&buf);
		}

		ret =   bch2_insert_snapshot_whiteouts(trans, m->btree_id,
						k.k->p, bkey_start_pos(&insert->k)) ?:
			bch2_insert_snapshot_whiteouts(trans, m->btree_id,
						k.k->p, insert->k.p) ?:
			bch2_bkey_set_needs_rebalance(c, insert, &op->opts) ?:
			bch2_trans_update(trans, &iter, insert,
				BTREE_UPDATE_internal_snapshot_node) ?:
			bch2_trans_commit(trans, &op->res,
				NULL,
				BCH_TRANS_COMMIT_no_check_rw|
				BCH_TRANS_COMMIT_no_enospc|
				m->data_opts.btree_insert_flags);
		if (!ret) {
			bch2_btree_iter_set_pos(&iter, next_pos);

			this_cpu_add(c->counters[BCH_COUNTER_move_extent_finish], new->k.size);
			trace_move_extent_finish2(c, bkey_i_to_s_c(&new->k_i));
		}
err:
		if (bch2_err_matches(ret, BCH_ERR_transaction_restart))
			ret = 0;
		if (ret)
			break;
next:
		while (bkey_ge(iter.pos, bch2_keylist_front(keys)->k.p)) {
			bch2_keylist_pop_front(keys);
			if (bch2_keylist_empty(keys))
				goto out;
		}
		continue;
nowork:
		if (m->stats) {
			BUG_ON(k.k->p.offset <= iter.pos.offset);
			atomic64_inc(&m->stats->keys_raced);
			atomic64_add(k.k->p.offset - iter.pos.offset,
				     &m->stats->sectors_raced);
		}

		count_event(c, move_extent_fail);

		bch2_btree_iter_advance(&iter);
		goto next;
	}
out:
	bch2_trans_iter_exit(trans, &iter);
	bch2_bkey_buf_exit(&_insert, c);
	bch2_bkey_buf_exit(&_new, c);
	BUG_ON(bch2_err_matches(ret, BCH_ERR_transaction_restart));
	return ret;
}

int bch2_data_update_index_update(struct bch_write_op *op)
{
	return bch2_trans_run(op->c, __bch2_data_update_index_update(trans, op));
}

void bch2_data_update_read_done(struct data_update *m,
				struct bch_extent_crc_unpacked crc)
{
	/* write bio must own pages: */
	BUG_ON(!m->op.wbio.bio.bi_vcnt);

	m->op.crc = crc;
	m->op.wbio.bio.bi_iter.bi_size = crc.compressed_size << 9;

	closure_call(&m->op.cl, bch2_write, NULL, NULL);
}

void bch2_data_update_exit(struct data_update *update)
{
	struct bch_fs *c = update->op.c;
	struct bkey_s_c k = bkey_i_to_s_c(update->k.k);

	if (c->opts.nocow_enabled)
		bkey_nocow_unlock(c, k);
	bkey_put_dev_refs(c, k);
	bch2_bkey_buf_exit(&update->k, c);
	bch2_disk_reservation_put(c, &update->op.res);
	bch2_bio_free_pages_pool(c, &update->op.wbio.bio);
}

static void bch2_update_unwritten_extent(struct btree_trans *trans,
				  struct data_update *update)
{
	struct bch_fs *c = update->op.c;
	struct bio *bio = &update->op.wbio.bio;
	struct bkey_i_extent *e;
	struct write_point *wp;
	struct closure cl;
	struct btree_iter iter;
	struct bkey_s_c k;
	int ret;

	closure_init_stack(&cl);
	bch2_keylist_init(&update->op.insert_keys, update->op.inline_keys);

	while (bio_sectors(bio)) {
		unsigned sectors = bio_sectors(bio);

		bch2_trans_begin(trans);

		bch2_trans_iter_init(trans, &iter, update->btree_id, update->op.pos,
				     BTREE_ITER_slots);
		ret = lockrestart_do(trans, ({
			k = bch2_btree_iter_peek_slot(&iter);
			bkey_err(k);
		}));
		bch2_trans_iter_exit(trans, &iter);

		if (ret || !bch2_extents_match(k, bkey_i_to_s_c(update->k.k)))
			break;

		e = bkey_extent_init(update->op.insert_keys.top);
		e->k.p = update->op.pos;

		ret = bch2_alloc_sectors_start_trans(trans,
				update->op.target,
				false,
				update->op.write_point,
				&update->op.devs_have,
				update->op.nr_replicas,
				update->op.nr_replicas,
				update->op.watermark,
				0, &cl, &wp);
		if (bch2_err_matches(ret, BCH_ERR_operation_blocked)) {
			bch2_trans_unlock(trans);
			closure_sync(&cl);
			continue;
		}

		bch_err_fn_ratelimited(c, ret);

		if (ret)
			return;

		sectors = min(sectors, wp->sectors_free);

		bch2_key_resize(&e->k, sectors);

		bch2_open_bucket_get(c, wp, &update->op.open_buckets);
		bch2_alloc_sectors_append_ptrs(c, wp, &e->k_i, sectors, false);
		bch2_alloc_sectors_done(c, wp);

		bio_advance(bio, sectors << 9);
		update->op.pos.offset += sectors;

		extent_for_each_ptr(extent_i_to_s(e), ptr)
			ptr->unwritten = true;
		bch2_keylist_push(&update->op.insert_keys);

		ret = __bch2_data_update_index_update(trans, &update->op);

		bch2_open_buckets_put(c, &update->op.open_buckets);

		if (ret)
			break;
	}

	if (closure_nr_remaining(&cl) != 1) {
		bch2_trans_unlock(trans);
		closure_sync(&cl);
	}
}

void bch2_data_update_opts_to_text(struct printbuf *out, struct bch_fs *c,
				   struct bch_io_opts *io_opts,
				   struct data_update_opts *data_opts)
{
	printbuf_tabstop_push(out, 20);
	prt_str(out, "rewrite ptrs:\t");
	bch2_prt_u64_base2(out, data_opts->rewrite_ptrs);
	prt_newline(out);

	prt_str(out, "kill ptrs:\t");
	bch2_prt_u64_base2(out, data_opts->kill_ptrs);
	prt_newline(out);

	prt_str(out, "target:\t");
	bch2_target_to_text(out, c, data_opts->target);
	prt_newline(out);

	prt_str(out, "compression:\t");
	bch2_compression_opt_to_text(out, background_compression(*io_opts));
	prt_newline(out);

	prt_str(out, "opts.replicas:\t");
	prt_u64(out, io_opts->data_replicas);

	prt_str(out, "extra replicas:\t");
	prt_u64(out, data_opts->extra_replicas);
}

void bch2_data_update_to_text(struct printbuf *out, struct data_update *m)
{
	bch2_bkey_val_to_text(out, m->op.c, bkey_i_to_s_c(m->k.k));
	prt_newline(out);
	bch2_data_update_opts_to_text(out, m->op.c, &m->op.opts, &m->data_opts);
}

int bch2_extent_drop_ptrs(struct btree_trans *trans,
			  struct btree_iter *iter,
			  struct bkey_s_c k,
			  struct data_update_opts data_opts)
{
	struct bch_fs *c = trans->c;
	struct bkey_i *n;
	int ret;

	n = bch2_bkey_make_mut_noupdate(trans, k);
	ret = PTR_ERR_OR_ZERO(n);
	if (ret)
		return ret;

	while (data_opts.kill_ptrs) {
		unsigned i = 0, drop = __fls(data_opts.kill_ptrs);

		bch2_bkey_drop_ptrs_noerror(bkey_i_to_s(n), ptr, i++ == drop);
		data_opts.kill_ptrs ^= 1U << drop;
	}

	/*
	 * If the new extent no longer has any pointers, bch2_extent_normalize()
	 * will do the appropriate thing with it (turning it into a
	 * KEY_TYPE_error key, or just a discard if it was a cached extent)
	 */
	bch2_extent_normalize(c, bkey_i_to_s(n));

	/*
	 * Since we're not inserting through an extent iterator
	 * (BTREE_ITER_all_snapshots iterators aren't extent iterators),
	 * we aren't using the extent overwrite path to delete, we're
	 * just using the normal key deletion path:
	 */
	if (bkey_deleted(&n->k) && !(iter->flags & BTREE_ITER_is_extents))
		n->k.size = 0;

	return bch2_trans_relock(trans) ?:
		bch2_trans_update(trans, iter, n, BTREE_UPDATE_internal_snapshot_node) ?:
		bch2_trans_commit(trans, NULL, NULL, BCH_TRANS_COMMIT_no_enospc);
}

int bch2_data_update_init(struct btree_trans *trans,
			  struct btree_iter *iter,
			  struct moving_context *ctxt,
			  struct data_update *m,
			  struct write_point_specifier wp,
			  struct bch_io_opts io_opts,
			  struct data_update_opts data_opts,
			  enum btree_id btree_id,
			  struct bkey_s_c k)
{
	struct bch_fs *c = trans->c;
	struct bkey_ptrs_c ptrs = bch2_bkey_ptrs_c(k);
	const union bch_extent_entry *entry;
	struct extent_ptr_decoded p;
	unsigned i, reserve_sectors = k.k->size * data_opts.extra_replicas;
	int ret = 0;

	/*
	 * fs is corrupt  we have a key for a snapshot node that doesn't exist,
	 * and we have to check for this because we go rw before repairing the
	 * snapshots table - just skip it, we can move it later.
	 */
	if (unlikely(k.k->p.snapshot && !bch2_snapshot_equiv(c, k.k->p.snapshot)))
		return -BCH_ERR_data_update_done;

	if (!bkey_get_dev_refs(c, k))
		return -BCH_ERR_data_update_done;

	if (c->opts.nocow_enabled &&
	    !bkey_nocow_lock(c, ctxt, k)) {
		bkey_put_dev_refs(c, k);
		return -BCH_ERR_nocow_lock_blocked;
	}

	bch2_bkey_buf_init(&m->k);
	bch2_bkey_buf_reassemble(&m->k, c, k);
	m->btree_id	= btree_id;
	m->data_opts	= data_opts;
	m->ctxt		= ctxt;
	m->stats	= ctxt ? ctxt->stats : NULL;

	bch2_write_op_init(&m->op, c, io_opts);
	m->op.pos	= bkey_start_pos(k.k);
	m->op.version	= k.k->version;
	m->op.target	= data_opts.target;
	m->op.write_point = wp;
	m->op.nr_replicas = 0;
	m->op.flags	|= BCH_WRITE_PAGES_STABLE|
		BCH_WRITE_PAGES_OWNED|
		BCH_WRITE_DATA_ENCODED|
		BCH_WRITE_MOVE|
		m->data_opts.write_flags;
	m->op.compression_opt	= background_compression(io_opts);
	m->op.watermark		= m->data_opts.btree_insert_flags & BCH_WATERMARK_MASK;

	unsigned durability_have = 0, durability_removing = 0;

	i = 0;
	bkey_for_each_ptr_decode(k.k, ptrs, p, entry) {
		if (!p.ptr.cached) {
			rcu_read_lock();
			if (BIT(i) & m->data_opts.rewrite_ptrs) {
				if (crc_is_compressed(p.crc))
					reserve_sectors += k.k->size;

				m->op.nr_replicas += bch2_extent_ptr_desired_durability(c, &p);
				durability_removing += bch2_extent_ptr_desired_durability(c, &p);
			} else if (!(BIT(i) & m->data_opts.kill_ptrs)) {
				bch2_dev_list_add_dev(&m->op.devs_have, p.ptr.dev);
				durability_have += bch2_extent_ptr_durability(c, &p);
			}
			rcu_read_unlock();
		}

		/*
		 * op->csum_type is normally initialized from the fs/file's
		 * current options - but if an extent is encrypted, we require
		 * that it stays encrypted:
		 */
		if (bch2_csum_type_is_encryption(p.crc.csum_type)) {
			m->op.nonce	= p.crc.nonce + p.crc.offset;
			m->op.csum_type = p.crc.csum_type;
		}

		if (p.crc.compression_type == BCH_COMPRESSION_TYPE_incompressible)
			m->op.incompressible = true;

		i++;
	}

	unsigned durability_required = max(0, (int) (io_opts.data_replicas - durability_have));

	/*
	 * If current extent durability is less than io_opts.data_replicas,
	 * we're not trying to rereplicate the extent up to data_replicas here -
	 * unless extra_replicas was specified
	 *
	 * Increasing replication is an explicit operation triggered by
	 * rereplicate, currently, so that users don't get an unexpected -ENOSPC
	 */
	m->op.nr_replicas = min(durability_removing, durability_required) +
		m->data_opts.extra_replicas;

	/*
	 * If device(s) were set to durability=0 after data was written to them
	 * we can end up with a duribilty=0 extent, and the normal algorithm
	 * that tries not to increase durability doesn't work:
	 */
	if (!(durability_have + durability_removing))
		m->op.nr_replicas = max((unsigned) m->op.nr_replicas, 1);

	m->op.nr_replicas_required = m->op.nr_replicas;

	/*
	 * It might turn out that we don't need any new replicas, if the
	 * replicas or durability settings have been changed since the extent
	 * was written:
	 */
	if (!m->op.nr_replicas) {
		m->data_opts.kill_ptrs |= m->data_opts.rewrite_ptrs;
		m->data_opts.rewrite_ptrs = 0;
		/* if iter == NULL, it's just a promote */
		if (iter)
			ret = bch2_extent_drop_ptrs(trans, iter, k, m->data_opts);
		goto out;
	}

	if (reserve_sectors) {
		ret = bch2_disk_reservation_add(c, &m->op.res, reserve_sectors,
				m->data_opts.extra_replicas
				? 0
				: BCH_DISK_RESERVATION_NOFAIL);
		if (ret)
			goto out;
	}

	if (bkey_extent_is_unwritten(k)) {
		bch2_update_unwritten_extent(trans, m);
		goto out;
	}

	return 0;
out:
	bch2_data_update_exit(m);
	return ret ?: -BCH_ERR_data_update_done;
}

void bch2_data_update_opts_normalize(struct bkey_s_c k, struct data_update_opts *opts)
{
	struct bkey_ptrs_c ptrs = bch2_bkey_ptrs_c(k);
	unsigned i = 0;

	bkey_for_each_ptr(ptrs, ptr) {
		if ((opts->rewrite_ptrs & (1U << i)) && ptr->cached) {
			opts->kill_ptrs |= 1U << i;
			opts->rewrite_ptrs ^= 1U << i;
		}

		i++;
	}
}<|MERGE_RESOLUTION|>--- conflicted
+++ resolved
@@ -79,11 +79,8 @@
 				bkey_for_each_ptr(ptrs, ptr2) {
 					if (ptr2 == ptr)
 						break;
-<<<<<<< HEAD
-=======
 
 					bucket = PTR_BUCKET_POS(ca, ptr2);
->>>>>>> 87a3e081
 					bch2_bucket_nocow_unlock(&c->nocow_locks, bucket, 0);
 				}
 				return false;
