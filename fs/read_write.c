--- conflicted
+++ resolved
@@ -799,11 +799,7 @@
 	if (ret < 0)
 		return ret;
 
-<<<<<<< HEAD
-	ret = call_read_iter(file, iocb, iter);
-=======
 	ret = file->f_op->read_iter(iocb, iter);
->>>>>>> 0c383648
 out:
 	if (ret >= 0)
 		fsnotify_access(file);
@@ -864,11 +860,7 @@
 		return ret;
 
 	kiocb_start_write(iocb);
-<<<<<<< HEAD
-	ret = call_write_iter(file, iocb, iter);
-=======
 	ret = file->f_op->write_iter(iocb, iter);
->>>>>>> 0c383648
 	if (ret != -EIOCBQUEUED)
 		kiocb_end_write(iocb);
 	if (ret > 0)
@@ -931,19 +923,11 @@
 	tot_len = iov_iter_count(&iter);
 	if (!tot_len)
 		goto out;
-<<<<<<< HEAD
 
 	ret = rw_verify_area(READ, file, pos, tot_len);
 	if (ret < 0)
 		goto out;
 
-=======
-
-	ret = rw_verify_area(READ, file, pos, tot_len);
-	if (ret < 0)
-		goto out;
-
->>>>>>> 0c383648
 	if (file->f_op->read_iter)
 		ret = do_iter_readv_writev(file, &iter, pos, READ, flags);
 	else
