/*
 * Copyright (C) Sistina Software, Inc.  1997-2003 All rights reserved.
 * Copyright (C) 2004-2006 Red Hat, Inc.  All rights reserved.
 *
 * This copyrighted material is made available to anyone wishing to use,
 * modify, copy, or redistribute it subject to the terms and conditions
 * of the GNU General Public License version 2.
 */

#define pr_fmt(fmt) KBUILD_MODNAME ": " fmt

#include <linux/sched.h>
#include <linux/slab.h>
#include <linux/spinlock.h>
#include <linux/completion.h>
#include <linux/buffer_head.h>
#include <linux/kallsyms.h>
#include <linux/gfs2_ondisk.h>

#include "gfs2.h"
#include "incore.h"
#include "glock.h"
#include "inode.h"
#include "log.h"
#include "lops.h"
#include "meta_io.h"
#include "trans.h"
#include "util.h"
#include "trace_gfs2.h"

int gfs2_trans_begin(struct gfs2_sbd *sdp, unsigned int blocks,
		     unsigned int revokes)
{
	struct gfs2_trans *tr;
	int error;

	BUG_ON(current->journal_info);
	BUG_ON(blocks == 0 && revokes == 0);

	if (!test_bit(SDF_JOURNAL_LIVE, &sdp->sd_flags))
		return -EROFS;

	tr = kzalloc(sizeof(struct gfs2_trans), GFP_NOFS);
	if (!tr)
		return -ENOMEM;

	tr->tr_ip = _RET_IP_;
	tr->tr_blocks = blocks;
	tr->tr_revokes = revokes;
	tr->tr_reserved = 1;
	set_bit(TR_ALLOCED, &tr->tr_flags);
	if (blocks)
		tr->tr_reserved += 6 + blocks;
	if (revokes)
		tr->tr_reserved += gfs2_struct2blk(sdp, revokes,
						   sizeof(u64));
	INIT_LIST_HEAD(&tr->tr_databuf);
	INIT_LIST_HEAD(&tr->tr_buf);

	sb_start_intwrite(sdp->sd_vfs);

	error = gfs2_log_reserve(sdp, tr->tr_reserved);
	if (error)
		goto fail;

	current->journal_info = tr;

	return 0;

fail:
	sb_end_intwrite(sdp->sd_vfs);
	kfree(tr);

	return error;
}

static void gfs2_print_trans(const struct gfs2_trans *tr)
{
	pr_warn("Transaction created at: %pSR\n", (void *)tr->tr_ip);
	pr_warn("blocks=%u revokes=%u reserved=%u touched=%u\n",
		tr->tr_blocks, tr->tr_revokes, tr->tr_reserved,
		test_bit(TR_TOUCHED, &tr->tr_flags));
	pr_warn("Buf %u/%u Databuf %u/%u Revoke %u/%u\n",
		tr->tr_num_buf_new, tr->tr_num_buf_rm,
		tr->tr_num_databuf_new, tr->tr_num_databuf_rm,
		tr->tr_num_revoke, tr->tr_num_revoke_rm);
}

void gfs2_trans_end(struct gfs2_sbd *sdp)
{
	struct gfs2_trans *tr = current->journal_info;
	s64 nbuf;
	int alloced = test_bit(TR_ALLOCED, &tr->tr_flags);

	current->journal_info = NULL;

	if (!test_bit(TR_TOUCHED, &tr->tr_flags)) {
		gfs2_log_release(sdp, tr->tr_reserved);
		if (alloced) {
			kfree(tr);
			sb_end_intwrite(sdp->sd_vfs);
		}
		return;
	}

	nbuf = tr->tr_num_buf_new + tr->tr_num_databuf_new;
	nbuf -= tr->tr_num_buf_rm;
	nbuf -= tr->tr_num_databuf_rm;

	if (gfs2_assert_withdraw(sdp, (nbuf <= tr->tr_blocks) &&
				       (tr->tr_num_revoke <= tr->tr_revokes)))
		gfs2_print_trans(tr);

	gfs2_log_commit(sdp, tr);
	if (alloced && !test_bit(TR_ATTACHED, &tr->tr_flags))
		kfree(tr);
	up_read(&sdp->sd_log_flush_lock);

	if (sdp->sd_vfs->s_flags & SB_SYNCHRONOUS)
<<<<<<< HEAD
		gfs2_log_flush(sdp, NULL, NORMAL_FLUSH);
=======
		gfs2_log_flush(sdp, NULL, GFS2_LOG_HEAD_FLUSH_NORMAL |
			       GFS2_LFC_TRANS_END);
>>>>>>> 661e50bc
	if (alloced)
		sb_end_intwrite(sdp->sd_vfs);
}

static struct gfs2_bufdata *gfs2_alloc_bufdata(struct gfs2_glock *gl,
					       struct buffer_head *bh,
					       const struct gfs2_log_operations *lops)
{
	struct gfs2_bufdata *bd;

	bd = kmem_cache_zalloc(gfs2_bufdata_cachep, GFP_NOFS | __GFP_NOFAIL);
	bd->bd_bh = bh;
	bd->bd_gl = gl;
	bd->bd_ops = lops;
	INIT_LIST_HEAD(&bd->bd_list);
	bh->b_private = bd;
	return bd;
}

/**
 * gfs2_trans_add_data - Add a databuf to the transaction.
 * @gl: The inode glock associated with the buffer
 * @bh: The buffer to add
 *
 * This is used in two distinct cases:
 * i) In ordered write mode
 *    We put the data buffer on a list so that we can ensure that it's
 *    synced to disk at the right time
 * ii) In journaled data mode
 *    We need to journal the data block in the same way as metadata in
 *    the functions above. The difference is that here we have a tag
 *    which is two __be64's being the block number (as per meta data)
 *    and a flag which says whether the data block needs escaping or
 *    not. This means we need a new log entry for each 251 or so data
 *    blocks, which isn't an enormous overhead but twice as much as
 *    for normal metadata blocks.
 */
void gfs2_trans_add_data(struct gfs2_glock *gl, struct buffer_head *bh)
{
	struct gfs2_trans *tr = current->journal_info;
	struct gfs2_sbd *sdp = gl->gl_name.ln_sbd;
	struct address_space *mapping = bh->b_page->mapping;
	struct gfs2_inode *ip = GFS2_I(mapping->host);
	struct gfs2_bufdata *bd;

	if (!gfs2_is_jdata(ip)) {
		gfs2_ordered_add_inode(ip);
		return;
	}

	lock_buffer(bh);
	if (buffer_pinned(bh)) {
		set_bit(TR_TOUCHED, &tr->tr_flags);
		goto out;
	}
	gfs2_log_lock(sdp);
	bd = bh->b_private;
	if (bd == NULL) {
		gfs2_log_unlock(sdp);
		unlock_buffer(bh);
		if (bh->b_private == NULL)
			bd = gfs2_alloc_bufdata(gl, bh, &gfs2_databuf_lops);
		else
			bd = bh->b_private;
		lock_buffer(bh);
		gfs2_log_lock(sdp);
	}
	gfs2_assert(sdp, bd->bd_gl == gl);
	set_bit(TR_TOUCHED, &tr->tr_flags);
	if (list_empty(&bd->bd_list)) {
		set_bit(GLF_LFLUSH, &bd->bd_gl->gl_flags);
		set_bit(GLF_DIRTY, &bd->bd_gl->gl_flags);
		gfs2_pin(sdp, bd->bd_bh);
		tr->tr_num_databuf_new++;
		list_add_tail(&bd->bd_list, &tr->tr_databuf);
	}
	gfs2_log_unlock(sdp);
out:
	unlock_buffer(bh);
}

void gfs2_trans_add_meta(struct gfs2_glock *gl, struct buffer_head *bh)
{

	struct gfs2_sbd *sdp = gl->gl_name.ln_sbd;
	struct gfs2_bufdata *bd;
	struct gfs2_meta_header *mh;
	struct gfs2_trans *tr = current->journal_info;
	enum gfs2_freeze_state state = atomic_read(&sdp->sd_freeze_state);

	lock_buffer(bh);
	if (buffer_pinned(bh)) {
		set_bit(TR_TOUCHED, &tr->tr_flags);
		goto out;
	}
	gfs2_log_lock(sdp);
	bd = bh->b_private;
	if (bd == NULL) {
		gfs2_log_unlock(sdp);
		unlock_buffer(bh);
		lock_page(bh->b_page);
		if (bh->b_private == NULL)
			bd = gfs2_alloc_bufdata(gl, bh, &gfs2_buf_lops);
		else
			bd = bh->b_private;
		unlock_page(bh->b_page);
		lock_buffer(bh);
		gfs2_log_lock(sdp);
	}
	gfs2_assert(sdp, bd->bd_gl == gl);
	set_bit(TR_TOUCHED, &tr->tr_flags);
	if (!list_empty(&bd->bd_list))
		goto out_unlock;
	set_bit(GLF_LFLUSH, &bd->bd_gl->gl_flags);
	set_bit(GLF_DIRTY, &bd->bd_gl->gl_flags);
	mh = (struct gfs2_meta_header *)bd->bd_bh->b_data;
	if (unlikely(mh->mh_magic != cpu_to_be32(GFS2_MAGIC))) {
		pr_err("Attempting to add uninitialised block to journal (inplace block=%lld)\n",
		       (unsigned long long)bd->bd_bh->b_blocknr);
		BUG();
	}
	if (unlikely(state == SFS_FROZEN)) {
		printk(KERN_INFO "GFS2:adding buf while frozen\n");
		gfs2_assert_withdraw(sdp, 0);
	}
	gfs2_pin(sdp, bd->bd_bh);
	mh->__pad0 = cpu_to_be64(0);
	mh->mh_jid = cpu_to_be32(sdp->sd_jdesc->jd_jid);
	list_add(&bd->bd_list, &tr->tr_buf);
	tr->tr_num_buf_new++;
out_unlock:
	gfs2_log_unlock(sdp);
out:
	unlock_buffer(bh);
}

void gfs2_trans_add_revoke(struct gfs2_sbd *sdp, struct gfs2_bufdata *bd)
{
	struct gfs2_trans *tr = current->journal_info;

	BUG_ON(!list_empty(&bd->bd_list));
	gfs2_add_revoke(sdp, bd);
	set_bit(TR_TOUCHED, &tr->tr_flags);
	tr->tr_num_revoke++;
}

void gfs2_trans_add_unrevoke(struct gfs2_sbd *sdp, u64 blkno, unsigned int len)
{
	struct gfs2_bufdata *bd, *tmp;
	struct gfs2_trans *tr = current->journal_info;
	unsigned int n = len;

	gfs2_log_lock(sdp);
	list_for_each_entry_safe(bd, tmp, &sdp->sd_log_le_revoke, bd_list) {
		if ((bd->bd_blkno >= blkno) && (bd->bd_blkno < (blkno + len))) {
			list_del_init(&bd->bd_list);
			gfs2_assert_withdraw(sdp, sdp->sd_log_num_revoke);
			sdp->sd_log_num_revoke--;
			kmem_cache_free(gfs2_bufdata_cachep, bd);
			tr->tr_num_revoke_rm++;
			if (--n == 0)
				break;
		}
	}
	gfs2_log_unlock(sdp);
}
<|MERGE_RESOLUTION|>--- conflicted
+++ resolved
@@ -117,12 +117,8 @@
 	up_read(&sdp->sd_log_flush_lock);
 
 	if (sdp->sd_vfs->s_flags & SB_SYNCHRONOUS)
-<<<<<<< HEAD
-		gfs2_log_flush(sdp, NULL, NORMAL_FLUSH);
-=======
 		gfs2_log_flush(sdp, NULL, GFS2_LOG_HEAD_FLUSH_NORMAL |
 			       GFS2_LFC_TRANS_END);
->>>>>>> 661e50bc
 	if (alloced)
 		sb_end_intwrite(sdp->sd_vfs);
 }
