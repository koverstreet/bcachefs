/* SPDX-License-Identifier: GPL-2.0 */
#ifndef _LINUX_PAGEMAP_H
#define _LINUX_PAGEMAP_H

/*
 * Copyright 1995 Linus Torvalds
 */
#include <linux/mm.h>
#include <linux/fs.h>
#include <linux/list.h>
#include <linux/highmem.h>
#include <linux/compiler.h>
#include <linux/uaccess.h>
#include <linux/gfp.h>
#include <linux/bitops.h>
#include <linux/hardirq.h> /* for in_interrupt() */
#include <linux/hugetlb_inline.h>

struct pagevec;

/*
 * Bits in mapping->flags.
 */
enum mapping_flags {
	AS_EIO		= 0,	/* IO error on async write */
	AS_ENOSPC	= 1,	/* ENOSPC on async write */
	AS_MM_ALL_LOCKS	= 2,	/* under mm_take_all_locks() */
	AS_UNEVICTABLE	= 3,	/* e.g., ramdisk, SHM_LOCK */
	AS_EXITING	= 4, 	/* final truncate in progress */
	/* writeback related tags are not used */
	AS_NO_WRITEBACK_TAGS = 5,
};

/**
 * mapping_set_error - record a writeback error in the address_space
 * @mapping: the mapping in which an error should be set
 * @error: the error to set in the mapping
 *
 * When writeback fails in some way, we must record that error so that
 * userspace can be informed when fsync and the like are called.  We endeavor
 * to report errors on any file that was open at the time of the error.  Some
 * internal callers also need to know when writeback errors have occurred.
 *
 * When a writeback error occurs, most filesystems will want to call
 * mapping_set_error to record the error in the mapping so that it can be
 * reported when the application calls fsync(2).
 */
static inline void mapping_set_error(struct address_space *mapping, int error)
{
	if (likely(!error))
		return;

	/* Record in wb_err for checkers using errseq_t based tracking */
	__filemap_set_wb_err(mapping, error);

	/* Record it in superblock */
	errseq_set(&mapping->host->i_sb->s_wb_err, error);

	/* Record it in flags for now, for legacy callers */
	if (error == -ENOSPC)
		set_bit(AS_ENOSPC, &mapping->flags);
	else
		set_bit(AS_EIO, &mapping->flags);
}

static inline void mapping_set_unevictable(struct address_space *mapping)
{
	set_bit(AS_UNEVICTABLE, &mapping->flags);
}

static inline void mapping_clear_unevictable(struct address_space *mapping)
{
	clear_bit(AS_UNEVICTABLE, &mapping->flags);
}

static inline bool mapping_unevictable(struct address_space *mapping)
{
	return mapping && test_bit(AS_UNEVICTABLE, &mapping->flags);
}

static inline void mapping_set_exiting(struct address_space *mapping)
{
	set_bit(AS_EXITING, &mapping->flags);
}

static inline int mapping_exiting(struct address_space *mapping)
{
	return test_bit(AS_EXITING, &mapping->flags);
}

static inline void mapping_set_no_writeback_tags(struct address_space *mapping)
{
	set_bit(AS_NO_WRITEBACK_TAGS, &mapping->flags);
}

static inline int mapping_use_writeback_tags(struct address_space *mapping)
{
	return !test_bit(AS_NO_WRITEBACK_TAGS, &mapping->flags);
}

static inline gfp_t mapping_gfp_mask(struct address_space * mapping)
{
	return mapping->gfp_mask;
}

/* Restricts the given gfp_mask to what the mapping allows. */
static inline gfp_t mapping_gfp_constraint(struct address_space *mapping,
		gfp_t gfp_mask)
{
	return mapping_gfp_mask(mapping) & gfp_mask;
}

/*
 * This is non-atomic.  Only to be used before the mapping is activated.
 * Probably needs a barrier...
 */
static inline void mapping_set_gfp_mask(struct address_space *m, gfp_t mask)
{
	m->gfp_mask = mask;
}

void release_pages(struct page **pages, int nr);

/*
 * speculatively take a reference to a page.
 * If the page is free (_refcount == 0), then _refcount is untouched, and 0
 * is returned. Otherwise, _refcount is incremented by 1 and 1 is returned.
 *
 * This function must be called inside the same rcu_read_lock() section as has
 * been used to lookup the page in the pagecache radix-tree (or page table):
 * this allows allocators to use a synchronize_rcu() to stabilize _refcount.
 *
 * Unless an RCU grace period has passed, the count of all pages coming out
 * of the allocator must be considered unstable. page_count may return higher
 * than expected, and put_page must be able to do the right thing when the
 * page has been finished with, no matter what it is subsequently allocated
 * for (because put_page is what is used here to drop an invalid speculative
 * reference).
 *
 * This is the interesting part of the lockless pagecache (and lockless
 * get_user_pages) locking protocol, where the lookup-side (eg. find_get_page)
 * has the following pattern:
 * 1. find page in radix tree
 * 2. conditionally increment refcount
 * 3. check the page is still in pagecache (if no, goto 1)
 *
 * Remove-side that cares about stability of _refcount (eg. reclaim) has the
 * following (with the i_pages lock held):
 * A. atomically check refcount is correct and set it to 0 (atomic_cmpxchg)
 * B. remove page from pagecache
 * C. free the page
 *
 * There are 2 critical interleavings that matter:
 * - 2 runs before A: in this case, A sees elevated refcount and bails out
 * - A runs before 2: in this case, 2 sees zero refcount and retries;
 *   subsequently, B will complete and 1 will find no page, causing the
 *   lookup to return NULL.
 *
 * It is possible that between 1 and 2, the page is removed then the exact same
 * page is inserted into the same position in pagecache. That's OK: the
 * old find_get_page using a lock could equally have run before or after
 * such a re-insertion, depending on order that locks are granted.
 *
 * Lookups racing against pagecache insertion isn't a big problem: either 1
 * will find the page or it will not. Likewise, the old find_get_page could run
 * either before the insertion or afterwards, depending on timing.
 */
static inline int __page_cache_add_speculative(struct page *page, int count)
{
#ifdef CONFIG_TINY_RCU
# ifdef CONFIG_PREEMPT_COUNT
	VM_BUG_ON(!in_atomic() && !irqs_disabled());
# endif
	/*
	 * Preempt must be disabled here - we rely on rcu_read_lock doing
	 * this for us.
	 *
	 * Pagecache won't be truncated from interrupt context, so if we have
	 * found a page in the radix tree here, we have pinned its refcount by
	 * disabling preempt, and hence no need for the "speculative get" that
	 * SMP requires.
	 */
	VM_BUG_ON_PAGE(page_count(page) == 0, page);
	page_ref_add(page, count);

#else
	if (unlikely(!page_ref_add_unless(page, count, 0))) {
		/*
		 * Either the page has been freed, or will be freed.
		 * In either case, retry here and the caller should
		 * do the right thing (see comments above).
		 */
		return 0;
	}
#endif
	VM_BUG_ON_PAGE(PageTail(page), page);

	return 1;
}

static inline int page_cache_get_speculative(struct page *page)
{
	return __page_cache_add_speculative(page, 1);
}

static inline int page_cache_add_speculative(struct page *page, int count)
{
	return __page_cache_add_speculative(page, count);
}

/**
 * attach_page_private - Attach private data to a page.
 * @page: Page to attach data to.
 * @data: Data to attach to page.
 *
 * Attaching private data to a page increments the page's reference count.
 * The data must be detached before the page will be freed.
 */
static inline void attach_page_private(struct page *page, void *data)
{
	get_page(page);
	set_page_private(page, (unsigned long)data);
	SetPagePrivate(page);
}

/**
 * detach_page_private - Detach private data from a page.
 * @page: Page to detach data from.
 *
 * Removes the data that was previously attached to the page and decrements
 * the refcount on the page.
 *
 * Return: Data that was attached to the page.
 */
static inline void *detach_page_private(struct page *page)
{
	void *data = (void *)page_private(page);

	if (!PagePrivate(page))
		return NULL;
	ClearPagePrivate(page);
	set_page_private(page, 0);
	put_page(page);

	return data;
}

#ifdef CONFIG_NUMA
extern struct page *__page_cache_alloc(gfp_t gfp);
#else
static inline struct page *__page_cache_alloc(gfp_t gfp)
{
	return alloc_pages(gfp, 0);
}
#endif

static inline struct page *page_cache_alloc(struct address_space *x)
{
	return __page_cache_alloc(mapping_gfp_mask(x));
}

static inline gfp_t readahead_gfp_mask(struct address_space *x)
{
	return mapping_gfp_mask(x) | __GFP_NORETRY | __GFP_NOWARN;
}

typedef int filler_t(void *, struct page *);

pgoff_t page_cache_next_miss(struct address_space *mapping,
			     pgoff_t index, unsigned long max_scan);
pgoff_t page_cache_prev_miss(struct address_space *mapping,
			     pgoff_t index, unsigned long max_scan);

#define FGP_ACCESSED		0x00000001
#define FGP_LOCK		0x00000002
#define FGP_CREAT		0x00000004
#define FGP_WRITE		0x00000008
#define FGP_NOFS		0x00000010
#define FGP_NOWAIT		0x00000020
#define FGP_FOR_MMAP		0x00000040

struct page *pagecache_get_page(struct address_space *mapping, pgoff_t offset,
		int fgp_flags, gfp_t cache_gfp_mask);

/**
 * find_get_page - find and get a page reference
 * @mapping: the address_space to search
 * @offset: the page index
 *
 * Looks up the page cache slot at @mapping & @offset.  If there is a
 * page cache page, it is returned with an increased refcount.
 *
 * Otherwise, %NULL is returned.
 */
static inline struct page *find_get_page(struct address_space *mapping,
					pgoff_t offset)
{
	return pagecache_get_page(mapping, offset, 0, 0);
}

static inline struct page *find_get_page_flags(struct address_space *mapping,
					pgoff_t offset, int fgp_flags)
{
	return pagecache_get_page(mapping, offset, fgp_flags, 0);
}

/**
 * find_lock_page - locate, pin and lock a pagecache page
 * @mapping: the address_space to search
 * @offset: the page index
 *
 * Looks up the page cache slot at @mapping & @offset.  If there is a
 * page cache page, it is returned locked and with an increased
 * refcount.
 *
 * Otherwise, %NULL is returned.
 *
 * find_lock_page() may sleep.
 */
static inline struct page *find_lock_page(struct address_space *mapping,
					pgoff_t offset)
{
	return pagecache_get_page(mapping, offset, FGP_LOCK, 0);
}

/**
 * find_or_create_page - locate or add a pagecache page
 * @mapping: the page's address_space
 * @index: the page's index into the mapping
 * @gfp_mask: page allocation mode
 *
 * Looks up the page cache slot at @mapping & @offset.  If there is a
 * page cache page, it is returned locked and with an increased
 * refcount.
 *
 * If the page is not present, a new page is allocated using @gfp_mask
 * and added to the page cache and the VM's LRU list.  The page is
 * returned locked and with an increased refcount.
 *
 * On memory exhaustion, %NULL is returned.
 *
 * find_or_create_page() may sleep, even if @gfp_flags specifies an
 * atomic allocation!
 */
static inline struct page *find_or_create_page(struct address_space *mapping,
					pgoff_t index, gfp_t gfp_mask)
{
	return pagecache_get_page(mapping, index,
					FGP_LOCK|FGP_ACCESSED|FGP_CREAT,
					gfp_mask);
}

/**
 * grab_cache_page_nowait - returns locked page at given index in given cache
 * @mapping: target address_space
 * @index: the page index
 *
 * Same as grab_cache_page(), but do not wait if the page is unavailable.
 * This is intended for speculative data generators, where the data can
 * be regenerated if the page couldn't be grabbed.  This routine should
 * be safe to call while holding the lock for another page.
 *
 * Clear __GFP_FS when allocating the page to avoid recursion into the fs
 * and deadlock against the caller's locked page.
 */
static inline struct page *grab_cache_page_nowait(struct address_space *mapping,
				pgoff_t index)
{
	return pagecache_get_page(mapping, index,
			FGP_LOCK|FGP_CREAT|FGP_NOFS|FGP_NOWAIT,
			mapping_gfp_mask(mapping));
}

/*
 * Given the page we found in the page cache, return the page corresponding
 * to this index in the file
 */
static inline struct page *find_subpage(struct page *head, pgoff_t index)
{
	/* HugeTLBfs wants the head page regardless */
	if (PageHuge(head))
		return head;

	return head + (index & (hpage_nr_pages(head) - 1));
}

struct page *find_get_entry(struct address_space *mapping, pgoff_t offset);
struct page *find_lock_entry(struct address_space *mapping, pgoff_t offset);
unsigned find_get_entries(struct address_space *mapping, pgoff_t start,
			  unsigned int nr_entries, struct page **entries,
			  pgoff_t *indices);
unsigned find_get_pages_range(struct address_space *mapping, pgoff_t *start,
			pgoff_t end, unsigned int nr_pages,
			struct page **pages);
static inline unsigned find_get_pages(struct address_space *mapping,
			pgoff_t *start, unsigned int nr_pages,
			struct page **pages)
{
	return find_get_pages_range(mapping, start, (pgoff_t)-1, nr_pages,
				    pages);
}
unsigned find_get_pages_contig(struct address_space *mapping, pgoff_t start,
			       unsigned int nr_pages, struct page **pages);
unsigned find_get_pages_range_tag(struct address_space *mapping, pgoff_t *index,
			pgoff_t end, xa_mark_t tag, unsigned int nr_pages,
			struct page **pages);
static inline unsigned find_get_pages_tag(struct address_space *mapping,
			pgoff_t *index, xa_mark_t tag, unsigned int nr_pages,
			struct page **pages)
{
	return find_get_pages_range_tag(mapping, index, (pgoff_t)-1, tag,
					nr_pages, pages);
}

struct page *grab_cache_page_write_begin(struct address_space *mapping,
			pgoff_t index, unsigned flags);

/*
 * Returns locked page at given index in given cache, creating it if needed.
 */
static inline struct page *grab_cache_page(struct address_space *mapping,
								pgoff_t index)
{
	return find_or_create_page(mapping, index, mapping_gfp_mask(mapping));
}

extern struct page * read_cache_page(struct address_space *mapping,
				pgoff_t index, filler_t *filler, void *data);
extern struct page * read_cache_page_gfp(struct address_space *mapping,
				pgoff_t index, gfp_t gfp_mask);
extern int read_cache_pages(struct address_space *mapping,
		struct list_head *pages, filler_t *filler, void *data);

static inline struct page *read_mapping_page(struct address_space *mapping,
				pgoff_t index, void *data)
{
	return read_cache_page(mapping, index, NULL, data);
}

/*
 * Get index of the page with in radix-tree
 * (TODO: remove once hugetlb pages will have ->index in PAGE_SIZE)
 */
static inline pgoff_t page_to_index(struct page *page)
{
	pgoff_t pgoff;

	if (likely(!PageTransTail(page)))
		return page->index;

	/*
	 *  We don't initialize ->index for tail pages: calculate based on
	 *  head page
	 */
	pgoff = compound_head(page)->index;
	pgoff += page - compound_head(page);
	return pgoff;
}

/*
 * Get the offset in PAGE_SIZE.
 * (TODO: hugepage should have ->index in PAGE_SIZE)
 */
static inline pgoff_t page_to_pgoff(struct page *page)
{
	if (unlikely(PageHeadHuge(page)))
		return page->index << compound_order(page);

	return page_to_index(page);
}

/*
 * Return byte-offset into filesystem object for page.
 */
static inline loff_t page_offset(struct page *page)
{
	return ((loff_t)page->index) << PAGE_SHIFT;
}

static inline loff_t page_file_offset(struct page *page)
{
	return ((loff_t)page_index(page)) << PAGE_SHIFT;
}

extern pgoff_t linear_hugepage_index(struct vm_area_struct *vma,
				     unsigned long address);

static inline pgoff_t linear_page_index(struct vm_area_struct *vma,
					unsigned long address)
{
	pgoff_t pgoff;
	if (unlikely(is_vm_hugetlb_page(vma)))
		return linear_hugepage_index(vma, address);
	pgoff = (address - vma->vm_start) >> PAGE_SHIFT;
	pgoff += vma->vm_pgoff;
	return pgoff;
}

extern void __lock_page(struct page *page);
extern int __lock_page_killable(struct page *page);
extern int __lock_page_or_retry(struct page *page, struct mm_struct *mm,
				unsigned int flags);
extern void unlock_page(struct page *page);

/*
 * Return true if the page was successfully locked
 */
static inline int trylock_page(struct page *page)
{
	page = compound_head(page);
	return (likely(!test_and_set_bit_lock(PG_locked, &page->flags)));
}

/*
 * lock_page may only be called if we have the page's inode pinned.
 */
static inline void lock_page(struct page *page)
{
	might_sleep();
	if (!trylock_page(page))
		__lock_page(page);
}

/*
 * lock_page_killable is like lock_page but can be interrupted by fatal
 * signals.  It returns 0 if it locked the page and -EINTR if it was
 * killed while waiting.
 */
static inline int lock_page_killable(struct page *page)
{
	might_sleep();
	if (!trylock_page(page))
		return __lock_page_killable(page);
	return 0;
}

/*
 * lock_page_or_retry - Lock the page, unless this would block and the
 * caller indicated that it can handle a retry.
 *
 * Return value and mmap_lock implications depend on flags; see
 * __lock_page_or_retry().
 */
static inline int lock_page_or_retry(struct page *page, struct mm_struct *mm,
				     unsigned int flags)
{
	might_sleep();
	return trylock_page(page) || __lock_page_or_retry(page, mm, flags);
}

/*
 * This is exported only for wait_on_page_locked/wait_on_page_writeback, etc.,
 * and should not be used directly.
 */
extern void wait_on_page_bit(struct page *page, int bit_nr);
extern int wait_on_page_bit_killable(struct page *page, int bit_nr);

/* 
 * Wait for a page to be unlocked.
 *
 * This must be called with the caller "holding" the page,
 * ie with increased "page->count" so that the page won't
 * go away during the wait..
 */
static inline void wait_on_page_locked(struct page *page)
{
	if (PageLocked(page))
		wait_on_page_bit(compound_head(page), PG_locked);
}

static inline int wait_on_page_locked_killable(struct page *page)
{
	if (!PageLocked(page))
		return 0;
	return wait_on_page_bit_killable(compound_head(page), PG_locked);
}

extern void put_and_wait_on_page_locked(struct page *page);

void wait_on_page_writeback(struct page *page);
extern void end_page_writeback(struct page *page);
void wait_for_stable_page(struct page *page);

void page_endio(struct page *page, bool is_write, int err);

/*
 * Add an arbitrary waiter to a page's wait queue
 */
extern void add_page_wait_queue(struct page *page, wait_queue_entry_t *waiter);

/*
 * Fault everything in given userspace address range in.
 */
static inline int fault_in_pages_writeable(char __user *uaddr, int size)
{
	char __user *end = uaddr + size - 1;

	if (unlikely(size == 0))
		return 0;

	if (unlikely(uaddr > end))
		return -EFAULT;
	/*
	 * Writing zeroes into userspace here is OK, because we know that if
	 * the zero gets there, we'll be overwriting it.
	 */
	do {
		if (unlikely(__put_user(0, uaddr) != 0))
			return -EFAULT;
		uaddr += PAGE_SIZE;
	} while (uaddr <= end);

	/* Check whether the range spilled into the next page. */
	if (((unsigned long)uaddr & PAGE_MASK) ==
			((unsigned long)end & PAGE_MASK))
		return __put_user(0, end);

	return 0;
}

static inline int fault_in_pages_readable(const char __user *uaddr, int size)
{
	volatile char c;
	const char __user *end = uaddr + size - 1;

	if (unlikely(size == 0))
		return 0;

	if (unlikely(uaddr > end))
		return -EFAULT;

	do {
		if (unlikely(__get_user(c, uaddr) != 0))
			return -EFAULT;
		uaddr += PAGE_SIZE;
	} while (uaddr <= end);

	/* Check whether the range spilled into the next page. */
	if (((unsigned long)uaddr & PAGE_MASK) ==
			((unsigned long)end & PAGE_MASK)) {
		return __get_user(c, end);
	}

	(void)c;
	return 0;
}

int add_to_page_cache(struct page *page, struct address_space *mapping,
		      pgoff_t index, gfp_t gfp_mask);
int add_to_page_cache_lru(struct page *page, struct address_space *mapping,
				pgoff_t index, gfp_t gfp_mask);
int add_to_page_cache_lru_vec(struct address_space *mapping,
			      struct page **pages,
			      unsigned nr_pages,
			      pgoff_t offset, gfp_t gfp_mask);

extern void delete_from_page_cache(struct page *page);
extern void __delete_from_page_cache(struct page *page, void *shadow);
int replace_page_cache_page(struct page *old, struct page *new, gfp_t gfp_mask);
void delete_from_page_cache_batch(struct address_space *mapping,
				  struct pagevec *pvec);

<<<<<<< HEAD
=======
#define VM_READAHEAD_PAGES	(SZ_128K / PAGE_SIZE)

void page_cache_sync_readahead(struct address_space *, struct file_ra_state *,
		struct file *, pgoff_t index, unsigned long req_count);
void page_cache_async_readahead(struct address_space *, struct file_ra_state *,
		struct file *, struct page *, pgoff_t index,
		unsigned long req_count);
void page_cache_readahead_unbounded(struct address_space *, struct file *,
		pgoff_t index, unsigned long nr_to_read,
		unsigned long lookahead_count);

/*
 * Like add_to_page_cache_locked, but used to add newly allocated pages:
 * the page is new, so we can just run __SetPageLocked() against it.
 */
static inline int add_to_page_cache(struct page *page,
		struct address_space *mapping, pgoff_t offset, gfp_t gfp_mask)
{
	int error;

	__SetPageLocked(page);
	error = add_to_page_cache_locked(page, mapping, offset, gfp_mask);
	if (unlikely(error))
		__ClearPageLocked(page);
	return error;
}

/**
 * struct readahead_control - Describes a readahead request.
 *
 * A readahead request is for consecutive pages.  Filesystems which
 * implement the ->readahead method should call readahead_page() or
 * readahead_page_batch() in a loop and attempt to start I/O against
 * each page in the request.
 *
 * Most of the fields in this struct are private and should be accessed
 * by the functions below.
 *
 * @file: The file, used primarily by network filesystems for authentication.
 *	  May be NULL if invoked internally by the filesystem.
 * @mapping: Readahead this filesystem object.
 */
struct readahead_control {
	struct file *file;
	struct address_space *mapping;
/* private: use the readahead_* accessors instead */
	pgoff_t _index;
	unsigned int _nr_pages;
	unsigned int _batch_count;
};

/**
 * readahead_page - Get the next page to read.
 * @rac: The current readahead request.
 *
 * Context: The page is locked and has an elevated refcount.  The caller
 * should decreases the refcount once the page has been submitted for I/O
 * and unlock the page once all I/O to that page has completed.
 * Return: A pointer to the next page, or %NULL if we are done.
 */
static inline struct page *readahead_page(struct readahead_control *rac)
{
	struct page *page;

	BUG_ON(rac->_batch_count > rac->_nr_pages);
	rac->_nr_pages -= rac->_batch_count;
	rac->_index += rac->_batch_count;

	if (!rac->_nr_pages) {
		rac->_batch_count = 0;
		return NULL;
	}

	page = xa_load(&rac->mapping->i_pages, rac->_index);
	VM_BUG_ON_PAGE(!PageLocked(page), page);
	rac->_batch_count = hpage_nr_pages(page);

	return page;
}

static inline unsigned int __readahead_batch(struct readahead_control *rac,
		struct page **array, unsigned int array_sz)
{
	unsigned int i = 0;
	XA_STATE(xas, &rac->mapping->i_pages, 0);
	struct page *page;

	BUG_ON(rac->_batch_count > rac->_nr_pages);
	rac->_nr_pages -= rac->_batch_count;
	rac->_index += rac->_batch_count;
	rac->_batch_count = 0;

	xas_set(&xas, rac->_index);
	rcu_read_lock();
	xas_for_each(&xas, page, rac->_index + rac->_nr_pages - 1) {
		VM_BUG_ON_PAGE(!PageLocked(page), page);
		VM_BUG_ON_PAGE(PageTail(page), page);
		array[i++] = page;
		rac->_batch_count += hpage_nr_pages(page);

		/*
		 * The page cache isn't using multi-index entries yet,
		 * so the xas cursor needs to be manually moved to the
		 * next index.  This can be removed once the page cache
		 * is converted.
		 */
		if (PageHead(page))
			xas_set(&xas, rac->_index + rac->_batch_count);

		if (i == array_sz)
			break;
	}
	rcu_read_unlock();

	return i;
}

/**
 * readahead_page_batch - Get a batch of pages to read.
 * @rac: The current readahead request.
 * @array: An array of pointers to struct page.
 *
 * Context: The pages are locked and have an elevated refcount.  The caller
 * should decreases the refcount once the page has been submitted for I/O
 * and unlock the page once all I/O to that page has completed.
 * Return: The number of pages placed in the array.  0 indicates the request
 * is complete.
 */
#define readahead_page_batch(rac, array)				\
	__readahead_batch(rac, array, ARRAY_SIZE(array))

/**
 * readahead_pos - The byte offset into the file of this readahead request.
 * @rac: The readahead request.
 */
static inline loff_t readahead_pos(struct readahead_control *rac)
{
	return (loff_t)rac->_index * PAGE_SIZE;
}

/**
 * readahead_length - The number of bytes in this readahead request.
 * @rac: The readahead request.
 */
static inline loff_t readahead_length(struct readahead_control *rac)
{
	return (loff_t)rac->_nr_pages * PAGE_SIZE;
}

/**
 * readahead_index - The index of the first page in this readahead request.
 * @rac: The readahead request.
 */
static inline pgoff_t readahead_index(struct readahead_control *rac)
{
	return rac->_index;
}

/**
 * readahead_count - The number of pages in this readahead request.
 * @rac: The readahead request.
 */
static inline unsigned int readahead_count(struct readahead_control *rac)
{
	return rac->_nr_pages;
}

>>>>>>> bcf87687
static inline unsigned long dir_pages(struct inode *inode)
{
	return (unsigned long)(inode->i_size + PAGE_SIZE - 1) >>
			       PAGE_SHIFT;
}

/**
 * page_mkwrite_check_truncate - check if page was truncated
 * @page: the page to check
 * @inode: the inode to check the page against
 *
 * Returns the number of bytes in the page up to EOF,
 * or -EFAULT if the page was truncated.
 */
static inline int page_mkwrite_check_truncate(struct page *page,
					      struct inode *inode)
{
	loff_t size = i_size_read(inode);
	pgoff_t index = size >> PAGE_SHIFT;
	int offset = offset_in_page(size);

	if (page->mapping != inode->i_mapping)
		return -EFAULT;

	/* page is wholly inside EOF */
	if (page->index < index)
		return PAGE_SIZE;
	/* page is wholly past EOF */
	if (page->index > index || !offset)
		return -EFAULT;
	/* page is partially inside EOF */
	return offset;
}

#endif /* _LINUX_PAGEMAP_H */<|MERGE_RESOLUTION|>--- conflicted
+++ resolved
@@ -645,8 +645,8 @@
 	return 0;
 }
 
-int add_to_page_cache(struct page *page, struct address_space *mapping,
-		      pgoff_t index, gfp_t gfp_mask);
+int add_to_page_cache_locked(struct page *page, struct address_space *mapping,
+				pgoff_t index, gfp_t gfp_mask);
 int add_to_page_cache_lru(struct page *page, struct address_space *mapping,
 				pgoff_t index, gfp_t gfp_mask);
 int add_to_page_cache_lru_vec(struct address_space *mapping,
@@ -660,8 +660,6 @@
 void delete_from_page_cache_batch(struct address_space *mapping,
 				  struct pagevec *pvec);
 
-<<<<<<< HEAD
-=======
 #define VM_READAHEAD_PAGES	(SZ_128K / PAGE_SIZE)
 
 void page_cache_sync_readahead(struct address_space *, struct file_ra_state *,
@@ -829,7 +827,6 @@
 	return rac->_nr_pages;
 }
 
->>>>>>> bcf87687
 static inline unsigned long dir_pages(struct inode *inode)
 {
 	return (unsigned long)(inode->i_size + PAGE_SIZE - 1) >>
