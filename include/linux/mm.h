--- conflicted
+++ resolved
@@ -98,7 +98,11 @@
 #endif
 
 #ifndef PHYSMEM_END
+# ifdef MAX_PHYSMEM_BITS
 # define PHYSMEM_END	((1ULL << MAX_PHYSMEM_BITS) - 1)
+# else
+# define PHYSMEM_END	(-1ULL)
+# endif
 #endif
 
 #include <asm/page.h>
@@ -4148,7 +4152,6 @@
 
 int reserve_mem_find_by_name(const char *name, phys_addr_t *start, phys_addr_t *size);
 
-<<<<<<< HEAD
 #ifdef CONFIG_64BIT
 int do_mseal(unsigned long start, size_t len_in, unsigned long flags);
 #else
@@ -4158,7 +4161,7 @@
 	return 0;
 }
 #endif
-=======
+
 #ifdef CONFIG_MEM_ALLOC_PROFILING
 static inline void pgalloc_tag_split(struct folio *folio, int old_order, int new_order)
 {
@@ -4215,6 +4218,5 @@
 {
 }
 #endif /* CONFIG_MEM_ALLOC_PROFILING */
->>>>>>> 684826f8
 
 #endif /* _LINUX_MM_H */