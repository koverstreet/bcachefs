--- conflicted
+++ resolved
@@ -27,9 +27,6 @@
 void drm_kms_helper_poll_enable(struct drm_device *dev);
 bool drm_kms_helper_is_poll_worker(void);
 
-<<<<<<< HEAD
-int drm_connector_helper_get_modes_from_ddc(struct drm_connector *connector);
-=======
 enum drm_mode_status drm_crtc_helper_mode_valid_fixed(struct drm_crtc *crtc,
 						      const struct drm_display_mode *mode,
 						      const struct drm_display_mode *fixed_mode);
@@ -37,7 +34,6 @@
 int drm_connector_helper_get_modes_from_ddc(struct drm_connector *connector);
 int drm_connector_helper_get_modes_fixed(struct drm_connector *connector,
 					 const struct drm_display_mode *fixed_mode);
->>>>>>> 7365df19
 int drm_connector_helper_get_modes(struct drm_connector *connector);
 
 #endif