// SPDX-License-Identifier: GPL-2.0-only
/*
 * MMC crypto engine (inline encryption) support
 *
 * Copyright 2020 Google LLC
 */

#include <linux/blk-crypto.h>
#include <linux/mmc/host.h>

#include "core.h"
#include "crypto.h"
#include "queue.h"

void mmc_crypto_set_initial_state(struct mmc_host *host)
{
	/* Reset might clear all keys, so reprogram all the keys. */
	if (host->caps2 & MMC_CAP2_CRYPTO)
		blk_crypto_reprogram_all_keys(&host->crypto_profile);
}

void mmc_crypto_setup_queue(struct request_queue *q, struct mmc_host *host)
{
	if (host->caps2 & MMC_CAP2_CRYPTO)
		blk_crypto_register(&host->crypto_profile, q);
}
EXPORT_SYMBOL_GPL(mmc_crypto_setup_queue);

void mmc_crypto_prepare_req(struct mmc_queue_req *mqrq)
{
	struct request *req = mmc_queue_req_to_req(mqrq);
	struct mmc_request *mrq = &mqrq->brq.mrq;
	struct blk_crypto_keyslot *keyslot;

	if (!req->crypt_ctx)
		return;

	mrq->crypto_ctx = req->crypt_ctx;
<<<<<<< HEAD
	if (req->crypt_keyslot)
		mrq->crypto_key_slot = blk_ksm_get_slot_idx(req->crypt_keyslot);
=======

	keyslot = req->crypt_keyslot;
	if (keyslot)
		mrq->crypto_key_slot = blk_crypto_keyslot_index(keyslot);
>>>>>>> df0cc57e
}
EXPORT_SYMBOL_GPL(mmc_crypto_prepare_req);<|MERGE_RESOLUTION|>--- conflicted
+++ resolved
@@ -36,14 +36,9 @@
 		return;
 
 	mrq->crypto_ctx = req->crypt_ctx;
-<<<<<<< HEAD
-	if (req->crypt_keyslot)
-		mrq->crypto_key_slot = blk_ksm_get_slot_idx(req->crypt_keyslot);
-=======
 
 	keyslot = req->crypt_keyslot;
 	if (keyslot)
 		mrq->crypto_key_slot = blk_crypto_keyslot_index(keyslot);
->>>>>>> df0cc57e
 }
 EXPORT_SYMBOL_GPL(mmc_crypto_prepare_req);