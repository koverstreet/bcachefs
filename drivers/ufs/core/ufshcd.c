// SPDX-License-Identifier: GPL-2.0-or-later
/*
 * Universal Flash Storage Host controller driver Core
 * Copyright (C) 2011-2013 Samsung India Software Operations
 * Copyright (c) 2013-2016, The Linux Foundation. All rights reserved.
 *
 * Authors:
 *	Santosh Yaraganavi <santosh.sy@samsung.com>
 *	Vinayak Holikatti <h.vinayak@samsung.com>
 */

#include <linux/async.h>
#include <linux/devfreq.h>
#include <linux/nls.h>
#include <linux/of.h>
#include <linux/bitfield.h>
#include <linux/blk-pm.h>
#include <linux/blkdev.h>
#include <linux/clk.h>
#include <linux/delay.h>
#include <linux/interrupt.h>
#include <linux/module.h>
#include <linux/pm_opp.h>
#include <linux/regulator/consumer.h>
#include <linux/sched/clock.h>
#include <linux/iopoll.h>
#include <scsi/scsi_cmnd.h>
#include <scsi/scsi_dbg.h>
#include <scsi/scsi_driver.h>
#include <scsi/scsi_eh.h>
#include "ufshcd-priv.h"
#include <ufs/ufs_quirks.h>
#include <ufs/unipro.h>
#include "ufs-sysfs.h"
#include "ufs-debugfs.h"
#include "ufs-fault-injection.h"
#include "ufs_bsg.h"
#include "ufshcd-crypto.h"
#include <linux/unaligned.h>

#define CREATE_TRACE_POINTS
#include "ufs_trace.h"

#define UFSHCD_ENABLE_INTRS	(UTP_TRANSFER_REQ_COMPL |\
				 UTP_TASK_REQ_COMPL |\
				 UFSHCD_ERROR_MASK)

#define UFSHCD_ENABLE_MCQ_INTRS	(UTP_TASK_REQ_COMPL |\
				 UFSHCD_ERROR_MASK |\
				 MCQ_CQ_EVENT_STATUS)


/* UIC command timeout, unit: ms */
enum {
	UIC_CMD_TIMEOUT_DEFAULT	= 500,
	UIC_CMD_TIMEOUT_MAX	= 2000,
};
/* NOP OUT retries waiting for NOP IN response */
#define NOP_OUT_RETRIES    10
/* Timeout after 50 msecs if NOP OUT hangs without response */
#define NOP_OUT_TIMEOUT    50 /* msecs */

/* Query request retries */
#define QUERY_REQ_RETRIES 3
/* Query request timeout */
#define QUERY_REQ_TIMEOUT 1500 /* 1.5 seconds */

/* Advanced RPMB request timeout */
#define ADVANCED_RPMB_REQ_TIMEOUT  3000 /* 3 seconds */

/* Task management command timeout */
#define TM_CMD_TIMEOUT	100 /* msecs */

/* maximum number of retries for a general UIC command  */
#define UFS_UIC_COMMAND_RETRIES 3

/* maximum number of link-startup retries */
#define DME_LINKSTARTUP_RETRIES 3

/* maximum number of reset retries before giving up */
#define MAX_HOST_RESET_RETRIES 5

/* Maximum number of error handler retries before giving up */
#define MAX_ERR_HANDLER_RETRIES 5

/* Expose the flag value from utp_upiu_query.value */
#define MASK_QUERY_UPIU_FLAG_LOC 0xFF

/* Interrupt aggregation default timeout, unit: 40us */
#define INT_AGGR_DEF_TO	0x02

/* default delay of autosuspend: 2000 ms */
#define RPM_AUTOSUSPEND_DELAY_MS 2000

/* Default delay of RPM device flush delayed work */
#define RPM_DEV_FLUSH_RECHECK_WORK_DELAY_MS 5000

/* Default value of wait time before gating device ref clock */
#define UFSHCD_REF_CLK_GATING_WAIT_US 0xFF /* microsecs */

/* Polling time to wait for fDeviceInit */
#define FDEVICEINIT_COMPL_TIMEOUT 1500 /* millisecs */

/* Default RTC update every 10 seconds */
#define UFS_RTC_UPDATE_INTERVAL_MS (10 * MSEC_PER_SEC)

/* bMaxNumOfRTT is equal to two after device manufacturing */
#define DEFAULT_MAX_NUM_RTT 2

/* UFSHC 4.0 compliant HC support this mode. */
static bool use_mcq_mode = true;

static bool is_mcq_supported(struct ufs_hba *hba)
{
	return hba->mcq_sup && use_mcq_mode;
}

module_param(use_mcq_mode, bool, 0644);
MODULE_PARM_DESC(use_mcq_mode, "Control MCQ mode for controllers starting from UFSHCI 4.0. 1 - enable MCQ, 0 - disable MCQ. MCQ is enabled by default");

static unsigned int uic_cmd_timeout = UIC_CMD_TIMEOUT_DEFAULT;

static int uic_cmd_timeout_set(const char *val, const struct kernel_param *kp)
{
	return param_set_uint_minmax(val, kp, UIC_CMD_TIMEOUT_DEFAULT,
				     UIC_CMD_TIMEOUT_MAX);
}

static const struct kernel_param_ops uic_cmd_timeout_ops = {
	.set = uic_cmd_timeout_set,
	.get = param_get_uint,
};

module_param_cb(uic_cmd_timeout, &uic_cmd_timeout_ops, &uic_cmd_timeout, 0644);
MODULE_PARM_DESC(uic_cmd_timeout,
		 "UFS UIC command timeout in milliseconds. Defaults to 500ms. Supported values range from 500ms to 2 seconds inclusively");

#define ufshcd_toggle_vreg(_dev, _vreg, _on)				\
	({                                                              \
		int _ret;                                               \
		if (_on)                                                \
			_ret = ufshcd_enable_vreg(_dev, _vreg);         \
		else                                                    \
			_ret = ufshcd_disable_vreg(_dev, _vreg);        \
		_ret;                                                   \
	})

#define ufshcd_hex_dump(prefix_str, buf, len) do {                       \
	size_t __len = (len);                                            \
	print_hex_dump(KERN_ERR, prefix_str,                             \
		       __len > 4 ? DUMP_PREFIX_OFFSET : DUMP_PREFIX_NONE,\
		       16, 4, buf, __len, false);                        \
} while (0)

int ufshcd_dump_regs(struct ufs_hba *hba, size_t offset, size_t len,
		     const char *prefix)
{
	u32 *regs;
	size_t pos;

	if (offset % 4 != 0 || len % 4 != 0) /* keep readl happy */
		return -EINVAL;

	regs = kzalloc(len, GFP_ATOMIC);
	if (!regs)
		return -ENOMEM;

	for (pos = 0; pos < len; pos += 4) {
		if (offset == 0 &&
		    pos >= REG_UIC_ERROR_CODE_PHY_ADAPTER_LAYER &&
		    pos <= REG_UIC_ERROR_CODE_DME)
			continue;
		regs[pos / 4] = ufshcd_readl(hba, offset + pos);
	}

	ufshcd_hex_dump(prefix, regs, len);
	kfree(regs);

	return 0;
}
EXPORT_SYMBOL_GPL(ufshcd_dump_regs);

enum {
	UFSHCD_MAX_CHANNEL	= 0,
	UFSHCD_MAX_ID		= 1,
};

static const char *const ufshcd_state_name[] = {
	[UFSHCD_STATE_RESET]			= "reset",
	[UFSHCD_STATE_OPERATIONAL]		= "operational",
	[UFSHCD_STATE_ERROR]			= "error",
	[UFSHCD_STATE_EH_SCHEDULED_FATAL]	= "eh_fatal",
	[UFSHCD_STATE_EH_SCHEDULED_NON_FATAL]	= "eh_non_fatal",
};

/* UFSHCD error handling flags */
enum {
	UFSHCD_EH_IN_PROGRESS = (1 << 0),
};

/* UFSHCD UIC layer error flags */
enum {
	UFSHCD_UIC_DL_PA_INIT_ERROR = (1 << 0), /* Data link layer error */
	UFSHCD_UIC_DL_NAC_RECEIVED_ERROR = (1 << 1), /* Data link layer error */
	UFSHCD_UIC_DL_TCx_REPLAY_ERROR = (1 << 2), /* Data link layer error */
	UFSHCD_UIC_NL_ERROR = (1 << 3), /* Network layer error */
	UFSHCD_UIC_TL_ERROR = (1 << 4), /* Transport Layer error */
	UFSHCD_UIC_DME_ERROR = (1 << 5), /* DME error */
	UFSHCD_UIC_PA_GENERIC_ERROR = (1 << 6), /* Generic PA error */
};

#define ufshcd_set_eh_in_progress(h) \
	((h)->eh_flags |= UFSHCD_EH_IN_PROGRESS)
#define ufshcd_eh_in_progress(h) \
	((h)->eh_flags & UFSHCD_EH_IN_PROGRESS)
#define ufshcd_clear_eh_in_progress(h) \
	((h)->eh_flags &= ~UFSHCD_EH_IN_PROGRESS)

const struct ufs_pm_lvl_states ufs_pm_lvl_states[] = {
	[UFS_PM_LVL_0] = {UFS_ACTIVE_PWR_MODE, UIC_LINK_ACTIVE_STATE},
	[UFS_PM_LVL_1] = {UFS_ACTIVE_PWR_MODE, UIC_LINK_HIBERN8_STATE},
	[UFS_PM_LVL_2] = {UFS_SLEEP_PWR_MODE, UIC_LINK_ACTIVE_STATE},
	[UFS_PM_LVL_3] = {UFS_SLEEP_PWR_MODE, UIC_LINK_HIBERN8_STATE},
	[UFS_PM_LVL_4] = {UFS_POWERDOWN_PWR_MODE, UIC_LINK_HIBERN8_STATE},
	[UFS_PM_LVL_5] = {UFS_POWERDOWN_PWR_MODE, UIC_LINK_OFF_STATE},
	/*
	 * For DeepSleep, the link is first put in hibern8 and then off.
	 * Leaving the link in hibern8 is not supported.
	 */
	[UFS_PM_LVL_6] = {UFS_DEEPSLEEP_PWR_MODE, UIC_LINK_OFF_STATE},
};

static inline enum ufs_dev_pwr_mode
ufs_get_pm_lvl_to_dev_pwr_mode(enum ufs_pm_level lvl)
{
	return ufs_pm_lvl_states[lvl].dev_state;
}

static inline enum uic_link_state
ufs_get_pm_lvl_to_link_pwr_state(enum ufs_pm_level lvl)
{
	return ufs_pm_lvl_states[lvl].link_state;
}

static inline enum ufs_pm_level
ufs_get_desired_pm_lvl_for_dev_link_state(enum ufs_dev_pwr_mode dev_state,
					enum uic_link_state link_state)
{
	enum ufs_pm_level lvl;

	for (lvl = UFS_PM_LVL_0; lvl < UFS_PM_LVL_MAX; lvl++) {
		if ((ufs_pm_lvl_states[lvl].dev_state == dev_state) &&
			(ufs_pm_lvl_states[lvl].link_state == link_state))
			return lvl;
	}

	/* if no match found, return the level 0 */
	return UFS_PM_LVL_0;
}

static bool ufshcd_has_pending_tasks(struct ufs_hba *hba)
{
	return hba->outstanding_tasks || hba->active_uic_cmd ||
	       hba->uic_async_done;
}

static bool ufshcd_is_ufs_dev_busy(struct ufs_hba *hba)
{
<<<<<<< HEAD
	return hba->outstanding_reqs || ufshcd_has_pending_tasks(hba);
=======
	return scsi_host_busy(hba->host) || ufshcd_has_pending_tasks(hba);
>>>>>>> fe0fb583
}

static const struct ufs_dev_quirk ufs_fixups[] = {
	/* UFS cards deviations table */
	{ .wmanufacturerid = UFS_VENDOR_MICRON,
	  .model = UFS_ANY_MODEL,
	  .quirk = UFS_DEVICE_QUIRK_DELAY_BEFORE_LPM },
	{ .wmanufacturerid = UFS_VENDOR_SAMSUNG,
	  .model = UFS_ANY_MODEL,
	  .quirk = UFS_DEVICE_QUIRK_DELAY_BEFORE_LPM |
		   UFS_DEVICE_QUIRK_HOST_PA_TACTIVATE |
		   UFS_DEVICE_QUIRK_RECOVERY_FROM_DL_NAC_ERRORS },
	{ .wmanufacturerid = UFS_VENDOR_SKHYNIX,
	  .model = UFS_ANY_MODEL,
	  .quirk = UFS_DEVICE_QUIRK_HOST_PA_SAVECONFIGTIME },
	{ .wmanufacturerid = UFS_VENDOR_SKHYNIX,
	  .model = "hB8aL1" /*H28U62301AMR*/,
	  .quirk = UFS_DEVICE_QUIRK_HOST_VS_DEBUGSAVECONFIGTIME },
	{ .wmanufacturerid = UFS_VENDOR_TOSHIBA,
	  .model = UFS_ANY_MODEL,
	  .quirk = UFS_DEVICE_QUIRK_DELAY_BEFORE_LPM },
	{ .wmanufacturerid = UFS_VENDOR_TOSHIBA,
	  .model = "THGLF2G9C8KBADG",
	  .quirk = UFS_DEVICE_QUIRK_PA_TACTIVATE },
	{ .wmanufacturerid = UFS_VENDOR_TOSHIBA,
	  .model = "THGLF2G9D8KBADG",
	  .quirk = UFS_DEVICE_QUIRK_PA_TACTIVATE },
	{}
};

static irqreturn_t ufshcd_tmc_handler(struct ufs_hba *hba);
static void ufshcd_async_scan(void *data, async_cookie_t cookie);
static int ufshcd_reset_and_restore(struct ufs_hba *hba);
static int ufshcd_eh_host_reset_handler(struct scsi_cmnd *cmd);
static int ufshcd_clear_tm_cmd(struct ufs_hba *hba, int tag);
static void ufshcd_hba_exit(struct ufs_hba *hba);
static int ufshcd_device_init(struct ufs_hba *hba, bool init_dev_params);
static int ufshcd_probe_hba(struct ufs_hba *hba, bool init_dev_params);
static int ufshcd_setup_clocks(struct ufs_hba *hba, bool on);
static inline void ufshcd_add_delay_before_dme_cmd(struct ufs_hba *hba);
static int ufshcd_host_reset_and_restore(struct ufs_hba *hba);
static void ufshcd_resume_clkscaling(struct ufs_hba *hba);
static void ufshcd_suspend_clkscaling(struct ufs_hba *hba);
static int ufshcd_scale_clks(struct ufs_hba *hba, unsigned long freq,
			     bool scale_up);
static irqreturn_t ufshcd_intr(int irq, void *__hba);
static int ufshcd_change_power_mode(struct ufs_hba *hba,
			     struct ufs_pa_layer_attr *pwr_mode);
static int ufshcd_setup_hba_vreg(struct ufs_hba *hba, bool on);
static int ufshcd_setup_vreg(struct ufs_hba *hba, bool on);
static inline int ufshcd_config_vreg_hpm(struct ufs_hba *hba,
					 struct ufs_vreg *vreg);
static void ufshcd_wb_toggle_buf_flush_during_h8(struct ufs_hba *hba,
						 bool enable);
static void ufshcd_hba_vreg_set_lpm(struct ufs_hba *hba);
static void ufshcd_hba_vreg_set_hpm(struct ufs_hba *hba);

void ufshcd_enable_irq(struct ufs_hba *hba)
{
	if (!hba->is_irq_enabled) {
		enable_irq(hba->irq);
		hba->is_irq_enabled = true;
	}
}
EXPORT_SYMBOL_GPL(ufshcd_enable_irq);

void ufshcd_disable_irq(struct ufs_hba *hba)
{
	if (hba->is_irq_enabled) {
		disable_irq(hba->irq);
		hba->is_irq_enabled = false;
	}
}
EXPORT_SYMBOL_GPL(ufshcd_disable_irq);

static void ufshcd_configure_wb(struct ufs_hba *hba)
{
	if (!ufshcd_is_wb_allowed(hba))
		return;

	ufshcd_wb_toggle(hba, true);

	ufshcd_wb_toggle_buf_flush_during_h8(hba, true);

	if (ufshcd_is_wb_buf_flush_allowed(hba))
		ufshcd_wb_toggle_buf_flush(hba, true);
}

static void ufshcd_add_cmd_upiu_trace(struct ufs_hba *hba, unsigned int tag,
				      enum ufs_trace_str_t str_t)
{
	struct utp_upiu_req *rq = hba->lrb[tag].ucd_req_ptr;
	struct utp_upiu_header *header;

	if (!trace_ufshcd_upiu_enabled())
		return;

	if (str_t == UFS_CMD_SEND)
		header = &rq->header;
	else
		header = &hba->lrb[tag].ucd_rsp_ptr->header;

	trace_ufshcd_upiu(dev_name(hba->dev), str_t, header, &rq->sc.cdb,
			  UFS_TSF_CDB);
}

static void ufshcd_add_query_upiu_trace(struct ufs_hba *hba,
					enum ufs_trace_str_t str_t,
					struct utp_upiu_req *rq_rsp)
{
	if (!trace_ufshcd_upiu_enabled())
		return;

	trace_ufshcd_upiu(dev_name(hba->dev), str_t, &rq_rsp->header,
			  &rq_rsp->qr, UFS_TSF_OSF);
}

static void ufshcd_add_tm_upiu_trace(struct ufs_hba *hba, unsigned int tag,
				     enum ufs_trace_str_t str_t)
{
	struct utp_task_req_desc *descp = &hba->utmrdl_base_addr[tag];

	if (!trace_ufshcd_upiu_enabled())
		return;

	if (str_t == UFS_TM_SEND)
		trace_ufshcd_upiu(dev_name(hba->dev), str_t,
				  &descp->upiu_req.req_header,
				  &descp->upiu_req.input_param1,
				  UFS_TSF_TM_INPUT);
	else
		trace_ufshcd_upiu(dev_name(hba->dev), str_t,
				  &descp->upiu_rsp.rsp_header,
				  &descp->upiu_rsp.output_param1,
				  UFS_TSF_TM_OUTPUT);
}

static void ufshcd_add_uic_command_trace(struct ufs_hba *hba,
					 const struct uic_command *ucmd,
					 enum ufs_trace_str_t str_t)
{
	u32 cmd;

	if (!trace_ufshcd_uic_command_enabled())
		return;

	if (str_t == UFS_CMD_SEND)
		cmd = ucmd->command;
	else
		cmd = ufshcd_readl(hba, REG_UIC_COMMAND);

	trace_ufshcd_uic_command(dev_name(hba->dev), str_t, cmd,
				 ufshcd_readl(hba, REG_UIC_COMMAND_ARG_1),
				 ufshcd_readl(hba, REG_UIC_COMMAND_ARG_2),
				 ufshcd_readl(hba, REG_UIC_COMMAND_ARG_3));
}

static void ufshcd_add_command_trace(struct ufs_hba *hba, unsigned int tag,
				     enum ufs_trace_str_t str_t)
{
	u64 lba = 0;
	u8 opcode = 0, group_id = 0;
	u32 doorbell = 0;
	u32 intr;
	int hwq_id = -1;
	struct ufshcd_lrb *lrbp = &hba->lrb[tag];
	struct scsi_cmnd *cmd = lrbp->cmd;
	struct request *rq = scsi_cmd_to_rq(cmd);
	int transfer_len = -1;

	if (!cmd)
		return;

	/* trace UPIU also */
	ufshcd_add_cmd_upiu_trace(hba, tag, str_t);
	if (!trace_ufshcd_command_enabled())
		return;

	opcode = cmd->cmnd[0];

	if (opcode == READ_10 || opcode == WRITE_10) {
		/*
		 * Currently we only fully trace read(10) and write(10) commands
		 */
		transfer_len =
		       be32_to_cpu(lrbp->ucd_req_ptr->sc.exp_data_transfer_len);
		lba = scsi_get_lba(cmd);
		if (opcode == WRITE_10)
			group_id = lrbp->cmd->cmnd[6];
	} else if (opcode == UNMAP) {
		/*
		 * The number of Bytes to be unmapped beginning with the lba.
		 */
		transfer_len = blk_rq_bytes(rq);
		lba = scsi_get_lba(cmd);
	}

	intr = ufshcd_readl(hba, REG_INTERRUPT_STATUS);

	if (hba->mcq_enabled) {
		struct ufs_hw_queue *hwq = ufshcd_mcq_req_to_hwq(hba, rq);

		hwq_id = hwq->id;
	} else {
		doorbell = ufshcd_readl(hba, REG_UTP_TRANSFER_REQ_DOOR_BELL);
	}
	trace_ufshcd_command(cmd->device, str_t, tag, doorbell, hwq_id,
			     transfer_len, intr, lba, opcode, group_id);
}

static void ufshcd_print_clk_freqs(struct ufs_hba *hba)
{
	struct ufs_clk_info *clki;
	struct list_head *head = &hba->clk_list_head;

	if (list_empty(head))
		return;

	list_for_each_entry(clki, head, list) {
		if (!IS_ERR_OR_NULL(clki->clk) && clki->min_freq &&
				clki->max_freq)
			dev_err(hba->dev, "clk: %s, rate: %u\n",
					clki->name, clki->curr_freq);
	}
}

static void ufshcd_print_evt(struct ufs_hba *hba, u32 id,
			     const char *err_name)
{
	int i;
	bool found = false;
	const struct ufs_event_hist *e;

	if (id >= UFS_EVT_CNT)
		return;

	e = &hba->ufs_stats.event[id];

	for (i = 0; i < UFS_EVENT_HIST_LENGTH; i++) {
		int p = (i + e->pos) % UFS_EVENT_HIST_LENGTH;

		if (e->tstamp[p] == 0)
			continue;
		dev_err(hba->dev, "%s[%d] = 0x%x at %lld us\n", err_name, p,
			e->val[p], div_u64(e->tstamp[p], 1000));
		found = true;
	}

	if (!found)
		dev_err(hba->dev, "No record of %s\n", err_name);
	else
		dev_err(hba->dev, "%s: total cnt=%llu\n", err_name, e->cnt);
}

static void ufshcd_print_evt_hist(struct ufs_hba *hba)
{
	ufshcd_dump_regs(hba, 0, UFSHCI_REG_SPACE_SIZE, "host_regs: ");

	ufshcd_print_evt(hba, UFS_EVT_PA_ERR, "pa_err");
	ufshcd_print_evt(hba, UFS_EVT_DL_ERR, "dl_err");
	ufshcd_print_evt(hba, UFS_EVT_NL_ERR, "nl_err");
	ufshcd_print_evt(hba, UFS_EVT_TL_ERR, "tl_err");
	ufshcd_print_evt(hba, UFS_EVT_DME_ERR, "dme_err");
	ufshcd_print_evt(hba, UFS_EVT_AUTO_HIBERN8_ERR,
			 "auto_hibern8_err");
	ufshcd_print_evt(hba, UFS_EVT_FATAL_ERR, "fatal_err");
	ufshcd_print_evt(hba, UFS_EVT_LINK_STARTUP_FAIL,
			 "link_startup_fail");
	ufshcd_print_evt(hba, UFS_EVT_RESUME_ERR, "resume_fail");
	ufshcd_print_evt(hba, UFS_EVT_SUSPEND_ERR,
			 "suspend_fail");
	ufshcd_print_evt(hba, UFS_EVT_WL_RES_ERR, "wlun resume_fail");
	ufshcd_print_evt(hba, UFS_EVT_WL_SUSP_ERR,
			 "wlun suspend_fail");
	ufshcd_print_evt(hba, UFS_EVT_DEV_RESET, "dev_reset");
	ufshcd_print_evt(hba, UFS_EVT_HOST_RESET, "host_reset");
	ufshcd_print_evt(hba, UFS_EVT_ABORT, "task_abort");

	ufshcd_vops_dbg_register_dump(hba);
}

static
void ufshcd_print_tr(struct ufs_hba *hba, int tag, bool pr_prdt)
{
	const struct ufshcd_lrb *lrbp;
	int prdt_length;

	lrbp = &hba->lrb[tag];

	dev_err(hba->dev, "UPIU[%d] - issue time %lld us\n",
			tag, div_u64(lrbp->issue_time_stamp_local_clock, 1000));
	dev_err(hba->dev, "UPIU[%d] - complete time %lld us\n",
			tag, div_u64(lrbp->compl_time_stamp_local_clock, 1000));
	dev_err(hba->dev,
		"UPIU[%d] - Transfer Request Descriptor phys@0x%llx\n",
		tag, (u64)lrbp->utrd_dma_addr);

	ufshcd_hex_dump("UPIU TRD: ", lrbp->utr_descriptor_ptr,
			sizeof(struct utp_transfer_req_desc));
	dev_err(hba->dev, "UPIU[%d] - Request UPIU phys@0x%llx\n", tag,
		(u64)lrbp->ucd_req_dma_addr);
	ufshcd_hex_dump("UPIU REQ: ", lrbp->ucd_req_ptr,
			sizeof(struct utp_upiu_req));
	dev_err(hba->dev, "UPIU[%d] - Response UPIU phys@0x%llx\n", tag,
		(u64)lrbp->ucd_rsp_dma_addr);
	ufshcd_hex_dump("UPIU RSP: ", lrbp->ucd_rsp_ptr,
			sizeof(struct utp_upiu_rsp));

	prdt_length = le16_to_cpu(
		lrbp->utr_descriptor_ptr->prd_table_length);
	if (hba->quirks & UFSHCD_QUIRK_PRDT_BYTE_GRAN)
		prdt_length /= ufshcd_sg_entry_size(hba);

	dev_err(hba->dev,
		"UPIU[%d] - PRDT - %d entries  phys@0x%llx\n",
		tag, prdt_length,
		(u64)lrbp->ucd_prdt_dma_addr);

	if (pr_prdt)
		ufshcd_hex_dump("UPIU PRDT: ", lrbp->ucd_prdt_ptr,
			ufshcd_sg_entry_size(hba) * prdt_length);
}

static bool ufshcd_print_tr_iter(struct request *req, void *priv)
{
	struct scsi_device *sdev = req->q->queuedata;
	struct Scsi_Host *shost = sdev->host;
	struct ufs_hba *hba = shost_priv(shost);

	ufshcd_print_tr(hba, req->tag, *(bool *)priv);

	return true;
}

/**
 * ufshcd_print_trs_all - print trs for all started requests.
 * @hba: per-adapter instance.
 * @pr_prdt: need to print prdt or not.
 */
static void ufshcd_print_trs_all(struct ufs_hba *hba, bool pr_prdt)
{
	blk_mq_tagset_busy_iter(&hba->host->tag_set, ufshcd_print_tr_iter, &pr_prdt);
}

static void ufshcd_print_tmrs(struct ufs_hba *hba, unsigned long bitmap)
{
	int tag;

	for_each_set_bit(tag, &bitmap, hba->nutmrs) {
		struct utp_task_req_desc *tmrdp = &hba->utmrdl_base_addr[tag];

		dev_err(hba->dev, "TM[%d] - Task Management Header\n", tag);
		ufshcd_hex_dump("", tmrdp, sizeof(*tmrdp));
	}
}

static void ufshcd_print_host_state(struct ufs_hba *hba)
{
	const struct scsi_device *sdev_ufs = hba->ufs_device_wlun;

	dev_err(hba->dev, "UFS Host state=%d\n", hba->ufshcd_state);
	dev_err(hba->dev, "%d outstanding reqs, tasks=0x%lx\n",
		scsi_host_busy(hba->host), hba->outstanding_tasks);
	dev_err(hba->dev, "saved_err=0x%x, saved_uic_err=0x%x\n",
		hba->saved_err, hba->saved_uic_err);
	dev_err(hba->dev, "Device power mode=%d, UIC link state=%d\n",
		hba->curr_dev_pwr_mode, hba->uic_link_state);
	dev_err(hba->dev, "PM in progress=%d, sys. suspended=%d\n",
		hba->pm_op_in_progress, hba->is_sys_suspended);
	dev_err(hba->dev, "Auto BKOPS=%d, Host self-block=%d\n",
		hba->auto_bkops_enabled, hba->host->host_self_blocked);
	dev_err(hba->dev, "Clk gate=%d\n", hba->clk_gating.state);
	dev_err(hba->dev,
		"last_hibern8_exit_tstamp at %lld us, hibern8_exit_cnt=%d\n",
		div_u64(hba->ufs_stats.last_hibern8_exit_tstamp, 1000),
		hba->ufs_stats.hibern8_exit_cnt);
	dev_err(hba->dev, "last intr at %lld us, last intr status=0x%x\n",
		div_u64(hba->ufs_stats.last_intr_ts, 1000),
		hba->ufs_stats.last_intr_status);
	dev_err(hba->dev, "error handling flags=0x%x, req. abort count=%d\n",
		hba->eh_flags, hba->req_abort_count);
	dev_err(hba->dev, "hba->ufs_version=0x%x, Host capabilities=0x%x, caps=0x%x\n",
		hba->ufs_version, hba->capabilities, hba->caps);
	dev_err(hba->dev, "quirks=0x%x, dev. quirks=0x%x\n", hba->quirks,
		hba->dev_quirks);
	if (sdev_ufs)
		dev_err(hba->dev, "UFS dev info: %.8s %.16s rev %.4s\n",
			sdev_ufs->vendor, sdev_ufs->model, sdev_ufs->rev);

	ufshcd_print_clk_freqs(hba);
}

/**
 * ufshcd_print_pwr_info - print power params as saved in hba
 * power info
 * @hba: per-adapter instance
 */
static void ufshcd_print_pwr_info(struct ufs_hba *hba)
{
	static const char * const names[] = {
		"INVALID MODE",
		"FAST MODE",
		"SLOW_MODE",
		"INVALID MODE",
		"FASTAUTO_MODE",
		"SLOWAUTO_MODE",
		"INVALID MODE",
	};

	/*
	 * Using dev_dbg to avoid messages during runtime PM to avoid
	 * never-ending cycles of messages written back to storage by user space
	 * causing runtime resume, causing more messages and so on.
	 */
	dev_dbg(hba->dev, "%s:[RX, TX]: gear=[%d, %d], lane[%d, %d], pwr[%s, %s], rate = %d\n",
		 __func__,
		 hba->pwr_info.gear_rx, hba->pwr_info.gear_tx,
		 hba->pwr_info.lane_rx, hba->pwr_info.lane_tx,
		 names[hba->pwr_info.pwr_rx],
		 names[hba->pwr_info.pwr_tx],
		 hba->pwr_info.hs_rate);
}

static void ufshcd_device_reset(struct ufs_hba *hba)
{
	int err;

	err = ufshcd_vops_device_reset(hba);

	if (!err) {
		ufshcd_set_ufs_dev_active(hba);
		if (ufshcd_is_wb_allowed(hba)) {
			hba->dev_info.wb_enabled = false;
			hba->dev_info.wb_buf_flush_enabled = false;
		}
		if (hba->dev_info.rtc_type == UFS_RTC_RELATIVE)
			hba->dev_info.rtc_time_baseline = 0;
	}
	if (err != -EOPNOTSUPP)
		ufshcd_update_evt_hist(hba, UFS_EVT_DEV_RESET, err);
}

void ufshcd_delay_us(unsigned long us, unsigned long tolerance)
{
	if (!us)
		return;

	if (us < 10)
		udelay(us);
	else
		usleep_range(us, us + tolerance);
}
EXPORT_SYMBOL_GPL(ufshcd_delay_us);

/**
 * ufshcd_wait_for_register - wait for register value to change
 * @hba: per-adapter interface
 * @reg: mmio register offset
 * @mask: mask to apply to the read register value
 * @val: value to wait for
 * @interval_us: polling interval in microseconds
 * @timeout_ms: timeout in milliseconds
 *
 * Return: -ETIMEDOUT on error, zero on success.
 */
static int ufshcd_wait_for_register(struct ufs_hba *hba, u32 reg, u32 mask,
				    u32 val, unsigned long interval_us,
				    unsigned long timeout_ms)
{
	u32 v;

	val &= mask; /* ignore bits that we don't intend to wait on */

	return read_poll_timeout(ufshcd_readl, v, (v & mask) == val,
				 interval_us, timeout_ms * 1000, false, hba, reg);
}

/**
 * ufshcd_get_intr_mask - Get the interrupt bit mask
 * @hba: Pointer to adapter instance
 *
 * Return: interrupt bit mask per version
 */
static inline u32 ufshcd_get_intr_mask(struct ufs_hba *hba)
{
	if (hba->ufs_version <= ufshci_version(2, 0))
		return INTERRUPT_MASK_ALL_VER_11;

	return INTERRUPT_MASK_ALL_VER_21;
}

/**
 * ufshcd_get_ufs_version - Get the UFS version supported by the HBA
 * @hba: Pointer to adapter instance
 *
 * Return: UFSHCI version supported by the controller
 */
static inline u32 ufshcd_get_ufs_version(struct ufs_hba *hba)
{
	u32 ufshci_ver;

	if (hba->quirks & UFSHCD_QUIRK_BROKEN_UFS_HCI_VERSION)
		ufshci_ver = ufshcd_vops_get_ufs_hci_version(hba);
	else
		ufshci_ver = ufshcd_readl(hba, REG_UFS_VERSION);

	/*
	 * UFSHCI v1.x uses a different version scheme, in order
	 * to allow the use of comparisons with the ufshci_version
	 * function, we convert it to the same scheme as ufs 2.0+.
	 */
	if (ufshci_ver & 0x00010000)
		return ufshci_version(1, ufshci_ver & 0x00000100);

	return ufshci_ver;
}

/**
 * ufshcd_is_device_present - Check if any device connected to
 *			      the host controller
 * @hba: pointer to adapter instance
 *
 * Return: true if device present, false if no device detected
 */
static inline bool ufshcd_is_device_present(struct ufs_hba *hba)
{
	return ufshcd_readl(hba, REG_CONTROLLER_STATUS) & DEVICE_PRESENT;
}

/**
 * ufshcd_get_tr_ocs - Get the UTRD Overall Command Status
 * @lrbp: pointer to local command reference block
 * @cqe: pointer to the completion queue entry
 *
 * This function is used to get the OCS field from UTRD
 *
 * Return: the OCS field in the UTRD.
 */
static enum utp_ocs ufshcd_get_tr_ocs(struct ufshcd_lrb *lrbp,
				      struct cq_entry *cqe)
{
	if (cqe)
		return le32_to_cpu(cqe->status) & MASK_OCS;

	return lrbp->utr_descriptor_ptr->header.ocs & MASK_OCS;
}

/**
 * ufshcd_utrl_clear() - Clear requests from the controller request list.
 * @hba: per adapter instance
 * @mask: mask with one bit set for each request to be cleared
 */
static inline void ufshcd_utrl_clear(struct ufs_hba *hba, u32 mask)
{
	if (hba->quirks & UFSHCI_QUIRK_BROKEN_REQ_LIST_CLR)
		mask = ~mask;
	/*
	 * From the UFSHCI specification: "UTP Transfer Request List CLear
	 * Register (UTRLCLR): This field is bit significant. Each bit
	 * corresponds to a slot in the UTP Transfer Request List, where bit 0
	 * corresponds to request slot 0. A bit in this field is set to ‘0’
	 * by host software to indicate to the host controller that a transfer
	 * request slot is cleared. The host controller
	 * shall free up any resources associated to the request slot
	 * immediately, and shall set the associated bit in UTRLDBR to ‘0’. The
	 * host software indicates no change to request slots by setting the
	 * associated bits in this field to ‘1’. Bits in this field shall only
	 * be set ‘1’ or ‘0’ by host software when UTRLRSR is set to ‘1’."
	 */
	ufshcd_writel(hba, ~mask, REG_UTP_TRANSFER_REQ_LIST_CLEAR);
}

/**
 * ufshcd_utmrl_clear - Clear a bit in UTMRLCLR register
 * @hba: per adapter instance
 * @pos: position of the bit to be cleared
 */
static inline void ufshcd_utmrl_clear(struct ufs_hba *hba, u32 pos)
{
	if (hba->quirks & UFSHCI_QUIRK_BROKEN_REQ_LIST_CLR)
		ufshcd_writel(hba, (1 << pos), REG_UTP_TASK_REQ_LIST_CLEAR);
	else
		ufshcd_writel(hba, ~(1 << pos), REG_UTP_TASK_REQ_LIST_CLEAR);
}

/**
 * ufshcd_get_lists_status - Check UCRDY, UTRLRDY and UTMRLRDY
 * @reg: Register value of host controller status
 *
 * Return: 0 on success; a positive value if failed.
 */
static inline int ufshcd_get_lists_status(u32 reg)
{
	return !((reg & UFSHCD_STATUS_READY) == UFSHCD_STATUS_READY);
}

/**
 * ufshcd_get_uic_cmd_result - Get the UIC command result
 * @hba: Pointer to adapter instance
 *
 * This function gets the result of UIC command completion
 *
 * Return: 0 on success; non-zero value on error.
 */
static inline int ufshcd_get_uic_cmd_result(struct ufs_hba *hba)
{
	return ufshcd_readl(hba, REG_UIC_COMMAND_ARG_2) &
	       MASK_UIC_COMMAND_RESULT;
}

/**
 * ufshcd_get_dme_attr_val - Get the value of attribute returned by UIC command
 * @hba: Pointer to adapter instance
 *
 * This function gets UIC command argument3
 *
 * Return: 0 on success; non-zero value on error.
 */
static inline u32 ufshcd_get_dme_attr_val(struct ufs_hba *hba)
{
	return ufshcd_readl(hba, REG_UIC_COMMAND_ARG_3);
}

/**
 * ufshcd_get_req_rsp - returns the TR response transaction type
 * @ucd_rsp_ptr: pointer to response UPIU
 *
 * Return: UPIU type.
 */
static inline enum upiu_response_transaction
ufshcd_get_req_rsp(struct utp_upiu_rsp *ucd_rsp_ptr)
{
	return ucd_rsp_ptr->header.transaction_code;
}

/**
 * ufshcd_is_exception_event - Check if the device raised an exception event
 * @ucd_rsp_ptr: pointer to response UPIU
 *
 * The function checks if the device raised an exception event indicated in
 * the Device Information field of response UPIU.
 *
 * Return: true if exception is raised, false otherwise.
 */
static inline bool ufshcd_is_exception_event(struct utp_upiu_rsp *ucd_rsp_ptr)
{
	return ucd_rsp_ptr->header.device_information & 1;
}

/**
 * ufshcd_reset_intr_aggr - Reset interrupt aggregation values.
 * @hba: per adapter instance
 */
static inline void
ufshcd_reset_intr_aggr(struct ufs_hba *hba)
{
	ufshcd_writel(hba, INT_AGGR_ENABLE |
		      INT_AGGR_COUNTER_AND_TIMER_RESET,
		      REG_UTP_TRANSFER_REQ_INT_AGG_CONTROL);
}

/**
 * ufshcd_config_intr_aggr - Configure interrupt aggregation values.
 * @hba: per adapter instance
 * @cnt: Interrupt aggregation counter threshold
 * @tmout: Interrupt aggregation timeout value
 */
static inline void
ufshcd_config_intr_aggr(struct ufs_hba *hba, u8 cnt, u8 tmout)
{
	ufshcd_writel(hba, INT_AGGR_ENABLE | INT_AGGR_PARAM_WRITE |
		      INT_AGGR_COUNTER_THLD_VAL(cnt) |
		      INT_AGGR_TIMEOUT_VAL(tmout),
		      REG_UTP_TRANSFER_REQ_INT_AGG_CONTROL);
}

/**
 * ufshcd_disable_intr_aggr - Disables interrupt aggregation.
 * @hba: per adapter instance
 */
static inline void ufshcd_disable_intr_aggr(struct ufs_hba *hba)
{
	ufshcd_writel(hba, 0, REG_UTP_TRANSFER_REQ_INT_AGG_CONTROL);
}

/**
 * ufshcd_enable_run_stop_reg - Enable run-stop registers,
 *			When run-stop registers are set to 1, it indicates the
 *			host controller that it can process the requests
 * @hba: per adapter instance
 */
static void ufshcd_enable_run_stop_reg(struct ufs_hba *hba)
{
	ufshcd_writel(hba, UTP_TASK_REQ_LIST_RUN_STOP_BIT,
		      REG_UTP_TASK_REQ_LIST_RUN_STOP);
	ufshcd_writel(hba, UTP_TRANSFER_REQ_LIST_RUN_STOP_BIT,
		      REG_UTP_TRANSFER_REQ_LIST_RUN_STOP);
}

/**
 * ufshcd_hba_start - Start controller initialization sequence
 * @hba: per adapter instance
 */
static inline void ufshcd_hba_start(struct ufs_hba *hba)
{
	u32 val = CONTROLLER_ENABLE;

	if (ufshcd_crypto_enable(hba))
		val |= CRYPTO_GENERAL_ENABLE;

	ufshcd_writel(hba, val, REG_CONTROLLER_ENABLE);
}

/**
 * ufshcd_is_hba_active - Get controller state
 * @hba: per adapter instance
 *
 * Return: true if and only if the controller is active.
 */
bool ufshcd_is_hba_active(struct ufs_hba *hba)
{
	return ufshcd_readl(hba, REG_CONTROLLER_ENABLE) & CONTROLLER_ENABLE;
}
EXPORT_SYMBOL_GPL(ufshcd_is_hba_active);

/**
 * ufshcd_pm_qos_init - initialize PM QoS request
 * @hba: per adapter instance
 */
void ufshcd_pm_qos_init(struct ufs_hba *hba)
{

	if (hba->pm_qos_enabled)
		return;

	cpu_latency_qos_add_request(&hba->pm_qos_req, PM_QOS_DEFAULT_VALUE);

	if (cpu_latency_qos_request_active(&hba->pm_qos_req))
		hba->pm_qos_enabled = true;
}

/**
 * ufshcd_pm_qos_exit - remove request from PM QoS
 * @hba: per adapter instance
 */
void ufshcd_pm_qos_exit(struct ufs_hba *hba)
{
	if (!hba->pm_qos_enabled)
		return;

	cpu_latency_qos_remove_request(&hba->pm_qos_req);
	hba->pm_qos_enabled = false;
}

/**
 * ufshcd_pm_qos_update - update PM QoS request
 * @hba: per adapter instance
 * @on: If True, vote for perf PM QoS mode otherwise power save mode
 */
static void ufshcd_pm_qos_update(struct ufs_hba *hba, bool on)
{
	if (!hba->pm_qos_enabled)
		return;

	cpu_latency_qos_update_request(&hba->pm_qos_req, on ? 0 : PM_QOS_DEFAULT_VALUE);
}

/**
 * ufshcd_set_clk_freq - set UFS controller clock frequencies
 * @hba: per adapter instance
 * @scale_up: If True, set max possible frequency othewise set low frequency
 *
 * Return: 0 if successful; < 0 upon failure.
 */
static int ufshcd_set_clk_freq(struct ufs_hba *hba, bool scale_up)
{
	int ret = 0;
	struct ufs_clk_info *clki;
	struct list_head *head = &hba->clk_list_head;

	if (list_empty(head))
		goto out;

	list_for_each_entry(clki, head, list) {
		if (!IS_ERR_OR_NULL(clki->clk)) {
			if (scale_up && clki->max_freq) {
				if (clki->curr_freq == clki->max_freq)
					continue;

				ret = clk_set_rate(clki->clk, clki->max_freq);
				if (ret) {
					dev_err(hba->dev, "%s: %s clk set rate(%dHz) failed, %d\n",
						__func__, clki->name,
						clki->max_freq, ret);
					break;
				}
				trace_ufshcd_clk_scaling(dev_name(hba->dev),
						"scaled up", clki->name,
						clki->curr_freq,
						clki->max_freq);

				clki->curr_freq = clki->max_freq;

			} else if (!scale_up && clki->min_freq) {
				if (clki->curr_freq == clki->min_freq)
					continue;

				ret = clk_set_rate(clki->clk, clki->min_freq);
				if (ret) {
					dev_err(hba->dev, "%s: %s clk set rate(%dHz) failed, %d\n",
						__func__, clki->name,
						clki->min_freq, ret);
					break;
				}
				trace_ufshcd_clk_scaling(dev_name(hba->dev),
						"scaled down", clki->name,
						clki->curr_freq,
						clki->min_freq);
				clki->curr_freq = clki->min_freq;
			}
		}
		dev_dbg(hba->dev, "%s: clk: %s, rate: %lu\n", __func__,
				clki->name, clk_get_rate(clki->clk));
	}

out:
	return ret;
}

int ufshcd_opp_config_clks(struct device *dev, struct opp_table *opp_table,
			   struct dev_pm_opp *opp, void *data,
			   bool scaling_down)
{
	struct ufs_hba *hba = dev_get_drvdata(dev);
	struct list_head *head = &hba->clk_list_head;
	struct ufs_clk_info *clki;
	unsigned long freq;
	u8 idx = 0;
	int ret;

	list_for_each_entry(clki, head, list) {
		if (!IS_ERR_OR_NULL(clki->clk)) {
			freq = dev_pm_opp_get_freq_indexed(opp, idx++);

			/* Do not set rate for clocks having frequency as 0 */
			if (!freq)
				continue;

			ret = clk_set_rate(clki->clk, freq);
			if (ret) {
				dev_err(dev, "%s: %s clk set rate(%ldHz) failed, %d\n",
					__func__, clki->name, freq, ret);
				return ret;
			}

			trace_ufshcd_clk_scaling(dev_name(dev),
				(scaling_down ? "scaled down" : "scaled up"),
				clki->name, hba->clk_scaling.target_freq, freq);
		}
	}

	return 0;
}
EXPORT_SYMBOL_GPL(ufshcd_opp_config_clks);

static int ufshcd_opp_set_rate(struct ufs_hba *hba, unsigned long freq)
{
	struct dev_pm_opp *opp;
	int ret;

	opp = dev_pm_opp_find_freq_floor_indexed(hba->dev,
						 &freq, 0);
	if (IS_ERR(opp))
		return PTR_ERR(opp);

	ret = dev_pm_opp_set_opp(hba->dev, opp);
	dev_pm_opp_put(opp);

	return ret;
}

/**
 * ufshcd_scale_clks - scale up or scale down UFS controller clocks
 * @hba: per adapter instance
 * @freq: frequency to scale
 * @scale_up: True if scaling up and false if scaling down
 *
 * Return: 0 if successful; < 0 upon failure.
 */
static int ufshcd_scale_clks(struct ufs_hba *hba, unsigned long freq,
			     bool scale_up)
{
	int ret = 0;
	ktime_t start = ktime_get();

	ret = ufshcd_vops_clk_scale_notify(hba, scale_up, PRE_CHANGE);
	if (ret)
		goto out;

	if (hba->use_pm_opp)
		ret = ufshcd_opp_set_rate(hba, freq);
	else
		ret = ufshcd_set_clk_freq(hba, scale_up);
	if (ret)
		goto out;

	ret = ufshcd_vops_clk_scale_notify(hba, scale_up, POST_CHANGE);
	if (ret) {
		if (hba->use_pm_opp)
			ufshcd_opp_set_rate(hba,
					    hba->devfreq->previous_freq);
		else
			ufshcd_set_clk_freq(hba, !scale_up);
		goto out;
	}

	ufshcd_pm_qos_update(hba, scale_up);

out:
	trace_ufshcd_profile_clk_scaling(dev_name(hba->dev),
			(scale_up ? "up" : "down"),
			ktime_to_us(ktime_sub(ktime_get(), start)), ret);
	return ret;
}

/**
 * ufshcd_is_devfreq_scaling_required - check if scaling is required or not
 * @hba: per adapter instance
 * @freq: frequency to scale
 * @scale_up: True if scaling up and false if scaling down
 *
 * Return: true if scaling is required, false otherwise.
 */
static bool ufshcd_is_devfreq_scaling_required(struct ufs_hba *hba,
					       unsigned long freq, bool scale_up)
{
	struct ufs_clk_info *clki;
	struct list_head *head = &hba->clk_list_head;

	if (list_empty(head))
		return false;

	if (hba->use_pm_opp)
		return freq != hba->clk_scaling.target_freq;

	list_for_each_entry(clki, head, list) {
		if (!IS_ERR_OR_NULL(clki->clk)) {
			if (scale_up && clki->max_freq) {
				if (clki->curr_freq == clki->max_freq)
					continue;
				return true;
			} else if (!scale_up && clki->min_freq) {
				if (clki->curr_freq == clki->min_freq)
					continue;
				return true;
			}
		}
	}

	return false;
}

/*
 * Determine the number of pending commands by counting the bits in the SCSI
 * device budget maps. This approach has been selected because a bit is set in
 * the budget map before scsi_host_queue_ready() checks the host_self_blocked
 * flag. The host_self_blocked flag can be modified by calling
 * scsi_block_requests() or scsi_unblock_requests().
 */
static u32 ufshcd_pending_cmds(struct ufs_hba *hba)
{
	const struct scsi_device *sdev;
	unsigned long flags;
	u32 pending = 0;

	spin_lock_irqsave(hba->host->host_lock, flags);
	__shost_for_each_device(sdev, hba->host)
		pending += sbitmap_weight(&sdev->budget_map);
	spin_unlock_irqrestore(hba->host->host_lock, flags);

	return pending;
}

/*
 * Wait until all pending SCSI commands and TMFs have finished or the timeout
 * has expired.
 *
 * Return: 0 upon success; -EBUSY upon timeout.
 */
static int ufshcd_wait_for_doorbell_clr(struct ufs_hba *hba,
					u64 wait_timeout_us)
{
	int ret = 0;
	u32 tm_doorbell;
	u32 tr_pending;
	bool timeout = false, do_last_check = false;
	ktime_t start;

	ufshcd_hold(hba);
	/*
	 * Wait for all the outstanding tasks/transfer requests.
	 * Verify by checking the doorbell registers are clear.
	 */
	start = ktime_get();
	do {
		if (hba->ufshcd_state != UFSHCD_STATE_OPERATIONAL) {
			ret = -EBUSY;
			goto out;
		}

		tm_doorbell = ufshcd_readl(hba, REG_UTP_TASK_REQ_DOOR_BELL);
		tr_pending = ufshcd_pending_cmds(hba);
		if (!tm_doorbell && !tr_pending) {
			timeout = false;
			break;
		} else if (do_last_check) {
			break;
		}

		io_schedule_timeout(msecs_to_jiffies(20));
		if (ktime_to_us(ktime_sub(ktime_get(), start)) >
		    wait_timeout_us) {
			timeout = true;
			/*
			 * We might have scheduled out for long time so make
			 * sure to check if doorbells are cleared by this time
			 * or not.
			 */
			do_last_check = true;
		}
	} while (tm_doorbell || tr_pending);

	if (timeout) {
		dev_err(hba->dev,
			"%s: timedout waiting for doorbell to clear (tm=0x%x, tr=0x%x)\n",
			__func__, tm_doorbell, tr_pending);
		ret = -EBUSY;
	}
out:
	ufshcd_release(hba);
	return ret;
}

/**
 * ufshcd_scale_gear - scale up/down UFS gear
 * @hba: per adapter instance
 * @scale_up: True for scaling up gear and false for scaling down
 *
 * Return: 0 for success; -EBUSY if scaling can't happen at this time;
 * non-zero for any other errors.
 */
static int ufshcd_scale_gear(struct ufs_hba *hba, bool scale_up)
{
	int ret = 0;
	struct ufs_pa_layer_attr new_pwr_info;

	if (scale_up) {
		memcpy(&new_pwr_info, &hba->clk_scaling.saved_pwr_info,
		       sizeof(struct ufs_pa_layer_attr));
	} else {
		memcpy(&new_pwr_info, &hba->pwr_info,
		       sizeof(struct ufs_pa_layer_attr));

		if (hba->pwr_info.gear_tx > hba->clk_scaling.min_gear ||
		    hba->pwr_info.gear_rx > hba->clk_scaling.min_gear) {
			/* save the current power mode */
			memcpy(&hba->clk_scaling.saved_pwr_info,
				&hba->pwr_info,
				sizeof(struct ufs_pa_layer_attr));

			/* scale down gear */
			new_pwr_info.gear_tx = hba->clk_scaling.min_gear;
			new_pwr_info.gear_rx = hba->clk_scaling.min_gear;
		}
	}

	/* check if the power mode needs to be changed or not? */
	ret = ufshcd_config_pwr_mode(hba, &new_pwr_info);
	if (ret)
		dev_err(hba->dev, "%s: failed err %d, old gear: (tx %d rx %d), new gear: (tx %d rx %d)",
			__func__, ret,
			hba->pwr_info.gear_tx, hba->pwr_info.gear_rx,
			new_pwr_info.gear_tx, new_pwr_info.gear_rx);

	return ret;
}

/*
 * Wait until all pending SCSI commands and TMFs have finished or the timeout
 * has expired.
 *
 * Return: 0 upon success; -EBUSY upon timeout.
 */
static int ufshcd_clock_scaling_prepare(struct ufs_hba *hba, u64 timeout_us)
{
	int ret = 0;
	/*
	 * make sure that there are no outstanding requests when
	 * clock scaling is in progress
	 */
	blk_mq_quiesce_tagset(&hba->host->tag_set);
	mutex_lock(&hba->wb_mutex);
	down_write(&hba->clk_scaling_lock);

	if (!hba->clk_scaling.is_allowed ||
	    ufshcd_wait_for_doorbell_clr(hba, timeout_us)) {
		ret = -EBUSY;
		up_write(&hba->clk_scaling_lock);
		mutex_unlock(&hba->wb_mutex);
		blk_mq_unquiesce_tagset(&hba->host->tag_set);
		goto out;
	}

	/* let's not get into low power until clock scaling is completed */
	ufshcd_hold(hba);

out:
	return ret;
}

static void ufshcd_clock_scaling_unprepare(struct ufs_hba *hba, int err, bool scale_up)
{
	up_write(&hba->clk_scaling_lock);

	/* Enable Write Booster if we have scaled up else disable it */
	if (ufshcd_enable_wb_if_scaling_up(hba) && !err)
		ufshcd_wb_toggle(hba, scale_up);

	mutex_unlock(&hba->wb_mutex);

	blk_mq_unquiesce_tagset(&hba->host->tag_set);
	ufshcd_release(hba);
}

/**
 * ufshcd_devfreq_scale - scale up/down UFS clocks and gear
 * @hba: per adapter instance
 * @freq: frequency to scale
 * @scale_up: True for scaling up and false for scalin down
 *
 * Return: 0 for success; -EBUSY if scaling can't happen at this time; non-zero
 * for any other errors.
 */
static int ufshcd_devfreq_scale(struct ufs_hba *hba, unsigned long freq,
				bool scale_up)
{
	int ret = 0;

	ret = ufshcd_clock_scaling_prepare(hba, 1 * USEC_PER_SEC);
	if (ret)
		return ret;

	/* scale down the gear before scaling down clocks */
	if (!scale_up) {
		ret = ufshcd_scale_gear(hba, false);
		if (ret)
			goto out_unprepare;
	}

	ret = ufshcd_scale_clks(hba, freq, scale_up);
	if (ret) {
		if (!scale_up)
			ufshcd_scale_gear(hba, true);
		goto out_unprepare;
	}

	/* scale up the gear after scaling up clocks */
	if (scale_up) {
		ret = ufshcd_scale_gear(hba, true);
		if (ret) {
			ufshcd_scale_clks(hba, hba->devfreq->previous_freq,
					  false);
			goto out_unprepare;
		}
	}

out_unprepare:
	ufshcd_clock_scaling_unprepare(hba, ret, scale_up);
	return ret;
}

static void ufshcd_clk_scaling_suspend_work(struct work_struct *work)
{
	struct ufs_hba *hba = container_of(work, struct ufs_hba,
					   clk_scaling.suspend_work);

	scoped_guard(spinlock_irqsave, &hba->clk_scaling.lock)
	{
		if (hba->clk_scaling.active_reqs ||
		    hba->clk_scaling.is_suspended)
			return;

		hba->clk_scaling.is_suspended = true;
		hba->clk_scaling.window_start_t = 0;
	}

	devfreq_suspend_device(hba->devfreq);
}

static void ufshcd_clk_scaling_resume_work(struct work_struct *work)
{
	struct ufs_hba *hba = container_of(work, struct ufs_hba,
					   clk_scaling.resume_work);

	scoped_guard(spinlock_irqsave, &hba->clk_scaling.lock)
	{
		if (!hba->clk_scaling.is_suspended)
			return;
		hba->clk_scaling.is_suspended = false;
	}

	devfreq_resume_device(hba->devfreq);
}

static int ufshcd_devfreq_target(struct device *dev,
				unsigned long *freq, u32 flags)
{
	int ret = 0;
	struct ufs_hba *hba = dev_get_drvdata(dev);
	ktime_t start;
	bool scale_up = false, sched_clk_scaling_suspend_work = false;
	struct list_head *clk_list = &hba->clk_list_head;
	struct ufs_clk_info *clki;

	if (!ufshcd_is_clkscaling_supported(hba))
		return -EINVAL;

	if (hba->use_pm_opp) {
		struct dev_pm_opp *opp;

		/* Get the recommended frequency from OPP framework */
		opp = devfreq_recommended_opp(dev, freq, flags);
		if (IS_ERR(opp))
			return PTR_ERR(opp);

		dev_pm_opp_put(opp);
	} else {
		/* Override with the closest supported frequency */
		clki = list_first_entry(&hba->clk_list_head, struct ufs_clk_info,
					list);
		*freq =	(unsigned long) clk_round_rate(clki->clk, *freq);
	}

	scoped_guard(spinlock_irqsave, &hba->clk_scaling.lock)
	{
		if (ufshcd_eh_in_progress(hba))
			return 0;

		/* Skip scaling clock when clock scaling is suspended */
		if (hba->clk_scaling.is_suspended) {
			dev_warn(hba->dev, "clock scaling is suspended, skip");
			return 0;
		}

		if (!hba->clk_scaling.active_reqs)
			sched_clk_scaling_suspend_work = true;

		if (list_empty(clk_list))
			goto out;

		/* Decide based on the target or rounded-off frequency and update */
		if (hba->use_pm_opp)
			scale_up = *freq > hba->clk_scaling.target_freq;
		else
			scale_up = *freq == clki->max_freq;

		if (!hba->use_pm_opp && !scale_up)
			*freq = clki->min_freq;

		/* Update the frequency */
		if (!ufshcd_is_devfreq_scaling_required(hba, *freq, scale_up)) {
			ret = 0;
			goto out; /* no state change required */
		}
	}

	start = ktime_get();
	ret = ufshcd_devfreq_scale(hba, *freq, scale_up);
	if (!ret)
		hba->clk_scaling.target_freq = *freq;

	trace_ufshcd_profile_clk_scaling(dev_name(hba->dev),
		(scale_up ? "up" : "down"),
		ktime_to_us(ktime_sub(ktime_get(), start)), ret);

out:
	if (sched_clk_scaling_suspend_work &&
			(!scale_up || hba->clk_scaling.suspend_on_no_request))
		queue_work(hba->clk_scaling.workq,
			   &hba->clk_scaling.suspend_work);

	return ret;
}

static int ufshcd_devfreq_get_dev_status(struct device *dev,
		struct devfreq_dev_status *stat)
{
	struct ufs_hba *hba = dev_get_drvdata(dev);
	struct ufs_clk_scaling *scaling = &hba->clk_scaling;
	ktime_t curr_t;

	if (!ufshcd_is_clkscaling_supported(hba))
		return -EINVAL;

	memset(stat, 0, sizeof(*stat));

	guard(spinlock_irqsave)(&hba->clk_scaling.lock);

	curr_t = ktime_get();
	if (!scaling->window_start_t)
		goto start_window;

	/*
	 * If current frequency is 0, then the ondemand governor considers
	 * there's no initial frequency set. And it always requests to set
	 * to max. frequency.
	 */
	if (hba->use_pm_opp) {
		stat->current_frequency = hba->clk_scaling.target_freq;
	} else {
		struct list_head *clk_list = &hba->clk_list_head;
		struct ufs_clk_info *clki;

		clki = list_first_entry(clk_list, struct ufs_clk_info, list);
		stat->current_frequency = clki->curr_freq;
	}

	if (scaling->is_busy_started)
		scaling->tot_busy_t += ktime_us_delta(curr_t,
				scaling->busy_start_t);
	stat->total_time = ktime_us_delta(curr_t, scaling->window_start_t);
	stat->busy_time = scaling->tot_busy_t;
start_window:
	scaling->window_start_t = curr_t;
	scaling->tot_busy_t = 0;

	if (scaling->active_reqs) {
		scaling->busy_start_t = curr_t;
		scaling->is_busy_started = true;
	} else {
		scaling->busy_start_t = 0;
		scaling->is_busy_started = false;
	}

	return 0;
}

static int ufshcd_devfreq_init(struct ufs_hba *hba)
{
	struct list_head *clk_list = &hba->clk_list_head;
	struct ufs_clk_info *clki;
	struct devfreq *devfreq;
	int ret;

	/* Skip devfreq if we don't have any clocks in the list */
	if (list_empty(clk_list))
		return 0;

	if (!hba->use_pm_opp) {
		clki = list_first_entry(clk_list, struct ufs_clk_info, list);
		dev_pm_opp_add(hba->dev, clki->min_freq, 0);
		dev_pm_opp_add(hba->dev, clki->max_freq, 0);
	}

	ufshcd_vops_config_scaling_param(hba, &hba->vps->devfreq_profile,
					 &hba->vps->ondemand_data);
	devfreq = devfreq_add_device(hba->dev,
			&hba->vps->devfreq_profile,
			DEVFREQ_GOV_SIMPLE_ONDEMAND,
			&hba->vps->ondemand_data);
	if (IS_ERR(devfreq)) {
		ret = PTR_ERR(devfreq);
		dev_err(hba->dev, "Unable to register with devfreq %d\n", ret);

		if (!hba->use_pm_opp) {
			dev_pm_opp_remove(hba->dev, clki->min_freq);
			dev_pm_opp_remove(hba->dev, clki->max_freq);
		}
		return ret;
	}

	hba->devfreq = devfreq;

	return 0;
}

static void ufshcd_devfreq_remove(struct ufs_hba *hba)
{
	struct list_head *clk_list = &hba->clk_list_head;

	if (!hba->devfreq)
		return;

	devfreq_remove_device(hba->devfreq);
	hba->devfreq = NULL;

	if (!hba->use_pm_opp) {
		struct ufs_clk_info *clki;

		clki = list_first_entry(clk_list, struct ufs_clk_info, list);
		dev_pm_opp_remove(hba->dev, clki->min_freq);
		dev_pm_opp_remove(hba->dev, clki->max_freq);
	}
}

static void ufshcd_suspend_clkscaling(struct ufs_hba *hba)
{
	bool suspend = false;

	cancel_work_sync(&hba->clk_scaling.suspend_work);
	cancel_work_sync(&hba->clk_scaling.resume_work);

	scoped_guard(spinlock_irqsave, &hba->clk_scaling.lock)
	{
		if (!hba->clk_scaling.is_suspended) {
			suspend = true;
			hba->clk_scaling.is_suspended = true;
			hba->clk_scaling.window_start_t = 0;
		}
	}

	if (suspend)
		devfreq_suspend_device(hba->devfreq);
}

static void ufshcd_resume_clkscaling(struct ufs_hba *hba)
{
	bool resume = false;

	scoped_guard(spinlock_irqsave, &hba->clk_scaling.lock)
	{
		if (hba->clk_scaling.is_suspended) {
			resume = true;
			hba->clk_scaling.is_suspended = false;
		}
	}

	if (resume)
		devfreq_resume_device(hba->devfreq);
}

static ssize_t ufshcd_clkscale_enable_show(struct device *dev,
		struct device_attribute *attr, char *buf)
{
	struct ufs_hba *hba = dev_get_drvdata(dev);

	return sysfs_emit(buf, "%d\n", hba->clk_scaling.is_enabled);
}

static ssize_t ufshcd_clkscale_enable_store(struct device *dev,
		struct device_attribute *attr, const char *buf, size_t count)
{
	struct ufs_hba *hba = dev_get_drvdata(dev);
	u32 value;
	int err = 0;

	if (kstrtou32(buf, 0, &value))
		return -EINVAL;

	down(&hba->host_sem);
	if (!ufshcd_is_user_access_allowed(hba)) {
		err = -EBUSY;
		goto out;
	}

	value = !!value;
	if (value == hba->clk_scaling.is_enabled)
		goto out;

	ufshcd_rpm_get_sync(hba);
	ufshcd_hold(hba);

	hba->clk_scaling.is_enabled = value;

	if (value) {
		ufshcd_resume_clkscaling(hba);
	} else {
		ufshcd_suspend_clkscaling(hba);
		err = ufshcd_devfreq_scale(hba, ULONG_MAX, true);
		if (err)
			dev_err(hba->dev, "%s: failed to scale clocks up %d\n",
					__func__, err);
	}

	ufshcd_release(hba);
	ufshcd_rpm_put_sync(hba);
out:
	up(&hba->host_sem);
	return err ? err : count;
}

static void ufshcd_init_clk_scaling_sysfs(struct ufs_hba *hba)
{
	hba->clk_scaling.enable_attr.show = ufshcd_clkscale_enable_show;
	hba->clk_scaling.enable_attr.store = ufshcd_clkscale_enable_store;
	sysfs_attr_init(&hba->clk_scaling.enable_attr.attr);
	hba->clk_scaling.enable_attr.attr.name = "clkscale_enable";
	hba->clk_scaling.enable_attr.attr.mode = 0644;
	if (device_create_file(hba->dev, &hba->clk_scaling.enable_attr))
		dev_err(hba->dev, "Failed to create sysfs for clkscale_enable\n");
}

static void ufshcd_remove_clk_scaling_sysfs(struct ufs_hba *hba)
{
	if (hba->clk_scaling.enable_attr.attr.name)
		device_remove_file(hba->dev, &hba->clk_scaling.enable_attr);
}

static void ufshcd_init_clk_scaling(struct ufs_hba *hba)
{
	if (!ufshcd_is_clkscaling_supported(hba))
		return;

	if (!hba->clk_scaling.min_gear)
		hba->clk_scaling.min_gear = UFS_HS_G1;

	INIT_WORK(&hba->clk_scaling.suspend_work,
		  ufshcd_clk_scaling_suspend_work);
	INIT_WORK(&hba->clk_scaling.resume_work,
		  ufshcd_clk_scaling_resume_work);

	spin_lock_init(&hba->clk_scaling.lock);

	hba->clk_scaling.workq = alloc_ordered_workqueue(
		"ufs_clkscaling_%d", WQ_MEM_RECLAIM, hba->host->host_no);

	hba->clk_scaling.is_initialized = true;
}

static void ufshcd_exit_clk_scaling(struct ufs_hba *hba)
{
	if (!hba->clk_scaling.is_initialized)
		return;

	ufshcd_remove_clk_scaling_sysfs(hba);
	destroy_workqueue(hba->clk_scaling.workq);
	ufshcd_devfreq_remove(hba);
	hba->clk_scaling.is_initialized = false;
}

static void ufshcd_ungate_work(struct work_struct *work)
{
	int ret;
	struct ufs_hba *hba = container_of(work, struct ufs_hba,
			clk_gating.ungate_work);

	cancel_delayed_work_sync(&hba->clk_gating.gate_work);

	scoped_guard(spinlock_irqsave, &hba->clk_gating.lock) {
		if (hba->clk_gating.state == CLKS_ON)
			return;
	}

	ufshcd_hba_vreg_set_hpm(hba);
	ufshcd_setup_clocks(hba, true);

	ufshcd_enable_irq(hba);

	/* Exit from hibern8 */
	if (ufshcd_can_hibern8_during_gating(hba)) {
		/* Prevent gating in this path */
		hba->clk_gating.is_suspended = true;
		if (ufshcd_is_link_hibern8(hba)) {
			ret = ufshcd_uic_hibern8_exit(hba);
			if (ret)
				dev_err(hba->dev, "%s: hibern8 exit failed %d\n",
					__func__, ret);
			else
				ufshcd_set_link_active(hba);
		}
		hba->clk_gating.is_suspended = false;
	}
}

/**
 * ufshcd_hold - Enable clocks that were gated earlier due to ufshcd_release.
 * Also, exit from hibern8 mode and set the link as active.
 * @hba: per adapter instance
 */
void ufshcd_hold(struct ufs_hba *hba)
{
	bool flush_result;
	unsigned long flags;

	if (!ufshcd_is_clkgating_allowed(hba) ||
	    !hba->clk_gating.is_initialized)
		return;
	spin_lock_irqsave(&hba->clk_gating.lock, flags);
	hba->clk_gating.active_reqs++;

start:
	switch (hba->clk_gating.state) {
	case CLKS_ON:
		/*
		 * Wait for the ungate work to complete if in progress.
		 * Though the clocks may be in ON state, the link could
		 * still be in hibner8 state if hibern8 is allowed
		 * during clock gating.
		 * Make sure we exit hibern8 state also in addition to
		 * clocks being ON.
		 */
		if (ufshcd_can_hibern8_during_gating(hba) &&
		    ufshcd_is_link_hibern8(hba)) {
			spin_unlock_irqrestore(&hba->clk_gating.lock, flags);
			flush_result = flush_work(&hba->clk_gating.ungate_work);
			if (hba->clk_gating.is_suspended && !flush_result)
				return;
			spin_lock_irqsave(&hba->clk_gating.lock, flags);
			goto start;
		}
		break;
	case REQ_CLKS_OFF:
		if (cancel_delayed_work(&hba->clk_gating.gate_work)) {
			hba->clk_gating.state = CLKS_ON;
			trace_ufshcd_clk_gating(dev_name(hba->dev),
						hba->clk_gating.state);
			break;
		}
		/*
		 * If we are here, it means gating work is either done or
		 * currently running. Hence, fall through to cancel gating
		 * work and to enable clocks.
		 */
		fallthrough;
	case CLKS_OFF:
		hba->clk_gating.state = REQ_CLKS_ON;
		trace_ufshcd_clk_gating(dev_name(hba->dev),
					hba->clk_gating.state);
		queue_work(hba->clk_gating.clk_gating_workq,
			   &hba->clk_gating.ungate_work);
		/*
		 * fall through to check if we should wait for this
		 * work to be done or not.
		 */
		fallthrough;
	case REQ_CLKS_ON:
		spin_unlock_irqrestore(&hba->clk_gating.lock, flags);
		flush_work(&hba->clk_gating.ungate_work);
		/* Make sure state is CLKS_ON before returning */
		spin_lock_irqsave(&hba->clk_gating.lock, flags);
		goto start;
	default:
		dev_err(hba->dev, "%s: clk gating is in invalid state %d\n",
				__func__, hba->clk_gating.state);
		break;
	}
	spin_unlock_irqrestore(&hba->clk_gating.lock, flags);
}
EXPORT_SYMBOL_GPL(ufshcd_hold);

static void ufshcd_gate_work(struct work_struct *work)
{
	struct ufs_hba *hba = container_of(work, struct ufs_hba,
			clk_gating.gate_work.work);
	int ret;

	scoped_guard(spinlock_irqsave, &hba->clk_gating.lock) {
		/*
		 * In case you are here to cancel this work the gating state
		 * would be marked as REQ_CLKS_ON. In this case save time by
		 * skipping the gating work and exit after changing the clock
		 * state to CLKS_ON.
		 */
		if (hba->clk_gating.is_suspended ||
		    hba->clk_gating.state != REQ_CLKS_OFF) {
			hba->clk_gating.state = CLKS_ON;
			trace_ufshcd_clk_gating(dev_name(hba->dev),
						hba->clk_gating.state);
			return;
		}

		if (hba->clk_gating.active_reqs)
			return;
	}

	scoped_guard(spinlock_irqsave, hba->host->host_lock) {
		if (ufshcd_is_ufs_dev_busy(hba) ||
		    hba->ufshcd_state != UFSHCD_STATE_OPERATIONAL)
			return;
	}

	/* put the link into hibern8 mode before turning off clocks */
	if (ufshcd_can_hibern8_during_gating(hba)) {
		ret = ufshcd_uic_hibern8_enter(hba);
		if (ret) {
			hba->clk_gating.state = CLKS_ON;
			dev_err(hba->dev, "%s: hibern8 enter failed %d\n",
					__func__, ret);
			trace_ufshcd_clk_gating(dev_name(hba->dev),
						hba->clk_gating.state);
			return;
		}
		ufshcd_set_link_hibern8(hba);
	}

	ufshcd_disable_irq(hba);

	ufshcd_setup_clocks(hba, false);

	/* Put the host controller in low power mode if possible */
	ufshcd_hba_vreg_set_lpm(hba);
	/*
	 * In case you are here to cancel this work the gating state
	 * would be marked as REQ_CLKS_ON. In this case keep the state
	 * as REQ_CLKS_ON which would anyway imply that clocks are off
	 * and a request to turn them on is pending. By doing this way,
	 * we keep the state machine in tact and this would ultimately
	 * prevent from doing cancel work multiple times when there are
	 * new requests arriving before the current cancel work is done.
	 */
	guard(spinlock_irqsave)(&hba->clk_gating.lock);
	if (hba->clk_gating.state == REQ_CLKS_OFF) {
		hba->clk_gating.state = CLKS_OFF;
		trace_ufshcd_clk_gating(dev_name(hba->dev),
					hba->clk_gating.state);
	}
}

static void __ufshcd_release(struct ufs_hba *hba)
{
	lockdep_assert_held(&hba->clk_gating.lock);

	if (!ufshcd_is_clkgating_allowed(hba))
		return;

	hba->clk_gating.active_reqs--;

	if (hba->clk_gating.active_reqs || hba->clk_gating.is_suspended ||
	    !hba->clk_gating.is_initialized ||
	    hba->clk_gating.state == CLKS_OFF)
		return;

	scoped_guard(spinlock_irqsave, hba->host->host_lock) {
		if (ufshcd_has_pending_tasks(hba) ||
		    hba->ufshcd_state != UFSHCD_STATE_OPERATIONAL)
			return;
	}

	hba->clk_gating.state = REQ_CLKS_OFF;
	trace_ufshcd_clk_gating(dev_name(hba->dev), hba->clk_gating.state);
	queue_delayed_work(hba->clk_gating.clk_gating_workq,
			   &hba->clk_gating.gate_work,
			   msecs_to_jiffies(hba->clk_gating.delay_ms));
}

void ufshcd_release(struct ufs_hba *hba)
{
	guard(spinlock_irqsave)(&hba->clk_gating.lock);
	__ufshcd_release(hba);
}
EXPORT_SYMBOL_GPL(ufshcd_release);

static ssize_t ufshcd_clkgate_delay_show(struct device *dev,
		struct device_attribute *attr, char *buf)
{
	struct ufs_hba *hba = dev_get_drvdata(dev);

	return sysfs_emit(buf, "%lu\n", hba->clk_gating.delay_ms);
}

void ufshcd_clkgate_delay_set(struct device *dev, unsigned long value)
{
	struct ufs_hba *hba = dev_get_drvdata(dev);

	guard(spinlock_irqsave)(&hba->clk_gating.lock);
	hba->clk_gating.delay_ms = value;
}
EXPORT_SYMBOL_GPL(ufshcd_clkgate_delay_set);

static ssize_t ufshcd_clkgate_delay_store(struct device *dev,
		struct device_attribute *attr, const char *buf, size_t count)
{
	unsigned long value;

	if (kstrtoul(buf, 0, &value))
		return -EINVAL;

	ufshcd_clkgate_delay_set(dev, value);
	return count;
}

static ssize_t ufshcd_clkgate_enable_show(struct device *dev,
		struct device_attribute *attr, char *buf)
{
	struct ufs_hba *hba = dev_get_drvdata(dev);

	return sysfs_emit(buf, "%d\n", hba->clk_gating.is_enabled);
}

static ssize_t ufshcd_clkgate_enable_store(struct device *dev,
		struct device_attribute *attr, const char *buf, size_t count)
{
	struct ufs_hba *hba = dev_get_drvdata(dev);
	u32 value;

	if (kstrtou32(buf, 0, &value))
		return -EINVAL;

	value = !!value;

	guard(spinlock_irqsave)(&hba->clk_gating.lock);

	if (value == hba->clk_gating.is_enabled)
		return count;

	if (value)
		__ufshcd_release(hba);
	else
		hba->clk_gating.active_reqs++;

	hba->clk_gating.is_enabled = value;

	return count;
}

static void ufshcd_init_clk_gating_sysfs(struct ufs_hba *hba)
{
	hba->clk_gating.delay_attr.show = ufshcd_clkgate_delay_show;
	hba->clk_gating.delay_attr.store = ufshcd_clkgate_delay_store;
	sysfs_attr_init(&hba->clk_gating.delay_attr.attr);
	hba->clk_gating.delay_attr.attr.name = "clkgate_delay_ms";
	hba->clk_gating.delay_attr.attr.mode = 0644;
	if (device_create_file(hba->dev, &hba->clk_gating.delay_attr))
		dev_err(hba->dev, "Failed to create sysfs for clkgate_delay\n");

	hba->clk_gating.enable_attr.show = ufshcd_clkgate_enable_show;
	hba->clk_gating.enable_attr.store = ufshcd_clkgate_enable_store;
	sysfs_attr_init(&hba->clk_gating.enable_attr.attr);
	hba->clk_gating.enable_attr.attr.name = "clkgate_enable";
	hba->clk_gating.enable_attr.attr.mode = 0644;
	if (device_create_file(hba->dev, &hba->clk_gating.enable_attr))
		dev_err(hba->dev, "Failed to create sysfs for clkgate_enable\n");
}

static void ufshcd_remove_clk_gating_sysfs(struct ufs_hba *hba)
{
	if (hba->clk_gating.delay_attr.attr.name)
		device_remove_file(hba->dev, &hba->clk_gating.delay_attr);
	if (hba->clk_gating.enable_attr.attr.name)
		device_remove_file(hba->dev, &hba->clk_gating.enable_attr);
}

static void ufshcd_init_clk_gating(struct ufs_hba *hba)
{
	if (!ufshcd_is_clkgating_allowed(hba))
		return;

	hba->clk_gating.state = CLKS_ON;

	hba->clk_gating.delay_ms = 150;
	INIT_DELAYED_WORK(&hba->clk_gating.gate_work, ufshcd_gate_work);
	INIT_WORK(&hba->clk_gating.ungate_work, ufshcd_ungate_work);

	hba->clk_gating.clk_gating_workq = alloc_ordered_workqueue(
		"ufs_clk_gating_%d", WQ_MEM_RECLAIM | WQ_HIGHPRI,
		hba->host->host_no);

	ufshcd_init_clk_gating_sysfs(hba);

	hba->clk_gating.is_enabled = true;
	hba->clk_gating.is_initialized = true;
}

static void ufshcd_exit_clk_gating(struct ufs_hba *hba)
{
	if (!hba->clk_gating.is_initialized)
		return;

	ufshcd_remove_clk_gating_sysfs(hba);

	/* Ungate the clock if necessary. */
	ufshcd_hold(hba);
	hba->clk_gating.is_initialized = false;
	ufshcd_release(hba);

	destroy_workqueue(hba->clk_gating.clk_gating_workq);
}

static void ufshcd_clk_scaling_start_busy(struct ufs_hba *hba)
{
	bool queue_resume_work = false;
	ktime_t curr_t = ktime_get();

	if (!ufshcd_is_clkscaling_supported(hba))
		return;

	guard(spinlock_irqsave)(&hba->clk_scaling.lock);

	if (!hba->clk_scaling.active_reqs++)
		queue_resume_work = true;

	if (!hba->clk_scaling.is_enabled || hba->pm_op_in_progress)
		return;

	if (queue_resume_work)
		queue_work(hba->clk_scaling.workq,
			   &hba->clk_scaling.resume_work);

	if (!hba->clk_scaling.window_start_t) {
		hba->clk_scaling.window_start_t = curr_t;
		hba->clk_scaling.tot_busy_t = 0;
		hba->clk_scaling.is_busy_started = false;
	}

	if (!hba->clk_scaling.is_busy_started) {
		hba->clk_scaling.busy_start_t = curr_t;
		hba->clk_scaling.is_busy_started = true;
	}
}

static void ufshcd_clk_scaling_update_busy(struct ufs_hba *hba)
{
	struct ufs_clk_scaling *scaling = &hba->clk_scaling;

	if (!ufshcd_is_clkscaling_supported(hba))
		return;

	guard(spinlock_irqsave)(&hba->clk_scaling.lock);

	hba->clk_scaling.active_reqs--;
	if (!scaling->active_reqs && scaling->is_busy_started) {
		scaling->tot_busy_t += ktime_to_us(ktime_sub(ktime_get(),
					scaling->busy_start_t));
		scaling->busy_start_t = 0;
		scaling->is_busy_started = false;
	}
}

static inline int ufshcd_monitor_opcode2dir(u8 opcode)
{
	if (opcode == READ_6 || opcode == READ_10 || opcode == READ_16)
		return READ;
	else if (opcode == WRITE_6 || opcode == WRITE_10 || opcode == WRITE_16)
		return WRITE;
	else
		return -EINVAL;
}

static inline bool ufshcd_should_inform_monitor(struct ufs_hba *hba,
						struct ufshcd_lrb *lrbp)
{
	const struct ufs_hba_monitor *m = &hba->monitor;

	return (m->enabled && lrbp && lrbp->cmd &&
		(!m->chunk_size || m->chunk_size == lrbp->cmd->sdb.length) &&
		ktime_before(hba->monitor.enabled_ts, lrbp->issue_time_stamp));
}

static void ufshcd_start_monitor(struct ufs_hba *hba,
				 const struct ufshcd_lrb *lrbp)
{
	int dir = ufshcd_monitor_opcode2dir(*lrbp->cmd->cmnd);
	unsigned long flags;

	spin_lock_irqsave(hba->host->host_lock, flags);
	if (dir >= 0 && hba->monitor.nr_queued[dir]++ == 0)
		hba->monitor.busy_start_ts[dir] = ktime_get();
	spin_unlock_irqrestore(hba->host->host_lock, flags);
}

static void ufshcd_update_monitor(struct ufs_hba *hba, const struct ufshcd_lrb *lrbp)
{
	int dir = ufshcd_monitor_opcode2dir(*lrbp->cmd->cmnd);
	unsigned long flags;

	spin_lock_irqsave(hba->host->host_lock, flags);
	if (dir >= 0 && hba->monitor.nr_queued[dir] > 0) {
		const struct request *req = scsi_cmd_to_rq(lrbp->cmd);
		struct ufs_hba_monitor *m = &hba->monitor;
		ktime_t now, inc, lat;

		now = lrbp->compl_time_stamp;
		inc = ktime_sub(now, m->busy_start_ts[dir]);
		m->total_busy[dir] = ktime_add(m->total_busy[dir], inc);
		m->nr_sec_rw[dir] += blk_rq_sectors(req);

		/* Update latencies */
		m->nr_req[dir]++;
		lat = ktime_sub(now, lrbp->issue_time_stamp);
		m->lat_sum[dir] += lat;
		if (m->lat_max[dir] < lat || !m->lat_max[dir])
			m->lat_max[dir] = lat;
		if (m->lat_min[dir] > lat || !m->lat_min[dir])
			m->lat_min[dir] = lat;

		m->nr_queued[dir]--;
		/* Push forward the busy start of monitor */
		m->busy_start_ts[dir] = now;
	}
	spin_unlock_irqrestore(hba->host->host_lock, flags);
}

/**
 * ufshcd_send_command - Send SCSI or device management commands
 * @hba: per adapter instance
 * @task_tag: Task tag of the command
 * @hwq: pointer to hardware queue instance
 */
static inline
void ufshcd_send_command(struct ufs_hba *hba, unsigned int task_tag,
			 struct ufs_hw_queue *hwq)
{
	struct ufshcd_lrb *lrbp = &hba->lrb[task_tag];
	unsigned long flags;

	lrbp->issue_time_stamp = ktime_get();
	lrbp->issue_time_stamp_local_clock = local_clock();
	lrbp->compl_time_stamp = ktime_set(0, 0);
	lrbp->compl_time_stamp_local_clock = 0;
	ufshcd_add_command_trace(hba, task_tag, UFS_CMD_SEND);
	if (lrbp->cmd)
		ufshcd_clk_scaling_start_busy(hba);
	if (unlikely(ufshcd_should_inform_monitor(hba, lrbp)))
		ufshcd_start_monitor(hba, lrbp);

	if (hba->mcq_enabled) {
		int utrd_size = sizeof(struct utp_transfer_req_desc);
		struct utp_transfer_req_desc *src = lrbp->utr_descriptor_ptr;
		struct utp_transfer_req_desc *dest;

		spin_lock(&hwq->sq_lock);
		dest = hwq->sqe_base_addr + hwq->sq_tail_slot;
		memcpy(dest, src, utrd_size);
		ufshcd_inc_sq_tail(hwq);
		spin_unlock(&hwq->sq_lock);
	} else {
		spin_lock_irqsave(&hba->outstanding_lock, flags);
		if (hba->vops && hba->vops->setup_xfer_req)
			hba->vops->setup_xfer_req(hba, lrbp->task_tag,
						  !!lrbp->cmd);
		__set_bit(lrbp->task_tag, &hba->outstanding_reqs);
		ufshcd_writel(hba, 1 << lrbp->task_tag,
			      REG_UTP_TRANSFER_REQ_DOOR_BELL);
		spin_unlock_irqrestore(&hba->outstanding_lock, flags);
	}
}

/**
 * ufshcd_copy_sense_data - Copy sense data in case of check condition
 * @lrbp: pointer to local reference block
 */
static inline void ufshcd_copy_sense_data(struct ufshcd_lrb *lrbp)
{
	u8 *const sense_buffer = lrbp->cmd->sense_buffer;
	u16 resp_len;
	int len;

	resp_len = be16_to_cpu(lrbp->ucd_rsp_ptr->header.data_segment_length);
	if (sense_buffer && resp_len) {
		int len_to_copy;

		len = be16_to_cpu(lrbp->ucd_rsp_ptr->sr.sense_data_len);
		len_to_copy = min_t(int, UFS_SENSE_SIZE, len);

		memcpy(sense_buffer, lrbp->ucd_rsp_ptr->sr.sense_data,
		       len_to_copy);
	}
}

/**
 * ufshcd_copy_query_response() - Copy the Query Response and the data
 * descriptor
 * @hba: per adapter instance
 * @lrbp: pointer to local reference block
 *
 * Return: 0 upon success; < 0 upon failure.
 */
static
int ufshcd_copy_query_response(struct ufs_hba *hba, struct ufshcd_lrb *lrbp)
{
	struct ufs_query_res *query_res = &hba->dev_cmd.query.response;

	memcpy(&query_res->upiu_res, &lrbp->ucd_rsp_ptr->qr, QUERY_OSF_SIZE);

	/* Get the descriptor */
	if (hba->dev_cmd.query.descriptor &&
	    lrbp->ucd_rsp_ptr->qr.opcode == UPIU_QUERY_OPCODE_READ_DESC) {
		u8 *descp = (u8 *)lrbp->ucd_rsp_ptr +
				GENERAL_UPIU_REQUEST_SIZE;
		u16 resp_len;
		u16 buf_len;

		/* data segment length */
		resp_len = be16_to_cpu(lrbp->ucd_rsp_ptr->header
				       .data_segment_length);
		buf_len = be16_to_cpu(
				hba->dev_cmd.query.request.upiu_req.length);
		if (likely(buf_len >= resp_len)) {
			memcpy(hba->dev_cmd.query.descriptor, descp, resp_len);
		} else {
			dev_warn(hba->dev,
				 "%s: rsp size %d is bigger than buffer size %d",
				 __func__, resp_len, buf_len);
			return -EINVAL;
		}
	}

	return 0;
}

/**
 * ufshcd_hba_capabilities - Read controller capabilities
 * @hba: per adapter instance
 *
 * Return: 0 on success, negative on error.
 */
static inline int ufshcd_hba_capabilities(struct ufs_hba *hba)
{
	int err;

	hba->capabilities = ufshcd_readl(hba, REG_CONTROLLER_CAPABILITIES);

	/* nutrs and nutmrs are 0 based values */
	hba->nutrs = (hba->capabilities & MASK_TRANSFER_REQUESTS_SLOTS_SDB) + 1;
	hba->nutmrs =
	((hba->capabilities & MASK_TASK_MANAGEMENT_REQUEST_SLOTS) >> 16) + 1;
	hba->reserved_slot = hba->nutrs - 1;

	hba->nortt = FIELD_GET(MASK_NUMBER_OUTSTANDING_RTT, hba->capabilities) + 1;

	/* Read crypto capabilities */
	err = ufshcd_hba_init_crypto_capabilities(hba);
	if (err) {
		dev_err(hba->dev, "crypto setup failed\n");
		return err;
	}

	/*
	 * The UFSHCI 3.0 specification does not define MCQ_SUPPORT and
	 * LSDB_SUPPORT, but [31:29] as reserved bits with reset value 0s, which
	 * means we can simply read values regardless of version.
	 */
	hba->mcq_sup = FIELD_GET(MASK_MCQ_SUPPORT, hba->capabilities);
	/*
	 * 0h: legacy single doorbell support is available
	 * 1h: indicate that legacy single doorbell support has been removed
	 */
	if (!(hba->quirks & UFSHCD_QUIRK_BROKEN_LSDBS_CAP))
		hba->lsdb_sup = !FIELD_GET(MASK_LSDB_SUPPORT, hba->capabilities);
	else
		hba->lsdb_sup = true;

	hba->mcq_capabilities = ufshcd_readl(hba, REG_MCQCAP);

	return 0;
}

/**
 * ufshcd_ready_for_uic_cmd - Check if controller is ready
 *                            to accept UIC commands
 * @hba: per adapter instance
 *
 * Return: true on success, else false.
 */
static inline bool ufshcd_ready_for_uic_cmd(struct ufs_hba *hba)
{
	u32 val;
	int ret = read_poll_timeout(ufshcd_readl, val, val & UIC_COMMAND_READY,
				    500, uic_cmd_timeout * 1000, false, hba,
				    REG_CONTROLLER_STATUS);
	return ret == 0;
}

/**
 * ufshcd_get_upmcrs - Get the power mode change request status
 * @hba: Pointer to adapter instance
 *
 * This function gets the UPMCRS field of HCS register
 *
 * Return: value of UPMCRS field.
 */
static inline u8 ufshcd_get_upmcrs(struct ufs_hba *hba)
{
	return (ufshcd_readl(hba, REG_CONTROLLER_STATUS) >> 8) & 0x7;
}

/**
 * ufshcd_dispatch_uic_cmd - Dispatch an UIC command to the Unipro layer
 * @hba: per adapter instance
 * @uic_cmd: UIC command
 */
static inline void
ufshcd_dispatch_uic_cmd(struct ufs_hba *hba, struct uic_command *uic_cmd)
{
	lockdep_assert_held(&hba->uic_cmd_mutex);

	WARN_ON(hba->active_uic_cmd);

	hba->active_uic_cmd = uic_cmd;

	/* Write Args */
	ufshcd_writel(hba, uic_cmd->argument1, REG_UIC_COMMAND_ARG_1);
	ufshcd_writel(hba, uic_cmd->argument2, REG_UIC_COMMAND_ARG_2);
	ufshcd_writel(hba, uic_cmd->argument3, REG_UIC_COMMAND_ARG_3);

	ufshcd_add_uic_command_trace(hba, uic_cmd, UFS_CMD_SEND);

	/* Write UIC Cmd */
	ufshcd_writel(hba, uic_cmd->command & COMMAND_OPCODE_MASK,
		      REG_UIC_COMMAND);
}

/**
 * ufshcd_wait_for_uic_cmd - Wait for completion of an UIC command
 * @hba: per adapter instance
 * @uic_cmd: UIC command
 *
 * Return: 0 only if success.
 */
static int
ufshcd_wait_for_uic_cmd(struct ufs_hba *hba, struct uic_command *uic_cmd)
{
	int ret;
	unsigned long flags;

	lockdep_assert_held(&hba->uic_cmd_mutex);

	if (wait_for_completion_timeout(&uic_cmd->done,
					msecs_to_jiffies(uic_cmd_timeout))) {
		ret = uic_cmd->argument2 & MASK_UIC_COMMAND_RESULT;
	} else {
		ret = -ETIMEDOUT;
		dev_err(hba->dev,
			"uic cmd 0x%x with arg3 0x%x completion timeout\n",
			uic_cmd->command, uic_cmd->argument3);

		if (!uic_cmd->cmd_active) {
			dev_err(hba->dev, "%s: UIC cmd has been completed, return the result\n",
				__func__);
			ret = uic_cmd->argument2 & MASK_UIC_COMMAND_RESULT;
		}
	}

	spin_lock_irqsave(hba->host->host_lock, flags);
	hba->active_uic_cmd = NULL;
	spin_unlock_irqrestore(hba->host->host_lock, flags);

	return ret;
}

/**
 * __ufshcd_send_uic_cmd - Send UIC commands and retrieve the result
 * @hba: per adapter instance
 * @uic_cmd: UIC command
 *
 * Return: 0 only if success.
 */
static int
__ufshcd_send_uic_cmd(struct ufs_hba *hba, struct uic_command *uic_cmd)
{
	lockdep_assert_held(&hba->uic_cmd_mutex);

	if (!ufshcd_ready_for_uic_cmd(hba)) {
		dev_err(hba->dev,
			"Controller not ready to accept UIC commands\n");
		return -EIO;
	}

	init_completion(&uic_cmd->done);

	uic_cmd->cmd_active = 1;
	ufshcd_dispatch_uic_cmd(hba, uic_cmd);

	return 0;
}

/**
 * ufshcd_send_uic_cmd - Send UIC commands and retrieve the result
 * @hba: per adapter instance
 * @uic_cmd: UIC command
 *
 * Return: 0 only if success.
 */
int ufshcd_send_uic_cmd(struct ufs_hba *hba, struct uic_command *uic_cmd)
{
	int ret;

	if (hba->quirks & UFSHCD_QUIRK_BROKEN_UIC_CMD)
		return 0;

	ufshcd_hold(hba);
	mutex_lock(&hba->uic_cmd_mutex);
	ufshcd_add_delay_before_dme_cmd(hba);

	ret = __ufshcd_send_uic_cmd(hba, uic_cmd);
	if (!ret)
		ret = ufshcd_wait_for_uic_cmd(hba, uic_cmd);

	mutex_unlock(&hba->uic_cmd_mutex);

	ufshcd_release(hba);
	return ret;
}

/**
 * ufshcd_sgl_to_prdt - SG list to PRTD (Physical Region Description Table, 4DW format)
 * @hba:	per-adapter instance
 * @lrbp:	pointer to local reference block
 * @sg_entries:	The number of sg lists actually used
 * @sg_list:	Pointer to SG list
 */
static void ufshcd_sgl_to_prdt(struct ufs_hba *hba, struct ufshcd_lrb *lrbp, int sg_entries,
			       struct scatterlist *sg_list)
{
	struct ufshcd_sg_entry *prd;
	struct scatterlist *sg;
	int i;

	if (sg_entries) {

		if (hba->quirks & UFSHCD_QUIRK_PRDT_BYTE_GRAN)
			lrbp->utr_descriptor_ptr->prd_table_length =
				cpu_to_le16(sg_entries * ufshcd_sg_entry_size(hba));
		else
			lrbp->utr_descriptor_ptr->prd_table_length = cpu_to_le16(sg_entries);

		prd = lrbp->ucd_prdt_ptr;

		for_each_sg(sg_list, sg, sg_entries, i) {
			const unsigned int len = sg_dma_len(sg);

			/*
			 * From the UFSHCI spec: "Data Byte Count (DBC): A '0'
			 * based value that indicates the length, in bytes, of
			 * the data block. A maximum of length of 256KB may
			 * exist for any entry. Bits 1:0 of this field shall be
			 * 11b to indicate Dword granularity. A value of '3'
			 * indicates 4 bytes, '7' indicates 8 bytes, etc."
			 */
			WARN_ONCE(len > SZ_256K, "len = %#x\n", len);
			prd->size = cpu_to_le32(len - 1);
			prd->addr = cpu_to_le64(sg->dma_address);
			prd->reserved = 0;
			prd = (void *)prd + ufshcd_sg_entry_size(hba);
		}
	} else {
		lrbp->utr_descriptor_ptr->prd_table_length = 0;
	}
}

/**
 * ufshcd_map_sg - Map scatter-gather list to prdt
 * @hba: per adapter instance
 * @lrbp: pointer to local reference block
 *
 * Return: 0 in case of success, non-zero value in case of failure.
 */
static int ufshcd_map_sg(struct ufs_hba *hba, struct ufshcd_lrb *lrbp)
{
	struct scsi_cmnd *cmd = lrbp->cmd;
	int sg_segments = scsi_dma_map(cmd);

	if (sg_segments < 0)
		return sg_segments;

	ufshcd_sgl_to_prdt(hba, lrbp, sg_segments, scsi_sglist(cmd));

	return ufshcd_crypto_fill_prdt(hba, lrbp);
}

/**
 * ufshcd_enable_intr - enable interrupts
 * @hba: per adapter instance
 * @intrs: interrupt bits
 */
static void ufshcd_enable_intr(struct ufs_hba *hba, u32 intrs)
{
	u32 set = ufshcd_readl(hba, REG_INTERRUPT_ENABLE);

	set |= intrs;
	ufshcd_writel(hba, set, REG_INTERRUPT_ENABLE);
}

/**
 * ufshcd_disable_intr - disable interrupts
 * @hba: per adapter instance
 * @intrs: interrupt bits
 */
static void ufshcd_disable_intr(struct ufs_hba *hba, u32 intrs)
{
	u32 set = ufshcd_readl(hba, REG_INTERRUPT_ENABLE);

	set &= ~intrs;
	ufshcd_writel(hba, set, REG_INTERRUPT_ENABLE);
}

/**
 * ufshcd_prepare_req_desc_hdr - Fill UTP Transfer request descriptor header according to request
 * descriptor according to request
 * @hba: per adapter instance
 * @lrbp: pointer to local reference block
 * @upiu_flags: flags required in the header
 * @cmd_dir: requests data direction
 * @ehs_length: Total EHS Length (in 32‐bytes units of all Extra Header Segments)
 */
static void
ufshcd_prepare_req_desc_hdr(struct ufs_hba *hba, struct ufshcd_lrb *lrbp,
			    u8 *upiu_flags, enum dma_data_direction cmd_dir,
			    int ehs_length)
{
	struct utp_transfer_req_desc *req_desc = lrbp->utr_descriptor_ptr;
	struct request_desc_header *h = &req_desc->header;
	enum utp_data_direction data_direction;

	lrbp->command_type = UTP_CMD_TYPE_UFS_STORAGE;

	*h = (typeof(*h)){ };

	if (cmd_dir == DMA_FROM_DEVICE) {
		data_direction = UTP_DEVICE_TO_HOST;
		*upiu_flags = UPIU_CMD_FLAGS_READ;
	} else if (cmd_dir == DMA_TO_DEVICE) {
		data_direction = UTP_HOST_TO_DEVICE;
		*upiu_flags = UPIU_CMD_FLAGS_WRITE;
	} else {
		data_direction = UTP_NO_DATA_TRANSFER;
		*upiu_flags = UPIU_CMD_FLAGS_NONE;
	}

	h->command_type = lrbp->command_type;
	h->data_direction = data_direction;
	h->ehs_length = ehs_length;

	if (lrbp->intr_cmd)
		h->interrupt = 1;

	/* Prepare crypto related dwords */
	ufshcd_prepare_req_desc_hdr_crypto(lrbp, h);

	/*
	 * assigning invalid value for command status. Controller
	 * updates OCS on command completion, with the command
	 * status
	 */
	h->ocs = OCS_INVALID_COMMAND_STATUS;

	req_desc->prd_table_length = 0;
}

/**
 * ufshcd_prepare_utp_scsi_cmd_upiu() - fills the utp_transfer_req_desc,
 * for scsi commands
 * @lrbp: local reference block pointer
 * @upiu_flags: flags
 */
static
void ufshcd_prepare_utp_scsi_cmd_upiu(struct ufshcd_lrb *lrbp, u8 upiu_flags)
{
	struct scsi_cmnd *cmd = lrbp->cmd;
	struct utp_upiu_req *ucd_req_ptr = lrbp->ucd_req_ptr;
	unsigned short cdb_len;

	ucd_req_ptr->header = (struct utp_upiu_header){
		.transaction_code = UPIU_TRANSACTION_COMMAND,
		.flags = upiu_flags,
		.lun = lrbp->lun,
		.task_tag = lrbp->task_tag,
		.command_set_type = UPIU_COMMAND_SET_TYPE_SCSI,
	};

	WARN_ON_ONCE(ucd_req_ptr->header.task_tag != lrbp->task_tag);

	ucd_req_ptr->sc.exp_data_transfer_len = cpu_to_be32(cmd->sdb.length);

	cdb_len = min_t(unsigned short, cmd->cmd_len, UFS_CDB_SIZE);
	memcpy(ucd_req_ptr->sc.cdb, cmd->cmnd, cdb_len);

	memset(lrbp->ucd_rsp_ptr, 0, sizeof(struct utp_upiu_rsp));
}

/**
 * ufshcd_prepare_utp_query_req_upiu() - fill the utp_transfer_req_desc for query request
 * @hba: UFS hba
 * @lrbp: local reference block pointer
 * @upiu_flags: flags
 */
static void ufshcd_prepare_utp_query_req_upiu(struct ufs_hba *hba,
				struct ufshcd_lrb *lrbp, u8 upiu_flags)
{
	struct utp_upiu_req *ucd_req_ptr = lrbp->ucd_req_ptr;
	struct ufs_query *query = &hba->dev_cmd.query;
	u16 len = be16_to_cpu(query->request.upiu_req.length);

	/* Query request header */
	ucd_req_ptr->header = (struct utp_upiu_header){
		.transaction_code = UPIU_TRANSACTION_QUERY_REQ,
		.flags = upiu_flags,
		.lun = lrbp->lun,
		.task_tag = lrbp->task_tag,
		.query_function = query->request.query_func,
		/* Data segment length only need for WRITE_DESC */
		.data_segment_length =
			query->request.upiu_req.opcode ==
					UPIU_QUERY_OPCODE_WRITE_DESC ?
				cpu_to_be16(len) :
				0,
	};

	/* Copy the Query Request buffer as is */
	memcpy(&ucd_req_ptr->qr, &query->request.upiu_req,
			QUERY_OSF_SIZE);

	/* Copy the Descriptor */
	if (query->request.upiu_req.opcode == UPIU_QUERY_OPCODE_WRITE_DESC)
		memcpy(ucd_req_ptr + 1, query->descriptor, len);

	memset(lrbp->ucd_rsp_ptr, 0, sizeof(struct utp_upiu_rsp));
}

static inline void ufshcd_prepare_utp_nop_upiu(struct ufshcd_lrb *lrbp)
{
	struct utp_upiu_req *ucd_req_ptr = lrbp->ucd_req_ptr;

	memset(ucd_req_ptr, 0, sizeof(struct utp_upiu_req));

	ucd_req_ptr->header = (struct utp_upiu_header){
		.transaction_code = UPIU_TRANSACTION_NOP_OUT,
		.task_tag = lrbp->task_tag,
	};

	memset(lrbp->ucd_rsp_ptr, 0, sizeof(struct utp_upiu_rsp));
}

/**
 * ufshcd_compose_devman_upiu - UFS Protocol Information Unit(UPIU)
 *			     for Device Management Purposes
 * @hba: per adapter instance
 * @lrbp: pointer to local reference block
 *
 * Return: 0 upon success; < 0 upon failure.
 */
static int ufshcd_compose_devman_upiu(struct ufs_hba *hba,
				      struct ufshcd_lrb *lrbp)
{
	u8 upiu_flags;
	int ret = 0;

	ufshcd_prepare_req_desc_hdr(hba, lrbp, &upiu_flags, DMA_NONE, 0);

	if (hba->dev_cmd.type == DEV_CMD_TYPE_QUERY)
		ufshcd_prepare_utp_query_req_upiu(hba, lrbp, upiu_flags);
	else if (hba->dev_cmd.type == DEV_CMD_TYPE_NOP)
		ufshcd_prepare_utp_nop_upiu(lrbp);
	else
		ret = -EINVAL;

	return ret;
}

/**
 * ufshcd_comp_scsi_upiu - UFS Protocol Information Unit(UPIU)
 *			   for SCSI Purposes
 * @hba: per adapter instance
 * @lrbp: pointer to local reference block
 */
static void ufshcd_comp_scsi_upiu(struct ufs_hba *hba, struct ufshcd_lrb *lrbp)
{
	struct request *rq = scsi_cmd_to_rq(lrbp->cmd);
	unsigned int ioprio_class = IOPRIO_PRIO_CLASS(req_get_ioprio(rq));
	u8 upiu_flags;

	ufshcd_prepare_req_desc_hdr(hba, lrbp, &upiu_flags, lrbp->cmd->sc_data_direction, 0);
	if (ioprio_class == IOPRIO_CLASS_RT)
		upiu_flags |= UPIU_CMD_FLAGS_CP;
	ufshcd_prepare_utp_scsi_cmd_upiu(lrbp, upiu_flags);
}

static void __ufshcd_setup_cmd(struct ufshcd_lrb *lrbp, struct scsi_cmnd *cmd, u8 lun, int tag)
{
	memset(lrbp->ucd_req_ptr, 0, sizeof(*lrbp->ucd_req_ptr));

	lrbp->cmd = cmd;
	lrbp->task_tag = tag;
	lrbp->lun = lun;
	ufshcd_prepare_lrbp_crypto(cmd ? scsi_cmd_to_rq(cmd) : NULL, lrbp);
}

static void ufshcd_setup_scsi_cmd(struct ufs_hba *hba, struct ufshcd_lrb *lrbp,
				  struct scsi_cmnd *cmd, u8 lun, int tag)
{
	__ufshcd_setup_cmd(lrbp, cmd, lun, tag);
	lrbp->intr_cmd = !ufshcd_is_intr_aggr_allowed(hba);
	lrbp->req_abort_skip = false;

	ufshcd_comp_scsi_upiu(hba, lrbp);
}

/**
 * ufshcd_upiu_wlun_to_scsi_wlun - maps UPIU W-LUN id to SCSI W-LUN ID
 * @upiu_wlun_id: UPIU W-LUN id
 *
 * Return: SCSI W-LUN id.
 */
static inline u16 ufshcd_upiu_wlun_to_scsi_wlun(u8 upiu_wlun_id)
{
	return (upiu_wlun_id & ~UFS_UPIU_WLUN_ID) | SCSI_W_LUN_BASE;
}

static inline bool is_device_wlun(struct scsi_device *sdev)
{
	return sdev->lun ==
		ufshcd_upiu_wlun_to_scsi_wlun(UFS_UPIU_UFS_DEVICE_WLUN);
}

/*
 * Associate the UFS controller queue with the default and poll HCTX types.
 * Initialize the mq_map[] arrays.
 */
static void ufshcd_map_queues(struct Scsi_Host *shost)
{
	struct ufs_hba *hba = shost_priv(shost);
	int i, queue_offset = 0;

	if (!is_mcq_supported(hba)) {
		hba->nr_queues[HCTX_TYPE_DEFAULT] = 1;
		hba->nr_queues[HCTX_TYPE_READ] = 0;
		hba->nr_queues[HCTX_TYPE_POLL] = 1;
		hba->nr_hw_queues = 1;
	}

	for (i = 0; i < shost->nr_maps; i++) {
		struct blk_mq_queue_map *map = &shost->tag_set.map[i];

		map->nr_queues = hba->nr_queues[i];
		if (!map->nr_queues)
			continue;
		map->queue_offset = queue_offset;
		if (i == HCTX_TYPE_POLL && !is_mcq_supported(hba))
			map->queue_offset = 0;

		blk_mq_map_queues(map);
		queue_offset += map->nr_queues;
	}
}

static void ufshcd_init_lrb(struct ufs_hba *hba, struct ufshcd_lrb *lrb, int i)
{
	struct utp_transfer_cmd_desc *cmd_descp = (void *)hba->ucdl_base_addr +
		i * ufshcd_get_ucd_size(hba);
	struct utp_transfer_req_desc *utrdlp = hba->utrdl_base_addr;
	dma_addr_t cmd_desc_element_addr = hba->ucdl_dma_addr +
		i * ufshcd_get_ucd_size(hba);
	u16 response_offset = le16_to_cpu(utrdlp[i].response_upiu_offset);
	u16 prdt_offset = le16_to_cpu(utrdlp[i].prd_table_offset);

	lrb->utr_descriptor_ptr = utrdlp + i;
	lrb->utrd_dma_addr = hba->utrdl_dma_addr +
		i * sizeof(struct utp_transfer_req_desc);
	lrb->ucd_req_ptr = (struct utp_upiu_req *)cmd_descp->command_upiu;
	lrb->ucd_req_dma_addr = cmd_desc_element_addr;
	lrb->ucd_rsp_ptr = (struct utp_upiu_rsp *)cmd_descp->response_upiu;
	lrb->ucd_rsp_dma_addr = cmd_desc_element_addr + response_offset;
	lrb->ucd_prdt_ptr = (struct ufshcd_sg_entry *)cmd_descp->prd_table;
	lrb->ucd_prdt_dma_addr = cmd_desc_element_addr + prdt_offset;
}

/**
 * ufshcd_queuecommand - main entry point for SCSI requests
 * @host: SCSI host pointer
 * @cmd: command from SCSI Midlayer
 *
 * Return: 0 for success, non-zero in case of failure.
 */
static int ufshcd_queuecommand(struct Scsi_Host *host, struct scsi_cmnd *cmd)
{
	struct ufs_hba *hba = shost_priv(host);
	int tag = scsi_cmd_to_rq(cmd)->tag;
	struct ufshcd_lrb *lrbp;
	int err = 0;
	struct ufs_hw_queue *hwq = NULL;

	switch (hba->ufshcd_state) {
	case UFSHCD_STATE_OPERATIONAL:
		break;
	case UFSHCD_STATE_EH_SCHEDULED_NON_FATAL:
		/*
		 * SCSI error handler can call ->queuecommand() while UFS error
		 * handler is in progress. Error interrupts could change the
		 * state from UFSHCD_STATE_RESET to
		 * UFSHCD_STATE_EH_SCHEDULED_NON_FATAL. Prevent requests
		 * being issued in that case.
		 */
		if (ufshcd_eh_in_progress(hba)) {
			err = SCSI_MLQUEUE_HOST_BUSY;
			goto out;
		}
		break;
	case UFSHCD_STATE_EH_SCHEDULED_FATAL:
		/*
		 * pm_runtime_get_sync() is used at error handling preparation
		 * stage. If a scsi cmd, e.g. the SSU cmd, is sent from hba's
		 * PM ops, it can never be finished if we let SCSI layer keep
		 * retrying it, which gets err handler stuck forever. Neither
		 * can we let the scsi cmd pass through, because UFS is in bad
		 * state, the scsi cmd may eventually time out, which will get
		 * err handler blocked for too long. So, just fail the scsi cmd
		 * sent from PM ops, err handler can recover PM error anyways.
		 */
		if (hba->pm_op_in_progress) {
			hba->force_reset = true;
			set_host_byte(cmd, DID_BAD_TARGET);
			scsi_done(cmd);
			goto out;
		}
		fallthrough;
	case UFSHCD_STATE_RESET:
		err = SCSI_MLQUEUE_HOST_BUSY;
		goto out;
	case UFSHCD_STATE_ERROR:
		set_host_byte(cmd, DID_ERROR);
		scsi_done(cmd);
		goto out;
	}

	hba->req_abort_count = 0;

	ufshcd_hold(hba);

	lrbp = &hba->lrb[tag];

	ufshcd_setup_scsi_cmd(hba, lrbp, cmd, ufshcd_scsi_to_upiu_lun(cmd->device->lun), tag);

	err = ufshcd_map_sg(hba, lrbp);
	if (err) {
		ufshcd_release(hba);
		goto out;
	}

	if (hba->mcq_enabled)
		hwq = ufshcd_mcq_req_to_hwq(hba, scsi_cmd_to_rq(cmd));

	ufshcd_send_command(hba, tag, hwq);

out:
	if (ufs_trigger_eh(hba)) {
		unsigned long flags;

		spin_lock_irqsave(hba->host->host_lock, flags);
		ufshcd_schedule_eh_work(hba);
		spin_unlock_irqrestore(hba->host->host_lock, flags);
	}

	return err;
}

static void ufshcd_setup_dev_cmd(struct ufs_hba *hba, struct ufshcd_lrb *lrbp,
			     enum dev_cmd_type cmd_type, u8 lun, int tag)
{
	__ufshcd_setup_cmd(lrbp, NULL, lun, tag);
	lrbp->intr_cmd = true; /* No interrupt aggregation */
	hba->dev_cmd.type = cmd_type;
}

static int ufshcd_compose_dev_cmd(struct ufs_hba *hba,
		struct ufshcd_lrb *lrbp, enum dev_cmd_type cmd_type, int tag)
{
	ufshcd_setup_dev_cmd(hba, lrbp, cmd_type, 0, tag);

	return ufshcd_compose_devman_upiu(hba, lrbp);
}

/*
 * Check with the block layer if the command is inflight
 * @cmd: command to check.
 *
 * Return: true if command is inflight; false if not.
 */
bool ufshcd_cmd_inflight(struct scsi_cmnd *cmd)
{
	return cmd && blk_mq_rq_state(scsi_cmd_to_rq(cmd)) == MQ_RQ_IN_FLIGHT;
}

/*
 * Clear the pending command in the controller and wait until
 * the controller confirms that the command has been cleared.
 * @hba: per adapter instance
 * @task_tag: The tag number of the command to be cleared.
 */
static int ufshcd_clear_cmd(struct ufs_hba *hba, u32 task_tag)
{
	u32 mask;
	int err;

	if (hba->mcq_enabled) {
		/*
		 * MCQ mode. Clean up the MCQ resources similar to
		 * what the ufshcd_utrl_clear() does for SDB mode.
		 */
		err = ufshcd_mcq_sq_cleanup(hba, task_tag);
		if (err) {
			dev_err(hba->dev, "%s: failed tag=%d. err=%d\n",
				__func__, task_tag, err);
			return err;
		}
		return 0;
	}

	mask = 1U << task_tag;

	/* clear outstanding transaction before retry */
	ufshcd_utrl_clear(hba, mask);

	/*
	 * wait for h/w to clear corresponding bit in door-bell.
	 * max. wait is 1 sec.
	 */
	return ufshcd_wait_for_register(hba, REG_UTP_TRANSFER_REQ_DOOR_BELL,
					mask, ~mask, 1000, 1000);
}

/**
 * ufshcd_dev_cmd_completion() - handles device management command responses
 * @hba: per adapter instance
 * @lrbp: pointer to local reference block
 *
 * Return: 0 upon success; < 0 upon failure.
 */
static int
ufshcd_dev_cmd_completion(struct ufs_hba *hba, struct ufshcd_lrb *lrbp)
{
	enum upiu_response_transaction resp;
	int err = 0;

	hba->ufs_stats.last_hibern8_exit_tstamp = ktime_set(0, 0);
	resp = ufshcd_get_req_rsp(lrbp->ucd_rsp_ptr);

	switch (resp) {
	case UPIU_TRANSACTION_NOP_IN:
		if (hba->dev_cmd.type != DEV_CMD_TYPE_NOP) {
			err = -EINVAL;
			dev_err(hba->dev, "%s: unexpected response %x\n",
					__func__, resp);
		}
		break;
	case UPIU_TRANSACTION_QUERY_RSP: {
		u8 response = lrbp->ucd_rsp_ptr->header.response;

		if (response == 0) {
			err = ufshcd_copy_query_response(hba, lrbp);
		} else {
			err = -EINVAL;
			dev_err(hba->dev, "%s: unexpected response in Query RSP: %x\n",
					__func__, response);
		}
		break;
	}
	case UPIU_TRANSACTION_REJECT_UPIU:
		/* TODO: handle Reject UPIU Response */
		err = -EPERM;
		dev_err(hba->dev, "%s: Reject UPIU not fully implemented\n",
				__func__);
		break;
	case UPIU_TRANSACTION_RESPONSE:
		if (hba->dev_cmd.type != DEV_CMD_TYPE_RPMB) {
			err = -EINVAL;
			dev_err(hba->dev, "%s: unexpected response %x\n", __func__, resp);
		}
		break;
	default:
		err = -EINVAL;
		dev_err(hba->dev, "%s: Invalid device management cmd response: %x\n",
				__func__, resp);
		break;
	}

	return err;
}

static int ufshcd_wait_for_dev_cmd(struct ufs_hba *hba,
		struct ufshcd_lrb *lrbp, int max_timeout)
{
	unsigned long time_left = msecs_to_jiffies(max_timeout);
	unsigned long flags;
	bool pending;
	int err;

retry:
	time_left = wait_for_completion_timeout(hba->dev_cmd.complete,
						time_left);

	if (likely(time_left)) {
		/*
		 * The completion handler called complete() and the caller of
		 * this function still owns the @lrbp tag so the code below does
		 * not trigger any race conditions.
		 */
		hba->dev_cmd.complete = NULL;
		err = ufshcd_get_tr_ocs(lrbp, NULL);
		if (!err)
			err = ufshcd_dev_cmd_completion(hba, lrbp);
	} else {
		err = -ETIMEDOUT;
		dev_dbg(hba->dev, "%s: dev_cmd request timedout, tag %d\n",
			__func__, lrbp->task_tag);

		/* MCQ mode */
		if (hba->mcq_enabled) {
			/* successfully cleared the command, retry if needed */
			if (ufshcd_clear_cmd(hba, lrbp->task_tag) == 0)
				err = -EAGAIN;
			hba->dev_cmd.complete = NULL;
			return err;
		}

		/* SDB mode */
		if (ufshcd_clear_cmd(hba, lrbp->task_tag) == 0) {
			/* successfully cleared the command, retry if needed */
			err = -EAGAIN;
			/*
			 * Since clearing the command succeeded we also need to
			 * clear the task tag bit from the outstanding_reqs
			 * variable.
			 */
			spin_lock_irqsave(&hba->outstanding_lock, flags);
			pending = test_bit(lrbp->task_tag,
					   &hba->outstanding_reqs);
			if (pending) {
				hba->dev_cmd.complete = NULL;
				__clear_bit(lrbp->task_tag,
					    &hba->outstanding_reqs);
			}
			spin_unlock_irqrestore(&hba->outstanding_lock, flags);

			if (!pending) {
				/*
				 * The completion handler ran while we tried to
				 * clear the command.
				 */
				time_left = 1;
				goto retry;
			}
		} else {
			dev_err(hba->dev, "%s: failed to clear tag %d\n",
				__func__, lrbp->task_tag);

			spin_lock_irqsave(&hba->outstanding_lock, flags);
			pending = test_bit(lrbp->task_tag,
					   &hba->outstanding_reqs);
			if (pending)
				hba->dev_cmd.complete = NULL;
			spin_unlock_irqrestore(&hba->outstanding_lock, flags);

			if (!pending) {
				/*
				 * The completion handler ran while we tried to
				 * clear the command.
				 */
				time_left = 1;
				goto retry;
			}
		}
	}

	return err;
}

static void ufshcd_dev_man_lock(struct ufs_hba *hba)
{
	ufshcd_hold(hba);
	mutex_lock(&hba->dev_cmd.lock);
	down_read(&hba->clk_scaling_lock);
}

static void ufshcd_dev_man_unlock(struct ufs_hba *hba)
{
	up_read(&hba->clk_scaling_lock);
	mutex_unlock(&hba->dev_cmd.lock);
	ufshcd_release(hba);
}

static int ufshcd_issue_dev_cmd(struct ufs_hba *hba, struct ufshcd_lrb *lrbp,
			  const u32 tag, int timeout)
{
	DECLARE_COMPLETION_ONSTACK(wait);
	int err;

	hba->dev_cmd.complete = &wait;

	ufshcd_add_query_upiu_trace(hba, UFS_QUERY_SEND, lrbp->ucd_req_ptr);

	ufshcd_send_command(hba, tag, hba->dev_cmd_queue);
	err = ufshcd_wait_for_dev_cmd(hba, lrbp, timeout);

	ufshcd_add_query_upiu_trace(hba, err ? UFS_QUERY_ERR : UFS_QUERY_COMP,
				    (struct utp_upiu_req *)lrbp->ucd_rsp_ptr);

	return err;
}

/**
 * ufshcd_exec_dev_cmd - API for sending device management requests
 * @hba: UFS hba
 * @cmd_type: specifies the type (NOP, Query...)
 * @timeout: timeout in milliseconds
 *
 * Return: 0 upon success; < 0 upon failure.
 *
 * NOTE: Since there is only one available tag for device management commands,
 * it is expected you hold the hba->dev_cmd.lock mutex.
 */
static int ufshcd_exec_dev_cmd(struct ufs_hba *hba,
		enum dev_cmd_type cmd_type, int timeout)
{
	const u32 tag = hba->reserved_slot;
	struct ufshcd_lrb *lrbp = &hba->lrb[tag];
	int err;

	/* Protects use of hba->reserved_slot. */
	lockdep_assert_held(&hba->dev_cmd.lock);

	err = ufshcd_compose_dev_cmd(hba, lrbp, cmd_type, tag);
	if (unlikely(err))
		return err;

	return ufshcd_issue_dev_cmd(hba, lrbp, tag, timeout);
}

/**
 * ufshcd_init_query() - init the query response and request parameters
 * @hba: per-adapter instance
 * @request: address of the request pointer to be initialized
 * @response: address of the response pointer to be initialized
 * @opcode: operation to perform
 * @idn: flag idn to access
 * @index: LU number to access
 * @selector: query/flag/descriptor further identification
 */
static inline void ufshcd_init_query(struct ufs_hba *hba,
		struct ufs_query_req **request, struct ufs_query_res **response,
		enum query_opcode opcode, u8 idn, u8 index, u8 selector)
{
	*request = &hba->dev_cmd.query.request;
	*response = &hba->dev_cmd.query.response;
	memset(*request, 0, sizeof(struct ufs_query_req));
	memset(*response, 0, sizeof(struct ufs_query_res));
	(*request)->upiu_req.opcode = opcode;
	(*request)->upiu_req.idn = idn;
	(*request)->upiu_req.index = index;
	(*request)->upiu_req.selector = selector;
}

static int ufshcd_query_flag_retry(struct ufs_hba *hba,
	enum query_opcode opcode, enum flag_idn idn, u8 index, bool *flag_res)
{
	int ret;
	int retries;

	for (retries = 0; retries < QUERY_REQ_RETRIES; retries++) {
		ret = ufshcd_query_flag(hba, opcode, idn, index, flag_res);
		if (ret)
			dev_dbg(hba->dev,
				"%s: failed with error %d, retries %d\n",
				__func__, ret, retries);
		else
			break;
	}

	if (ret)
		dev_err(hba->dev,
			"%s: query flag, opcode %d, idn %d, failed with error %d after %d retries\n",
			__func__, opcode, idn, ret, retries);
	return ret;
}

/**
 * ufshcd_query_flag() - API function for sending flag query requests
 * @hba: per-adapter instance
 * @opcode: flag query to perform
 * @idn: flag idn to access
 * @index: flag index to access
 * @flag_res: the flag value after the query request completes
 *
 * Return: 0 for success, non-zero in case of failure.
 */
int ufshcd_query_flag(struct ufs_hba *hba, enum query_opcode opcode,
			enum flag_idn idn, u8 index, bool *flag_res)
{
	struct ufs_query_req *request = NULL;
	struct ufs_query_res *response = NULL;
	int err, selector = 0;
	int timeout = QUERY_REQ_TIMEOUT;

	BUG_ON(!hba);

	ufshcd_dev_man_lock(hba);

	ufshcd_init_query(hba, &request, &response, opcode, idn, index,
			selector);

	switch (opcode) {
	case UPIU_QUERY_OPCODE_SET_FLAG:
	case UPIU_QUERY_OPCODE_CLEAR_FLAG:
	case UPIU_QUERY_OPCODE_TOGGLE_FLAG:
		request->query_func = UPIU_QUERY_FUNC_STANDARD_WRITE_REQUEST;
		break;
	case UPIU_QUERY_OPCODE_READ_FLAG:
		request->query_func = UPIU_QUERY_FUNC_STANDARD_READ_REQUEST;
		if (!flag_res) {
			/* No dummy reads */
			dev_err(hba->dev, "%s: Invalid argument for read request\n",
					__func__);
			err = -EINVAL;
			goto out_unlock;
		}
		break;
	default:
		dev_err(hba->dev,
			"%s: Expected query flag opcode but got = %d\n",
			__func__, opcode);
		err = -EINVAL;
		goto out_unlock;
	}

	err = ufshcd_exec_dev_cmd(hba, DEV_CMD_TYPE_QUERY, timeout);

	if (err) {
		dev_err(hba->dev,
			"%s: Sending flag query for idn %d failed, err = %d\n",
			__func__, idn, err);
		goto out_unlock;
	}

	if (flag_res)
		*flag_res = (be32_to_cpu(response->upiu_res.value) &
				MASK_QUERY_UPIU_FLAG_LOC) & 0x1;

out_unlock:
	ufshcd_dev_man_unlock(hba);
	return err;
}

/**
 * ufshcd_query_attr - API function for sending attribute requests
 * @hba: per-adapter instance
 * @opcode: attribute opcode
 * @idn: attribute idn to access
 * @index: index field
 * @selector: selector field
 * @attr_val: the attribute value after the query request completes
 *
 * Return: 0 for success, non-zero in case of failure.
*/
int ufshcd_query_attr(struct ufs_hba *hba, enum query_opcode opcode,
		      enum attr_idn idn, u8 index, u8 selector, u32 *attr_val)
{
	struct ufs_query_req *request = NULL;
	struct ufs_query_res *response = NULL;
	int err;

	BUG_ON(!hba);

	if (!attr_val) {
		dev_err(hba->dev, "%s: attribute value required for opcode 0x%x\n",
				__func__, opcode);
		return -EINVAL;
	}

	ufshcd_dev_man_lock(hba);

	ufshcd_init_query(hba, &request, &response, opcode, idn, index,
			selector);

	switch (opcode) {
	case UPIU_QUERY_OPCODE_WRITE_ATTR:
		request->query_func = UPIU_QUERY_FUNC_STANDARD_WRITE_REQUEST;
		request->upiu_req.value = cpu_to_be32(*attr_val);
		break;
	case UPIU_QUERY_OPCODE_READ_ATTR:
		request->query_func = UPIU_QUERY_FUNC_STANDARD_READ_REQUEST;
		break;
	default:
		dev_err(hba->dev, "%s: Expected query attr opcode but got = 0x%.2x\n",
				__func__, opcode);
		err = -EINVAL;
		goto out_unlock;
	}

	err = ufshcd_exec_dev_cmd(hba, DEV_CMD_TYPE_QUERY, QUERY_REQ_TIMEOUT);

	if (err) {
		dev_err(hba->dev, "%s: opcode 0x%.2x for idn %d failed, index %d, err = %d\n",
				__func__, opcode, idn, index, err);
		goto out_unlock;
	}

	*attr_val = be32_to_cpu(response->upiu_res.value);

out_unlock:
	ufshcd_dev_man_unlock(hba);
	return err;
}

/**
 * ufshcd_query_attr_retry() - API function for sending query
 * attribute with retries
 * @hba: per-adapter instance
 * @opcode: attribute opcode
 * @idn: attribute idn to access
 * @index: index field
 * @selector: selector field
 * @attr_val: the attribute value after the query request
 * completes
 *
 * Return: 0 for success, non-zero in case of failure.
*/
int ufshcd_query_attr_retry(struct ufs_hba *hba,
	enum query_opcode opcode, enum attr_idn idn, u8 index, u8 selector,
	u32 *attr_val)
{
	int ret = 0;
	u32 retries;

	for (retries = QUERY_REQ_RETRIES; retries > 0; retries--) {
		ret = ufshcd_query_attr(hba, opcode, idn, index,
						selector, attr_val);
		if (ret)
			dev_dbg(hba->dev, "%s: failed with error %d, retries %d\n",
				__func__, ret, retries);
		else
			break;
	}

	if (ret)
		dev_err(hba->dev,
			"%s: query attribute, idn %d, failed with error %d after %d retries\n",
			__func__, idn, ret, QUERY_REQ_RETRIES);
	return ret;
}

static int __ufshcd_query_descriptor(struct ufs_hba *hba,
			enum query_opcode opcode, enum desc_idn idn, u8 index,
			u8 selector, u8 *desc_buf, int *buf_len)
{
	struct ufs_query_req *request = NULL;
	struct ufs_query_res *response = NULL;
	int err;

	BUG_ON(!hba);

	if (!desc_buf) {
		dev_err(hba->dev, "%s: descriptor buffer required for opcode 0x%x\n",
				__func__, opcode);
		return -EINVAL;
	}

	if (*buf_len < QUERY_DESC_MIN_SIZE || *buf_len > QUERY_DESC_MAX_SIZE) {
		dev_err(hba->dev, "%s: descriptor buffer size (%d) is out of range\n",
				__func__, *buf_len);
		return -EINVAL;
	}

	ufshcd_dev_man_lock(hba);

	ufshcd_init_query(hba, &request, &response, opcode, idn, index,
			selector);
	hba->dev_cmd.query.descriptor = desc_buf;
	request->upiu_req.length = cpu_to_be16(*buf_len);

	switch (opcode) {
	case UPIU_QUERY_OPCODE_WRITE_DESC:
		request->query_func = UPIU_QUERY_FUNC_STANDARD_WRITE_REQUEST;
		break;
	case UPIU_QUERY_OPCODE_READ_DESC:
		request->query_func = UPIU_QUERY_FUNC_STANDARD_READ_REQUEST;
		break;
	default:
		dev_err(hba->dev,
				"%s: Expected query descriptor opcode but got = 0x%.2x\n",
				__func__, opcode);
		err = -EINVAL;
		goto out_unlock;
	}

	err = ufshcd_exec_dev_cmd(hba, DEV_CMD_TYPE_QUERY, QUERY_REQ_TIMEOUT);

	if (err) {
		dev_err(hba->dev, "%s: opcode 0x%.2x for idn %d failed, index %d, err = %d\n",
				__func__, opcode, idn, index, err);
		goto out_unlock;
	}

	*buf_len = be16_to_cpu(response->upiu_res.length);

out_unlock:
	hba->dev_cmd.query.descriptor = NULL;
	ufshcd_dev_man_unlock(hba);
	return err;
}

/**
 * ufshcd_query_descriptor_retry - API function for sending descriptor requests
 * @hba: per-adapter instance
 * @opcode: attribute opcode
 * @idn: attribute idn to access
 * @index: index field
 * @selector: selector field
 * @desc_buf: the buffer that contains the descriptor
 * @buf_len: length parameter passed to the device
 *
 * The buf_len parameter will contain, on return, the length parameter
 * received on the response.
 *
 * Return: 0 for success, non-zero in case of failure.
 */
int ufshcd_query_descriptor_retry(struct ufs_hba *hba,
				  enum query_opcode opcode,
				  enum desc_idn idn, u8 index,
				  u8 selector,
				  u8 *desc_buf, int *buf_len)
{
	int err;
	int retries;

	for (retries = QUERY_REQ_RETRIES; retries > 0; retries--) {
		err = __ufshcd_query_descriptor(hba, opcode, idn, index,
						selector, desc_buf, buf_len);
		if (!err || err == -EINVAL)
			break;
	}

	return err;
}

/**
 * ufshcd_read_desc_param - read the specified descriptor parameter
 * @hba: Pointer to adapter instance
 * @desc_id: descriptor idn value
 * @desc_index: descriptor index
 * @param_offset: offset of the parameter to read
 * @param_read_buf: pointer to buffer where parameter would be read
 * @param_size: sizeof(param_read_buf)
 *
 * Return: 0 in case of success, non-zero otherwise.
 */
int ufshcd_read_desc_param(struct ufs_hba *hba,
			   enum desc_idn desc_id,
			   int desc_index,
			   u8 param_offset,
			   u8 *param_read_buf,
			   u8 param_size)
{
	int ret;
	u8 *desc_buf;
	int buff_len = QUERY_DESC_MAX_SIZE;
	bool is_kmalloc = true;

	/* Safety check */
	if (desc_id >= QUERY_DESC_IDN_MAX || !param_size)
		return -EINVAL;

	/* Check whether we need temp memory */
	if (param_offset != 0 || param_size < buff_len) {
		desc_buf = kzalloc(buff_len, GFP_KERNEL);
		if (!desc_buf)
			return -ENOMEM;
	} else {
		desc_buf = param_read_buf;
		is_kmalloc = false;
	}

	/* Request for full descriptor */
	ret = ufshcd_query_descriptor_retry(hba, UPIU_QUERY_OPCODE_READ_DESC,
					    desc_id, desc_index, 0,
					    desc_buf, &buff_len);
	if (ret) {
		dev_err(hba->dev, "%s: Failed reading descriptor. desc_id %d, desc_index %d, param_offset %d, ret %d\n",
			__func__, desc_id, desc_index, param_offset, ret);
		goto out;
	}

	/* Update descriptor length */
	buff_len = desc_buf[QUERY_DESC_LENGTH_OFFSET];

	if (param_offset >= buff_len) {
		dev_err(hba->dev, "%s: Invalid offset 0x%x in descriptor IDN 0x%x, length 0x%x\n",
			__func__, param_offset, desc_id, buff_len);
		ret = -EINVAL;
		goto out;
	}

	/* Sanity check */
	if (desc_buf[QUERY_DESC_DESC_TYPE_OFFSET] != desc_id) {
		dev_err(hba->dev, "%s: invalid desc_id %d in descriptor header\n",
			__func__, desc_buf[QUERY_DESC_DESC_TYPE_OFFSET]);
		ret = -EINVAL;
		goto out;
	}

	if (is_kmalloc) {
		/* Make sure we don't copy more data than available */
		if (param_offset >= buff_len)
			ret = -EINVAL;
		else
			memcpy(param_read_buf, &desc_buf[param_offset],
			       min_t(u32, param_size, buff_len - param_offset));
	}
out:
	if (is_kmalloc)
		kfree(desc_buf);
	return ret;
}

/**
 * struct uc_string_id - unicode string
 *
 * @len: size of this descriptor inclusive
 * @type: descriptor type
 * @uc: unicode string character
 */
struct uc_string_id {
	u8 len;
	u8 type;
	wchar_t uc[];
} __packed;

/* replace non-printable or non-ASCII characters with spaces */
static inline char ufshcd_remove_non_printable(u8 ch)
{
	return (ch >= 0x20 && ch <= 0x7e) ? ch : ' ';
}

/**
 * ufshcd_read_string_desc - read string descriptor
 * @hba: pointer to adapter instance
 * @desc_index: descriptor index
 * @buf: pointer to buffer where descriptor would be read,
 *       the caller should free the memory.
 * @ascii: if true convert from unicode to ascii characters
 *         null terminated string.
 *
 * Return:
 * *      string size on success.
 * *      -ENOMEM: on allocation failure
 * *      -EINVAL: on a wrong parameter
 */
int ufshcd_read_string_desc(struct ufs_hba *hba, u8 desc_index,
			    u8 **buf, bool ascii)
{
	struct uc_string_id *uc_str;
	u8 *str;
	int ret;

	if (!buf)
		return -EINVAL;

	uc_str = kzalloc(QUERY_DESC_MAX_SIZE, GFP_KERNEL);
	if (!uc_str)
		return -ENOMEM;

	ret = ufshcd_read_desc_param(hba, QUERY_DESC_IDN_STRING, desc_index, 0,
				     (u8 *)uc_str, QUERY_DESC_MAX_SIZE);
	if (ret < 0) {
		dev_err(hba->dev, "Reading String Desc failed after %d retries. err = %d\n",
			QUERY_REQ_RETRIES, ret);
		str = NULL;
		goto out;
	}

	if (uc_str->len <= QUERY_DESC_HDR_SIZE) {
		dev_dbg(hba->dev, "String Desc is of zero length\n");
		str = NULL;
		ret = 0;
		goto out;
	}

	if (ascii) {
		ssize_t ascii_len;
		int i;
		/* remove header and divide by 2 to move from UTF16 to UTF8 */
		ascii_len = (uc_str->len - QUERY_DESC_HDR_SIZE) / 2 + 1;
		str = kzalloc(ascii_len, GFP_KERNEL);
		if (!str) {
			ret = -ENOMEM;
			goto out;
		}

		/*
		 * the descriptor contains string in UTF16 format
		 * we need to convert to utf-8 so it can be displayed
		 */
		ret = utf16s_to_utf8s(uc_str->uc,
				      uc_str->len - QUERY_DESC_HDR_SIZE,
				      UTF16_BIG_ENDIAN, str, ascii_len - 1);

		/* replace non-printable or non-ASCII characters with spaces */
		for (i = 0; i < ret; i++)
			str[i] = ufshcd_remove_non_printable(str[i]);

		str[ret++] = '\0';

	} else {
		str = kmemdup(uc_str, uc_str->len, GFP_KERNEL);
		if (!str) {
			ret = -ENOMEM;
			goto out;
		}
		ret = uc_str->len;
	}
out:
	*buf = str;
	kfree(uc_str);
	return ret;
}

/**
 * ufshcd_read_unit_desc_param - read the specified unit descriptor parameter
 * @hba: Pointer to adapter instance
 * @lun: lun id
 * @param_offset: offset of the parameter to read
 * @param_read_buf: pointer to buffer where parameter would be read
 * @param_size: sizeof(param_read_buf)
 *
 * Return: 0 in case of success, non-zero otherwise.
 */
static inline int ufshcd_read_unit_desc_param(struct ufs_hba *hba,
					      int lun,
					      enum unit_desc_param param_offset,
					      u8 *param_read_buf,
					      u32 param_size)
{
	/*
	 * Unit descriptors are only available for general purpose LUs (LUN id
	 * from 0 to 7) and RPMB Well known LU.
	 */
	if (!ufs_is_valid_unit_desc_lun(&hba->dev_info, lun))
		return -EOPNOTSUPP;

	return ufshcd_read_desc_param(hba, QUERY_DESC_IDN_UNIT, lun,
				      param_offset, param_read_buf, param_size);
}

static int ufshcd_get_ref_clk_gating_wait(struct ufs_hba *hba)
{
	int err = 0;
	u32 gating_wait = UFSHCD_REF_CLK_GATING_WAIT_US;

	if (hba->dev_info.wspecversion >= 0x300) {
		err = ufshcd_query_attr_retry(hba, UPIU_QUERY_OPCODE_READ_ATTR,
				QUERY_ATTR_IDN_REF_CLK_GATING_WAIT_TIME, 0, 0,
				&gating_wait);
		if (err)
			dev_err(hba->dev, "Failed reading bRefClkGatingWait. err = %d, use default %uus\n",
					 err, gating_wait);

		if (gating_wait == 0) {
			gating_wait = UFSHCD_REF_CLK_GATING_WAIT_US;
			dev_err(hba->dev, "Undefined ref clk gating wait time, use default %uus\n",
					 gating_wait);
		}

		hba->dev_info.clk_gating_wait_us = gating_wait;
	}

	return err;
}

/**
 * ufshcd_memory_alloc - allocate memory for host memory space data structures
 * @hba: per adapter instance
 *
 * 1. Allocate DMA memory for Command Descriptor array
 *	Each command descriptor consist of Command UPIU, Response UPIU and PRDT
 * 2. Allocate DMA memory for UTP Transfer Request Descriptor List (UTRDL).
 * 3. Allocate DMA memory for UTP Task Management Request Descriptor List
 *	(UTMRDL)
 * 4. Allocate memory for local reference block(lrb).
 *
 * Return: 0 for success, non-zero in case of failure.
 */
static int ufshcd_memory_alloc(struct ufs_hba *hba)
{
	size_t utmrdl_size, utrdl_size, ucdl_size;

	/* Allocate memory for UTP command descriptors */
	ucdl_size = ufshcd_get_ucd_size(hba) * hba->nutrs;
	hba->ucdl_base_addr = dmam_alloc_coherent(hba->dev,
						  ucdl_size,
						  &hba->ucdl_dma_addr,
						  GFP_KERNEL);

	/*
	 * UFSHCI requires UTP command descriptor to be 128 byte aligned.
	 */
	if (!hba->ucdl_base_addr ||
	    WARN_ON(hba->ucdl_dma_addr & (128 - 1))) {
		dev_err(hba->dev,
			"Command Descriptor Memory allocation failed\n");
		goto out;
	}

	/*
	 * Allocate memory for UTP Transfer descriptors
	 * UFSHCI requires 1KB alignment of UTRD
	 */
	utrdl_size = (sizeof(struct utp_transfer_req_desc) * hba->nutrs);
	hba->utrdl_base_addr = dmam_alloc_coherent(hba->dev,
						   utrdl_size,
						   &hba->utrdl_dma_addr,
						   GFP_KERNEL);
	if (!hba->utrdl_base_addr ||
	    WARN_ON(hba->utrdl_dma_addr & (SZ_1K - 1))) {
		dev_err(hba->dev,
			"Transfer Descriptor Memory allocation failed\n");
		goto out;
	}

	/*
	 * Skip utmrdl allocation; it may have been
	 * allocated during first pass and not released during
	 * MCQ memory allocation.
	 * See ufshcd_release_sdb_queue() and ufshcd_config_mcq()
	 */
	if (hba->utmrdl_base_addr)
		goto skip_utmrdl;
	/*
	 * Allocate memory for UTP Task Management descriptors
	 * UFSHCI requires 1KB alignment of UTMRD
	 */
	utmrdl_size = sizeof(struct utp_task_req_desc) * hba->nutmrs;
	hba->utmrdl_base_addr = dmam_alloc_coherent(hba->dev,
						    utmrdl_size,
						    &hba->utmrdl_dma_addr,
						    GFP_KERNEL);
	if (!hba->utmrdl_base_addr ||
	    WARN_ON(hba->utmrdl_dma_addr & (SZ_1K - 1))) {
		dev_err(hba->dev,
		"Task Management Descriptor Memory allocation failed\n");
		goto out;
	}

skip_utmrdl:
	/* Allocate memory for local reference block */
	hba->lrb = devm_kcalloc(hba->dev,
				hba->nutrs, sizeof(struct ufshcd_lrb),
				GFP_KERNEL);
	if (!hba->lrb) {
		dev_err(hba->dev, "LRB Memory allocation failed\n");
		goto out;
	}
	return 0;
out:
	return -ENOMEM;
}

/**
 * ufshcd_host_memory_configure - configure local reference block with
 *				memory offsets
 * @hba: per adapter instance
 *
 * Configure Host memory space
 * 1. Update Corresponding UTRD.UCDBA and UTRD.UCDBAU with UCD DMA
 * address.
 * 2. Update each UTRD with Response UPIU offset, Response UPIU length
 * and PRDT offset.
 * 3. Save the corresponding addresses of UTRD, UCD.CMD, UCD.RSP and UCD.PRDT
 * into local reference block.
 */
static void ufshcd_host_memory_configure(struct ufs_hba *hba)
{
	struct utp_transfer_req_desc *utrdlp;
	dma_addr_t cmd_desc_dma_addr;
	dma_addr_t cmd_desc_element_addr;
	u16 response_offset;
	u16 prdt_offset;
	int cmd_desc_size;
	int i;

	utrdlp = hba->utrdl_base_addr;

	response_offset =
		offsetof(struct utp_transfer_cmd_desc, response_upiu);
	prdt_offset =
		offsetof(struct utp_transfer_cmd_desc, prd_table);

	cmd_desc_size = ufshcd_get_ucd_size(hba);
	cmd_desc_dma_addr = hba->ucdl_dma_addr;

	for (i = 0; i < hba->nutrs; i++) {
		/* Configure UTRD with command descriptor base address */
		cmd_desc_element_addr =
				(cmd_desc_dma_addr + (cmd_desc_size * i));
		utrdlp[i].command_desc_base_addr =
				cpu_to_le64(cmd_desc_element_addr);

		/* Response upiu and prdt offset should be in double words */
		if (hba->quirks & UFSHCD_QUIRK_PRDT_BYTE_GRAN) {
			utrdlp[i].response_upiu_offset =
				cpu_to_le16(response_offset);
			utrdlp[i].prd_table_offset =
				cpu_to_le16(prdt_offset);
			utrdlp[i].response_upiu_length =
				cpu_to_le16(ALIGNED_UPIU_SIZE);
		} else {
			utrdlp[i].response_upiu_offset =
				cpu_to_le16(response_offset >> 2);
			utrdlp[i].prd_table_offset =
				cpu_to_le16(prdt_offset >> 2);
			utrdlp[i].response_upiu_length =
				cpu_to_le16(ALIGNED_UPIU_SIZE >> 2);
		}

		ufshcd_init_lrb(hba, &hba->lrb[i], i);
	}
}

/**
 * ufshcd_dme_link_startup - Notify Unipro to perform link startup
 * @hba: per adapter instance
 *
 * UIC_CMD_DME_LINK_STARTUP command must be issued to Unipro layer,
 * in order to initialize the Unipro link startup procedure.
 * Once the Unipro links are up, the device connected to the controller
 * is detected.
 *
 * Return: 0 on success, non-zero value on failure.
 */
static int ufshcd_dme_link_startup(struct ufs_hba *hba)
{
	struct uic_command uic_cmd = {
		.command = UIC_CMD_DME_LINK_STARTUP,
	};
	int ret;

	ret = ufshcd_send_uic_cmd(hba, &uic_cmd);
	if (ret)
		dev_dbg(hba->dev,
			"dme-link-startup: error code %d\n", ret);
	return ret;
}
/**
 * ufshcd_dme_reset - UIC command for DME_RESET
 * @hba: per adapter instance
 *
 * DME_RESET command is issued in order to reset UniPro stack.
 * This function now deals with cold reset.
 *
 * Return: 0 on success, non-zero value on failure.
 */
static int ufshcd_dme_reset(struct ufs_hba *hba)
{
	struct uic_command uic_cmd = {
		.command = UIC_CMD_DME_RESET,
	};
	int ret;

	ret = ufshcd_send_uic_cmd(hba, &uic_cmd);
	if (ret)
		dev_err(hba->dev,
			"dme-reset: error code %d\n", ret);

	return ret;
}

int ufshcd_dme_configure_adapt(struct ufs_hba *hba,
			       int agreed_gear,
			       int adapt_val)
{
	int ret;

	if (agreed_gear < UFS_HS_G4)
		adapt_val = PA_NO_ADAPT;

	ret = ufshcd_dme_set(hba,
			     UIC_ARG_MIB(PA_TXHSADAPTTYPE),
			     adapt_val);
	return ret;
}
EXPORT_SYMBOL_GPL(ufshcd_dme_configure_adapt);

/**
 * ufshcd_dme_enable - UIC command for DME_ENABLE
 * @hba: per adapter instance
 *
 * DME_ENABLE command is issued in order to enable UniPro stack.
 *
 * Return: 0 on success, non-zero value on failure.
 */
static int ufshcd_dme_enable(struct ufs_hba *hba)
{
	struct uic_command uic_cmd = {
		.command = UIC_CMD_DME_ENABLE,
	};
	int ret;

	ret = ufshcd_send_uic_cmd(hba, &uic_cmd);
	if (ret)
		dev_err(hba->dev,
			"dme-enable: error code %d\n", ret);

	return ret;
}

static inline void ufshcd_add_delay_before_dme_cmd(struct ufs_hba *hba)
{
	#define MIN_DELAY_BEFORE_DME_CMDS_US	1000
	unsigned long min_sleep_time_us;

	if (!(hba->quirks & UFSHCD_QUIRK_DELAY_BEFORE_DME_CMDS))
		return;

	/*
	 * last_dme_cmd_tstamp will be 0 only for 1st call to
	 * this function
	 */
	if (unlikely(!ktime_to_us(hba->last_dme_cmd_tstamp))) {
		min_sleep_time_us = MIN_DELAY_BEFORE_DME_CMDS_US;
	} else {
		unsigned long delta =
			(unsigned long) ktime_to_us(
				ktime_sub(ktime_get(),
				hba->last_dme_cmd_tstamp));

		if (delta < MIN_DELAY_BEFORE_DME_CMDS_US)
			min_sleep_time_us =
				MIN_DELAY_BEFORE_DME_CMDS_US - delta;
		else
			min_sleep_time_us = 0; /* no more delay required */
	}

	if (min_sleep_time_us > 0) {
		/* allow sleep for extra 50us if needed */
		usleep_range(min_sleep_time_us, min_sleep_time_us + 50);
	}

	/* update the last_dme_cmd_tstamp */
	hba->last_dme_cmd_tstamp = ktime_get();
}

/**
 * ufshcd_dme_set_attr - UIC command for DME_SET, DME_PEER_SET
 * @hba: per adapter instance
 * @attr_sel: uic command argument1
 * @attr_set: attribute set type as uic command argument2
 * @mib_val: setting value as uic command argument3
 * @peer: indicate whether peer or local
 *
 * Return: 0 on success, non-zero value on failure.
 */
int ufshcd_dme_set_attr(struct ufs_hba *hba, u32 attr_sel,
			u8 attr_set, u32 mib_val, u8 peer)
{
	struct uic_command uic_cmd = {
		.command = peer ? UIC_CMD_DME_PEER_SET : UIC_CMD_DME_SET,
		.argument1 = attr_sel,
		.argument2 = UIC_ARG_ATTR_TYPE(attr_set),
		.argument3 = mib_val,
	};
	static const char *const action[] = {
		"dme-set",
		"dme-peer-set"
	};
	const char *set = action[!!peer];
	int ret;
	int retries = UFS_UIC_COMMAND_RETRIES;

	do {
		/* for peer attributes we retry upon failure */
		ret = ufshcd_send_uic_cmd(hba, &uic_cmd);
		if (ret)
			dev_dbg(hba->dev, "%s: attr-id 0x%x val 0x%x error code %d\n",
				set, UIC_GET_ATTR_ID(attr_sel), mib_val, ret);
	} while (ret && peer && --retries);

	if (ret)
		dev_err(hba->dev, "%s: attr-id 0x%x val 0x%x failed %d retries\n",
			set, UIC_GET_ATTR_ID(attr_sel), mib_val,
			UFS_UIC_COMMAND_RETRIES - retries);

	return ret;
}
EXPORT_SYMBOL_GPL(ufshcd_dme_set_attr);

/**
 * ufshcd_dme_get_attr - UIC command for DME_GET, DME_PEER_GET
 * @hba: per adapter instance
 * @attr_sel: uic command argument1
 * @mib_val: the value of the attribute as returned by the UIC command
 * @peer: indicate whether peer or local
 *
 * Return: 0 on success, non-zero value on failure.
 */
int ufshcd_dme_get_attr(struct ufs_hba *hba, u32 attr_sel,
			u32 *mib_val, u8 peer)
{
	struct uic_command uic_cmd = {
		.command = peer ? UIC_CMD_DME_PEER_GET : UIC_CMD_DME_GET,
		.argument1 = attr_sel,
	};
	static const char *const action[] = {
		"dme-get",
		"dme-peer-get"
	};
	const char *get = action[!!peer];
	int ret;
	int retries = UFS_UIC_COMMAND_RETRIES;
	struct ufs_pa_layer_attr orig_pwr_info;
	struct ufs_pa_layer_attr temp_pwr_info;
	bool pwr_mode_change = false;

	if (peer && (hba->quirks & UFSHCD_QUIRK_DME_PEER_ACCESS_AUTO_MODE)) {
		orig_pwr_info = hba->pwr_info;
		temp_pwr_info = orig_pwr_info;

		if (orig_pwr_info.pwr_tx == FAST_MODE ||
		    orig_pwr_info.pwr_rx == FAST_MODE) {
			temp_pwr_info.pwr_tx = FASTAUTO_MODE;
			temp_pwr_info.pwr_rx = FASTAUTO_MODE;
			pwr_mode_change = true;
		} else if (orig_pwr_info.pwr_tx == SLOW_MODE ||
		    orig_pwr_info.pwr_rx == SLOW_MODE) {
			temp_pwr_info.pwr_tx = SLOWAUTO_MODE;
			temp_pwr_info.pwr_rx = SLOWAUTO_MODE;
			pwr_mode_change = true;
		}
		if (pwr_mode_change) {
			ret = ufshcd_change_power_mode(hba, &temp_pwr_info);
			if (ret)
				goto out;
		}
	}

	do {
		/* for peer attributes we retry upon failure */
		ret = ufshcd_send_uic_cmd(hba, &uic_cmd);
		if (ret)
			dev_dbg(hba->dev, "%s: attr-id 0x%x error code %d\n",
				get, UIC_GET_ATTR_ID(attr_sel), ret);
	} while (ret && peer && --retries);

	if (ret)
		dev_err(hba->dev, "%s: attr-id 0x%x failed %d retries\n",
			get, UIC_GET_ATTR_ID(attr_sel),
			UFS_UIC_COMMAND_RETRIES - retries);

	if (mib_val && !ret)
		*mib_val = uic_cmd.argument3;

	if (peer && (hba->quirks & UFSHCD_QUIRK_DME_PEER_ACCESS_AUTO_MODE)
	    && pwr_mode_change)
		ufshcd_change_power_mode(hba, &orig_pwr_info);
out:
	return ret;
}
EXPORT_SYMBOL_GPL(ufshcd_dme_get_attr);

/**
 * ufshcd_uic_pwr_ctrl - executes UIC commands (which affects the link power
 * state) and waits for it to take effect.
 *
 * @hba: per adapter instance
 * @cmd: UIC command to execute
 *
 * DME operations like DME_SET(PA_PWRMODE), DME_HIBERNATE_ENTER &
 * DME_HIBERNATE_EXIT commands take some time to take its effect on both host
 * and device UniPro link and hence it's final completion would be indicated by
 * dedicated status bits in Interrupt Status register (UPMS, UHES, UHXS) in
 * addition to normal UIC command completion Status (UCCS). This function only
 * returns after the relevant status bits indicate the completion.
 *
 * Return: 0 on success, non-zero value on failure.
 */
static int ufshcd_uic_pwr_ctrl(struct ufs_hba *hba, struct uic_command *cmd)
{
	DECLARE_COMPLETION_ONSTACK(uic_async_done);
	unsigned long flags;
	u8 status;
	int ret;
	bool reenable_intr = false;

	mutex_lock(&hba->uic_cmd_mutex);
	ufshcd_add_delay_before_dme_cmd(hba);

	spin_lock_irqsave(hba->host->host_lock, flags);
	if (ufshcd_is_link_broken(hba)) {
		ret = -ENOLINK;
		goto out_unlock;
	}
	hba->uic_async_done = &uic_async_done;
	if (ufshcd_readl(hba, REG_INTERRUPT_ENABLE) & UIC_COMMAND_COMPL) {
		ufshcd_disable_intr(hba, UIC_COMMAND_COMPL);
		/*
		 * Make sure UIC command completion interrupt is disabled before
		 * issuing UIC command.
		 */
		ufshcd_readl(hba, REG_INTERRUPT_ENABLE);
		reenable_intr = true;
	}
	spin_unlock_irqrestore(hba->host->host_lock, flags);
	ret = __ufshcd_send_uic_cmd(hba, cmd);
	if (ret) {
		dev_err(hba->dev,
			"pwr ctrl cmd 0x%x with mode 0x%x uic error %d\n",
			cmd->command, cmd->argument3, ret);
		goto out;
	}

	if (!wait_for_completion_timeout(hba->uic_async_done,
					 msecs_to_jiffies(uic_cmd_timeout))) {
		dev_err(hba->dev,
			"pwr ctrl cmd 0x%x with mode 0x%x completion timeout\n",
			cmd->command, cmd->argument3);

		if (!cmd->cmd_active) {
			dev_err(hba->dev, "%s: Power Mode Change operation has been completed, go check UPMCRS\n",
				__func__);
			goto check_upmcrs;
		}

		ret = -ETIMEDOUT;
		goto out;
	}

check_upmcrs:
	status = ufshcd_get_upmcrs(hba);
	if (status != PWR_LOCAL) {
		dev_err(hba->dev,
			"pwr ctrl cmd 0x%x failed, host upmcrs:0x%x\n",
			cmd->command, status);
		ret = (status != PWR_OK) ? status : -1;
	}
out:
	if (ret) {
		ufshcd_print_host_state(hba);
		ufshcd_print_pwr_info(hba);
		ufshcd_print_evt_hist(hba);
	}

	spin_lock_irqsave(hba->host->host_lock, flags);
	hba->active_uic_cmd = NULL;
	hba->uic_async_done = NULL;
	if (reenable_intr)
		ufshcd_enable_intr(hba, UIC_COMMAND_COMPL);
	if (ret) {
		ufshcd_set_link_broken(hba);
		ufshcd_schedule_eh_work(hba);
	}
out_unlock:
	spin_unlock_irqrestore(hba->host->host_lock, flags);
	mutex_unlock(&hba->uic_cmd_mutex);

	return ret;
}

/**
 * ufshcd_send_bsg_uic_cmd - Send UIC commands requested via BSG layer and retrieve the result
 * @hba: per adapter instance
 * @uic_cmd: UIC command
 *
 * Return: 0 only if success.
 */
int ufshcd_send_bsg_uic_cmd(struct ufs_hba *hba, struct uic_command *uic_cmd)
{
	int ret;

	if (hba->quirks & UFSHCD_QUIRK_BROKEN_UIC_CMD)
		return 0;

	ufshcd_hold(hba);

	if (uic_cmd->argument1 == UIC_ARG_MIB(PA_PWRMODE) &&
	    uic_cmd->command == UIC_CMD_DME_SET) {
		ret = ufshcd_uic_pwr_ctrl(hba, uic_cmd);
		goto out;
	}

	mutex_lock(&hba->uic_cmd_mutex);
	ufshcd_add_delay_before_dme_cmd(hba);

	ret = __ufshcd_send_uic_cmd(hba, uic_cmd);
	if (!ret)
		ret = ufshcd_wait_for_uic_cmd(hba, uic_cmd);

	mutex_unlock(&hba->uic_cmd_mutex);

out:
	ufshcd_release(hba);
	return ret;
}

/**
 * ufshcd_uic_change_pwr_mode - Perform the UIC power mode chage
 *				using DME_SET primitives.
 * @hba: per adapter instance
 * @mode: powr mode value
 *
 * Return: 0 on success, non-zero value on failure.
 */
int ufshcd_uic_change_pwr_mode(struct ufs_hba *hba, u8 mode)
{
	struct uic_command uic_cmd = {
		.command = UIC_CMD_DME_SET,
		.argument1 = UIC_ARG_MIB(PA_PWRMODE),
		.argument3 = mode,
	};
	int ret;

	if (hba->quirks & UFSHCD_QUIRK_BROKEN_PA_RXHSUNTERMCAP) {
		ret = ufshcd_dme_set(hba,
				UIC_ARG_MIB_SEL(PA_RXHSUNTERMCAP, 0), 1);
		if (ret) {
			dev_err(hba->dev, "%s: failed to enable PA_RXHSUNTERMCAP ret %d\n",
						__func__, ret);
			goto out;
		}
	}

	ufshcd_hold(hba);
	ret = ufshcd_uic_pwr_ctrl(hba, &uic_cmd);
	ufshcd_release(hba);

out:
	return ret;
}
EXPORT_SYMBOL_GPL(ufshcd_uic_change_pwr_mode);

int ufshcd_link_recovery(struct ufs_hba *hba)
{
	int ret;
	unsigned long flags;

	spin_lock_irqsave(hba->host->host_lock, flags);
	hba->ufshcd_state = UFSHCD_STATE_RESET;
	ufshcd_set_eh_in_progress(hba);
	spin_unlock_irqrestore(hba->host->host_lock, flags);

	/* Reset the attached device */
	ufshcd_device_reset(hba);

	ret = ufshcd_host_reset_and_restore(hba);

	spin_lock_irqsave(hba->host->host_lock, flags);
	if (ret)
		hba->ufshcd_state = UFSHCD_STATE_ERROR;
	ufshcd_clear_eh_in_progress(hba);
	spin_unlock_irqrestore(hba->host->host_lock, flags);

	if (ret)
		dev_err(hba->dev, "%s: link recovery failed, err %d",
			__func__, ret);

	return ret;
}
EXPORT_SYMBOL_GPL(ufshcd_link_recovery);

int ufshcd_uic_hibern8_enter(struct ufs_hba *hba)
{
	struct uic_command uic_cmd = {
		.command = UIC_CMD_DME_HIBER_ENTER,
	};
	ktime_t start = ktime_get();
	int ret;

	ufshcd_vops_hibern8_notify(hba, UIC_CMD_DME_HIBER_ENTER, PRE_CHANGE);

	ret = ufshcd_uic_pwr_ctrl(hba, &uic_cmd);
	trace_ufshcd_profile_hibern8(dev_name(hba->dev), "enter",
			     ktime_to_us(ktime_sub(ktime_get(), start)), ret);

	if (ret)
		dev_err(hba->dev, "%s: hibern8 enter failed. ret = %d\n",
			__func__, ret);
	else
		ufshcd_vops_hibern8_notify(hba, UIC_CMD_DME_HIBER_ENTER,
								POST_CHANGE);

	return ret;
}
EXPORT_SYMBOL_GPL(ufshcd_uic_hibern8_enter);

int ufshcd_uic_hibern8_exit(struct ufs_hba *hba)
{
	struct uic_command uic_cmd = {
		.command = UIC_CMD_DME_HIBER_EXIT,
	};
	int ret;
	ktime_t start = ktime_get();

	ufshcd_vops_hibern8_notify(hba, UIC_CMD_DME_HIBER_EXIT, PRE_CHANGE);

	ret = ufshcd_uic_pwr_ctrl(hba, &uic_cmd);
	trace_ufshcd_profile_hibern8(dev_name(hba->dev), "exit",
			     ktime_to_us(ktime_sub(ktime_get(), start)), ret);

	if (ret) {
		dev_err(hba->dev, "%s: hibern8 exit failed. ret = %d\n",
			__func__, ret);
	} else {
		ufshcd_vops_hibern8_notify(hba, UIC_CMD_DME_HIBER_EXIT,
								POST_CHANGE);
		hba->ufs_stats.last_hibern8_exit_tstamp = local_clock();
		hba->ufs_stats.hibern8_exit_cnt++;
	}

	return ret;
}
EXPORT_SYMBOL_GPL(ufshcd_uic_hibern8_exit);

static void ufshcd_configure_auto_hibern8(struct ufs_hba *hba)
{
	if (!ufshcd_is_auto_hibern8_supported(hba))
		return;

	ufshcd_writel(hba, hba->ahit, REG_AUTO_HIBERNATE_IDLE_TIMER);
}

void ufshcd_auto_hibern8_update(struct ufs_hba *hba, u32 ahit)
{
	const u32 cur_ahit = READ_ONCE(hba->ahit);

	if (!ufshcd_is_auto_hibern8_supported(hba) || cur_ahit == ahit)
		return;

	WRITE_ONCE(hba->ahit, ahit);
	if (!pm_runtime_suspended(&hba->ufs_device_wlun->sdev_gendev)) {
		ufshcd_rpm_get_sync(hba);
		ufshcd_hold(hba);
		ufshcd_configure_auto_hibern8(hba);
		ufshcd_release(hba);
		ufshcd_rpm_put_sync(hba);
	}
}
EXPORT_SYMBOL_GPL(ufshcd_auto_hibern8_update);

 /**
 * ufshcd_init_pwr_info - setting the POR (power on reset)
 * values in hba power info
 * @hba: per-adapter instance
 */
static void ufshcd_init_pwr_info(struct ufs_hba *hba)
{
	hba->pwr_info.gear_rx = UFS_PWM_G1;
	hba->pwr_info.gear_tx = UFS_PWM_G1;
	hba->pwr_info.lane_rx = UFS_LANE_1;
	hba->pwr_info.lane_tx = UFS_LANE_1;
	hba->pwr_info.pwr_rx = SLOWAUTO_MODE;
	hba->pwr_info.pwr_tx = SLOWAUTO_MODE;
	hba->pwr_info.hs_rate = 0;
}

/**
 * ufshcd_get_max_pwr_mode - reads the max power mode negotiated with device
 * @hba: per-adapter instance
 *
 * Return: 0 upon success; < 0 upon failure.
 */
static int ufshcd_get_max_pwr_mode(struct ufs_hba *hba)
{
	struct ufs_pa_layer_attr *pwr_info = &hba->max_pwr_info.info;

	if (hba->max_pwr_info.is_valid)
		return 0;

	if (hba->quirks & UFSHCD_QUIRK_HIBERN_FASTAUTO) {
		pwr_info->pwr_tx = FASTAUTO_MODE;
		pwr_info->pwr_rx = FASTAUTO_MODE;
	} else {
		pwr_info->pwr_tx = FAST_MODE;
		pwr_info->pwr_rx = FAST_MODE;
	}
	pwr_info->hs_rate = PA_HS_MODE_B;

	/* Get the connected lane count */
	ufshcd_dme_get(hba, UIC_ARG_MIB(PA_CONNECTEDRXDATALANES),
			&pwr_info->lane_rx);
	ufshcd_dme_get(hba, UIC_ARG_MIB(PA_CONNECTEDTXDATALANES),
			&pwr_info->lane_tx);

	if (!pwr_info->lane_rx || !pwr_info->lane_tx) {
		dev_err(hba->dev, "%s: invalid connected lanes value. rx=%d, tx=%d\n",
				__func__,
				pwr_info->lane_rx,
				pwr_info->lane_tx);
		return -EINVAL;
	}

	if (pwr_info->lane_rx != pwr_info->lane_tx) {
		dev_err(hba->dev, "%s: asymmetric connected lanes. rx=%d, tx=%d\n",
			__func__,
				pwr_info->lane_rx,
				pwr_info->lane_tx);
		return -EINVAL;
	}

	/*
	 * First, get the maximum gears of HS speed.
	 * If a zero value, it means there is no HSGEAR capability.
	 * Then, get the maximum gears of PWM speed.
	 */
	ufshcd_dme_get(hba, UIC_ARG_MIB(PA_MAXRXHSGEAR), &pwr_info->gear_rx);
	if (!pwr_info->gear_rx) {
		ufshcd_dme_get(hba, UIC_ARG_MIB(PA_MAXRXPWMGEAR),
				&pwr_info->gear_rx);
		if (!pwr_info->gear_rx) {
			dev_err(hba->dev, "%s: invalid max pwm rx gear read = %d\n",
				__func__, pwr_info->gear_rx);
			return -EINVAL;
		}
		pwr_info->pwr_rx = SLOW_MODE;
	}

	ufshcd_dme_peer_get(hba, UIC_ARG_MIB(PA_MAXRXHSGEAR),
			&pwr_info->gear_tx);
	if (!pwr_info->gear_tx) {
		ufshcd_dme_peer_get(hba, UIC_ARG_MIB(PA_MAXRXPWMGEAR),
				&pwr_info->gear_tx);
		if (!pwr_info->gear_tx) {
			dev_err(hba->dev, "%s: invalid max pwm tx gear read = %d\n",
				__func__, pwr_info->gear_tx);
			return -EINVAL;
		}
		pwr_info->pwr_tx = SLOW_MODE;
	}

	hba->max_pwr_info.is_valid = true;
	return 0;
}

static int ufshcd_change_power_mode(struct ufs_hba *hba,
			     struct ufs_pa_layer_attr *pwr_mode)
{
	int ret;

	/* if already configured to the requested pwr_mode */
	if (!hba->force_pmc &&
	    pwr_mode->gear_rx == hba->pwr_info.gear_rx &&
	    pwr_mode->gear_tx == hba->pwr_info.gear_tx &&
	    pwr_mode->lane_rx == hba->pwr_info.lane_rx &&
	    pwr_mode->lane_tx == hba->pwr_info.lane_tx &&
	    pwr_mode->pwr_rx == hba->pwr_info.pwr_rx &&
	    pwr_mode->pwr_tx == hba->pwr_info.pwr_tx &&
	    pwr_mode->hs_rate == hba->pwr_info.hs_rate) {
		dev_dbg(hba->dev, "%s: power already configured\n", __func__);
		return 0;
	}

	/*
	 * Configure attributes for power mode change with below.
	 * - PA_RXGEAR, PA_ACTIVERXDATALANES, PA_RXTERMINATION,
	 * - PA_TXGEAR, PA_ACTIVETXDATALANES, PA_TXTERMINATION,
	 * - PA_HSSERIES
	 */
	ufshcd_dme_set(hba, UIC_ARG_MIB(PA_RXGEAR), pwr_mode->gear_rx);
	ufshcd_dme_set(hba, UIC_ARG_MIB(PA_ACTIVERXDATALANES),
			pwr_mode->lane_rx);
	if (pwr_mode->pwr_rx == FASTAUTO_MODE ||
			pwr_mode->pwr_rx == FAST_MODE)
		ufshcd_dme_set(hba, UIC_ARG_MIB(PA_RXTERMINATION), true);
	else
		ufshcd_dme_set(hba, UIC_ARG_MIB(PA_RXTERMINATION), false);

	ufshcd_dme_set(hba, UIC_ARG_MIB(PA_TXGEAR), pwr_mode->gear_tx);
	ufshcd_dme_set(hba, UIC_ARG_MIB(PA_ACTIVETXDATALANES),
			pwr_mode->lane_tx);
	if (pwr_mode->pwr_tx == FASTAUTO_MODE ||
			pwr_mode->pwr_tx == FAST_MODE)
		ufshcd_dme_set(hba, UIC_ARG_MIB(PA_TXTERMINATION), true);
	else
		ufshcd_dme_set(hba, UIC_ARG_MIB(PA_TXTERMINATION), false);

	if (pwr_mode->pwr_rx == FASTAUTO_MODE ||
	    pwr_mode->pwr_tx == FASTAUTO_MODE ||
	    pwr_mode->pwr_rx == FAST_MODE ||
	    pwr_mode->pwr_tx == FAST_MODE)
		ufshcd_dme_set(hba, UIC_ARG_MIB(PA_HSSERIES),
						pwr_mode->hs_rate);

	if (!(hba->quirks & UFSHCD_QUIRK_SKIP_DEF_UNIPRO_TIMEOUT_SETTING)) {
		ufshcd_dme_set(hba, UIC_ARG_MIB(PA_PWRMODEUSERDATA0),
				DL_FC0ProtectionTimeOutVal_Default);
		ufshcd_dme_set(hba, UIC_ARG_MIB(PA_PWRMODEUSERDATA1),
				DL_TC0ReplayTimeOutVal_Default);
		ufshcd_dme_set(hba, UIC_ARG_MIB(PA_PWRMODEUSERDATA2),
				DL_AFC0ReqTimeOutVal_Default);
		ufshcd_dme_set(hba, UIC_ARG_MIB(PA_PWRMODEUSERDATA3),
				DL_FC1ProtectionTimeOutVal_Default);
		ufshcd_dme_set(hba, UIC_ARG_MIB(PA_PWRMODEUSERDATA4),
				DL_TC1ReplayTimeOutVal_Default);
		ufshcd_dme_set(hba, UIC_ARG_MIB(PA_PWRMODEUSERDATA5),
				DL_AFC1ReqTimeOutVal_Default);

		ufshcd_dme_set(hba, UIC_ARG_MIB(DME_LocalFC0ProtectionTimeOutVal),
				DL_FC0ProtectionTimeOutVal_Default);
		ufshcd_dme_set(hba, UIC_ARG_MIB(DME_LocalTC0ReplayTimeOutVal),
				DL_TC0ReplayTimeOutVal_Default);
		ufshcd_dme_set(hba, UIC_ARG_MIB(DME_LocalAFC0ReqTimeOutVal),
				DL_AFC0ReqTimeOutVal_Default);
	}

	ret = ufshcd_uic_change_pwr_mode(hba, pwr_mode->pwr_rx << 4
			| pwr_mode->pwr_tx);

	if (ret) {
		dev_err(hba->dev,
			"%s: power mode change failed %d\n", __func__, ret);
	} else {
		memcpy(&hba->pwr_info, pwr_mode,
			sizeof(struct ufs_pa_layer_attr));
	}

	return ret;
}

/**
 * ufshcd_config_pwr_mode - configure a new power mode
 * @hba: per-adapter instance
 * @desired_pwr_mode: desired power configuration
 *
 * Return: 0 upon success; < 0 upon failure.
 */
int ufshcd_config_pwr_mode(struct ufs_hba *hba,
		struct ufs_pa_layer_attr *desired_pwr_mode)
{
	struct ufs_pa_layer_attr final_params = { 0 };
	int ret;

	ret = ufshcd_vops_pwr_change_notify(hba, PRE_CHANGE,
					desired_pwr_mode, &final_params);

	if (ret)
		memcpy(&final_params, desired_pwr_mode, sizeof(final_params));

	ret = ufshcd_change_power_mode(hba, &final_params);

	if (!ret)
		ufshcd_vops_pwr_change_notify(hba, POST_CHANGE, NULL,
					&final_params);

	return ret;
}
EXPORT_SYMBOL_GPL(ufshcd_config_pwr_mode);

/**
 * ufshcd_complete_dev_init() - checks device readiness
 * @hba: per-adapter instance
 *
 * Set fDeviceInit flag and poll until device toggles it.
 *
 * Return: 0 upon success; < 0 upon failure.
 */
static int ufshcd_complete_dev_init(struct ufs_hba *hba)
{
	int err;
	bool flag_res = true;
	ktime_t timeout;

	err = ufshcd_query_flag_retry(hba, UPIU_QUERY_OPCODE_SET_FLAG,
		QUERY_FLAG_IDN_FDEVICEINIT, 0, NULL);
	if (err) {
		dev_err(hba->dev,
			"%s: setting fDeviceInit flag failed with error %d\n",
			__func__, err);
		goto out;
	}

	/* Poll fDeviceInit flag to be cleared */
	timeout = ktime_add_ms(ktime_get(), FDEVICEINIT_COMPL_TIMEOUT);
	do {
		err = ufshcd_query_flag(hba, UPIU_QUERY_OPCODE_READ_FLAG,
					QUERY_FLAG_IDN_FDEVICEINIT, 0, &flag_res);
		if (!flag_res)
			break;
		usleep_range(500, 1000);
	} while (ktime_before(ktime_get(), timeout));

	if (err) {
		dev_err(hba->dev,
				"%s: reading fDeviceInit flag failed with error %d\n",
				__func__, err);
	} else if (flag_res) {
		dev_err(hba->dev,
				"%s: fDeviceInit was not cleared by the device\n",
				__func__);
		err = -EBUSY;
	}
out:
	return err;
}

/**
 * ufshcd_make_hba_operational - Make UFS controller operational
 * @hba: per adapter instance
 *
 * To bring UFS host controller to operational state,
 * 1. Enable required interrupts
 * 2. Configure interrupt aggregation
 * 3. Program UTRL and UTMRL base address
 * 4. Configure run-stop-registers
 *
 * Return: 0 on success, non-zero value on failure.
 */
int ufshcd_make_hba_operational(struct ufs_hba *hba)
{
	int err = 0;
	u32 reg;

	/* Enable required interrupts */
	ufshcd_enable_intr(hba, UFSHCD_ENABLE_INTRS);

	/* Configure interrupt aggregation */
	if (ufshcd_is_intr_aggr_allowed(hba))
		ufshcd_config_intr_aggr(hba, hba->nutrs - 1, INT_AGGR_DEF_TO);
	else
		ufshcd_disable_intr_aggr(hba);

	/* Configure UTRL and UTMRL base address registers */
	ufshcd_writel(hba, lower_32_bits(hba->utrdl_dma_addr),
			REG_UTP_TRANSFER_REQ_LIST_BASE_L);
	ufshcd_writel(hba, upper_32_bits(hba->utrdl_dma_addr),
			REG_UTP_TRANSFER_REQ_LIST_BASE_H);
	ufshcd_writel(hba, lower_32_bits(hba->utmrdl_dma_addr),
			REG_UTP_TASK_REQ_LIST_BASE_L);
	ufshcd_writel(hba, upper_32_bits(hba->utmrdl_dma_addr),
			REG_UTP_TASK_REQ_LIST_BASE_H);

	/*
	 * UCRDY, UTMRLDY and UTRLRDY bits must be 1
	 */
	reg = ufshcd_readl(hba, REG_CONTROLLER_STATUS);
	if (!(ufshcd_get_lists_status(reg))) {
		ufshcd_enable_run_stop_reg(hba);
	} else {
		dev_err(hba->dev,
			"Host controller not ready to process requests");
		err = -EIO;
	}

	return err;
}
EXPORT_SYMBOL_GPL(ufshcd_make_hba_operational);

/**
 * ufshcd_hba_stop - Send controller to reset state
 * @hba: per adapter instance
 */
void ufshcd_hba_stop(struct ufs_hba *hba)
{
	int err;

	ufshcd_disable_irq(hba);
	ufshcd_writel(hba, CONTROLLER_DISABLE,  REG_CONTROLLER_ENABLE);
	err = ufshcd_wait_for_register(hba, REG_CONTROLLER_ENABLE,
					CONTROLLER_ENABLE, CONTROLLER_DISABLE,
					10, 1);
	ufshcd_enable_irq(hba);
	if (err)
		dev_err(hba->dev, "%s: Controller disable failed\n", __func__);
}
EXPORT_SYMBOL_GPL(ufshcd_hba_stop);

/**
 * ufshcd_hba_execute_hce - initialize the controller
 * @hba: per adapter instance
 *
 * The controller resets itself and controller firmware initialization
 * sequence kicks off. When controller is ready it will set
 * the Host Controller Enable bit to 1.
 *
 * Return: 0 on success, non-zero value on failure.
 */
static int ufshcd_hba_execute_hce(struct ufs_hba *hba)
{
	int retry;

	for (retry = 3; retry > 0; retry--) {
		if (ufshcd_is_hba_active(hba))
			/* change controller state to "reset state" */
			ufshcd_hba_stop(hba);

		/* UniPro link is disabled at this point */
		ufshcd_set_link_off(hba);

		ufshcd_vops_hce_enable_notify(hba, PRE_CHANGE);

		/* start controller initialization sequence */
		ufshcd_hba_start(hba);

		/*
		 * To initialize a UFS host controller HCE bit must be set to 1.
		 * During initialization the HCE bit value changes from 1->0->1.
		 * When the host controller completes initialization sequence
		 * it sets the value of HCE bit to 1. The same HCE bit is read back
		 * to check if the controller has completed initialization sequence.
		 * So without this delay the value HCE = 1, set in the previous
		 * instruction might be read back.
		 * This delay can be changed based on the controller.
		 */
		ufshcd_delay_us(hba->vps->hba_enable_delay_us, 100);

		/* wait for the host controller to complete initialization */
		if (!ufshcd_wait_for_register(hba, REG_CONTROLLER_ENABLE, CONTROLLER_ENABLE,
					      CONTROLLER_ENABLE, 1000, 50))
			break;

		dev_err(hba->dev, "Enabling the controller failed\n");
	}

	if (!retry)
		return -EIO;

	/* enable UIC related interrupts */
	ufshcd_enable_intr(hba, UFSHCD_UIC_MASK);

	ufshcd_vops_hce_enable_notify(hba, POST_CHANGE);

	return 0;
}

int ufshcd_hba_enable(struct ufs_hba *hba)
{
	int ret;

	if (hba->quirks & UFSHCI_QUIRK_BROKEN_HCE) {
		ufshcd_set_link_off(hba);
		ufshcd_vops_hce_enable_notify(hba, PRE_CHANGE);

		/* enable UIC related interrupts */
		ufshcd_enable_intr(hba, UFSHCD_UIC_MASK);
		ret = ufshcd_dme_reset(hba);
		if (ret) {
			dev_err(hba->dev, "DME_RESET failed\n");
			return ret;
		}

		ret = ufshcd_dme_enable(hba);
		if (ret) {
			dev_err(hba->dev, "Enabling DME failed\n");
			return ret;
		}

		ufshcd_vops_hce_enable_notify(hba, POST_CHANGE);
	} else {
		ret = ufshcd_hba_execute_hce(hba);
	}

	return ret;
}
EXPORT_SYMBOL_GPL(ufshcd_hba_enable);

static int ufshcd_disable_tx_lcc(struct ufs_hba *hba, bool peer)
{
	int tx_lanes = 0, i, err = 0;

	if (!peer)
		ufshcd_dme_get(hba, UIC_ARG_MIB(PA_CONNECTEDTXDATALANES),
			       &tx_lanes);
	else
		ufshcd_dme_peer_get(hba, UIC_ARG_MIB(PA_CONNECTEDTXDATALANES),
				    &tx_lanes);
	for (i = 0; i < tx_lanes; i++) {
		if (!peer)
			err = ufshcd_dme_set(hba,
				UIC_ARG_MIB_SEL(TX_LCC_ENABLE,
					UIC_ARG_MPHY_TX_GEN_SEL_INDEX(i)),
					0);
		else
			err = ufshcd_dme_peer_set(hba,
				UIC_ARG_MIB_SEL(TX_LCC_ENABLE,
					UIC_ARG_MPHY_TX_GEN_SEL_INDEX(i)),
					0);
		if (err) {
			dev_err(hba->dev, "%s: TX LCC Disable failed, peer = %d, lane = %d, err = %d",
				__func__, peer, i, err);
			break;
		}
	}

	return err;
}

static inline int ufshcd_disable_device_tx_lcc(struct ufs_hba *hba)
{
	return ufshcd_disable_tx_lcc(hba, true);
}

void ufshcd_update_evt_hist(struct ufs_hba *hba, u32 id, u32 val)
{
	struct ufs_event_hist *e;

	if (id >= UFS_EVT_CNT)
		return;

	e = &hba->ufs_stats.event[id];
	e->val[e->pos] = val;
	e->tstamp[e->pos] = local_clock();
	e->cnt += 1;
	e->pos = (e->pos + 1) % UFS_EVENT_HIST_LENGTH;

	ufshcd_vops_event_notify(hba, id, &val);
}
EXPORT_SYMBOL_GPL(ufshcd_update_evt_hist);

/**
 * ufshcd_link_startup - Initialize unipro link startup
 * @hba: per adapter instance
 *
 * Return: 0 for success, non-zero in case of failure.
 */
static int ufshcd_link_startup(struct ufs_hba *hba)
{
	int ret;
	int retries = DME_LINKSTARTUP_RETRIES;
	bool link_startup_again = false;

	/*
	 * If UFS device isn't active then we will have to issue link startup
	 * 2 times to make sure the device state move to active.
	 */
	if (!ufshcd_is_ufs_dev_active(hba))
		link_startup_again = true;

link_startup:
	do {
		ufshcd_vops_link_startup_notify(hba, PRE_CHANGE);

		ret = ufshcd_dme_link_startup(hba);

		/* check if device is detected by inter-connect layer */
		if (!ret && !ufshcd_is_device_present(hba)) {
			ufshcd_update_evt_hist(hba,
					       UFS_EVT_LINK_STARTUP_FAIL,
					       0);
			dev_err(hba->dev, "%s: Device not present\n", __func__);
			ret = -ENXIO;
			goto out;
		}

		/*
		 * DME link lost indication is only received when link is up,
		 * but we can't be sure if the link is up until link startup
		 * succeeds. So reset the local Uni-Pro and try again.
		 */
		if (ret && retries && ufshcd_hba_enable(hba)) {
			ufshcd_update_evt_hist(hba,
					       UFS_EVT_LINK_STARTUP_FAIL,
					       (u32)ret);
			goto out;
		}
	} while (ret && retries--);

	if (ret) {
		/* failed to get the link up... retire */
		ufshcd_update_evt_hist(hba,
				       UFS_EVT_LINK_STARTUP_FAIL,
				       (u32)ret);
		goto out;
	}

	if (link_startup_again) {
		link_startup_again = false;
		retries = DME_LINKSTARTUP_RETRIES;
		goto link_startup;
	}

	/* Mark that link is up in PWM-G1, 1-lane, SLOW-AUTO mode */
	ufshcd_init_pwr_info(hba);
	ufshcd_print_pwr_info(hba);

	if (hba->quirks & UFSHCD_QUIRK_BROKEN_LCC) {
		ret = ufshcd_disable_device_tx_lcc(hba);
		if (ret)
			goto out;
	}

	/* Include any host controller configuration via UIC commands */
	ret = ufshcd_vops_link_startup_notify(hba, POST_CHANGE);
	if (ret)
		goto out;

	/* Clear UECPA once due to LINERESET has happened during LINK_STARTUP */
	ufshcd_readl(hba, REG_UIC_ERROR_CODE_PHY_ADAPTER_LAYER);
	ret = ufshcd_make_hba_operational(hba);
out:
	if (ret) {
		dev_err(hba->dev, "link startup failed %d\n", ret);
		ufshcd_print_host_state(hba);
		ufshcd_print_pwr_info(hba);
		ufshcd_print_evt_hist(hba);
	}
	return ret;
}

/**
 * ufshcd_verify_dev_init() - Verify device initialization
 * @hba: per-adapter instance
 *
 * Send NOP OUT UPIU and wait for NOP IN response to check whether the
 * device Transport Protocol (UTP) layer is ready after a reset.
 * If the UTP layer at the device side is not initialized, it may
 * not respond with NOP IN UPIU within timeout of %NOP_OUT_TIMEOUT
 * and we retry sending NOP OUT for %NOP_OUT_RETRIES iterations.
 *
 * Return: 0 upon success; < 0 upon failure.
 */
static int ufshcd_verify_dev_init(struct ufs_hba *hba)
{
	int err = 0;
	int retries;

	ufshcd_dev_man_lock(hba);

	for (retries = NOP_OUT_RETRIES; retries > 0; retries--) {
		err = ufshcd_exec_dev_cmd(hba, DEV_CMD_TYPE_NOP,
					  hba->nop_out_timeout);

		if (!err || err == -ETIMEDOUT)
			break;

		dev_dbg(hba->dev, "%s: error %d retrying\n", __func__, err);
	}

	ufshcd_dev_man_unlock(hba);

	if (err)
		dev_err(hba->dev, "%s: NOP OUT failed %d\n", __func__, err);
	return err;
}

/**
 * ufshcd_setup_links - associate link b/w device wlun and other luns
 * @sdev: pointer to SCSI device
 * @hba: pointer to ufs hba
 */
static void ufshcd_setup_links(struct ufs_hba *hba, struct scsi_device *sdev)
{
	struct device_link *link;

	/*
	 * Device wlun is the supplier & rest of the luns are consumers.
	 * This ensures that device wlun suspends after all other luns.
	 */
	if (hba->ufs_device_wlun) {
		link = device_link_add(&sdev->sdev_gendev,
				       &hba->ufs_device_wlun->sdev_gendev,
				       DL_FLAG_PM_RUNTIME | DL_FLAG_RPM_ACTIVE);
		if (!link) {
			dev_err(&sdev->sdev_gendev, "Failed establishing link - %s\n",
				dev_name(&hba->ufs_device_wlun->sdev_gendev));
			return;
		}
		hba->luns_avail--;
		/* Ignore REPORT_LUN wlun probing */
		if (hba->luns_avail == 1) {
			ufshcd_rpm_put(hba);
			return;
		}
	} else {
		/*
		 * Device wlun is probed. The assumption is that WLUNs are
		 * scanned before other LUNs.
		 */
		hba->luns_avail--;
	}
}

/**
 * ufshcd_lu_init - Initialize the relevant parameters of the LU
 * @hba: per-adapter instance
 * @sdev: pointer to SCSI device
 */
static void ufshcd_lu_init(struct ufs_hba *hba, struct scsi_device *sdev)
{
	int len = QUERY_DESC_MAX_SIZE;
	u8 lun = ufshcd_scsi_to_upiu_lun(sdev->lun);
	u8 lun_qdepth = hba->nutrs;
	u8 *desc_buf;
	int ret;

	desc_buf = kzalloc(len, GFP_KERNEL);
	if (!desc_buf)
		goto set_qdepth;

	ret = ufshcd_read_unit_desc_param(hba, lun, 0, desc_buf, len);
	if (ret < 0) {
		if (ret == -EOPNOTSUPP)
			/* If LU doesn't support unit descriptor, its queue depth is set to 1 */
			lun_qdepth = 1;
		kfree(desc_buf);
		goto set_qdepth;
	}

	if (desc_buf[UNIT_DESC_PARAM_LU_Q_DEPTH]) {
		/*
		 * In per-LU queueing architecture, bLUQueueDepth will not be 0, then we will
		 * use the smaller between UFSHCI CAP.NUTRS and UFS LU bLUQueueDepth
		 */
		lun_qdepth = min_t(int, desc_buf[UNIT_DESC_PARAM_LU_Q_DEPTH], hba->nutrs);
	}
	/*
	 * According to UFS device specification, the write protection mode is only supported by
	 * normal LU, not supported by WLUN.
	 */
	if (hba->dev_info.f_power_on_wp_en && lun < hba->dev_info.max_lu_supported &&
	    !hba->dev_info.is_lu_power_on_wp &&
	    desc_buf[UNIT_DESC_PARAM_LU_WR_PROTECT] == UFS_LU_POWER_ON_WP)
		hba->dev_info.is_lu_power_on_wp = true;

	/* In case of RPMB LU, check if advanced RPMB mode is enabled */
	if (desc_buf[UNIT_DESC_PARAM_UNIT_INDEX] == UFS_UPIU_RPMB_WLUN &&
	    desc_buf[RPMB_UNIT_DESC_PARAM_REGION_EN] & BIT(4))
		hba->dev_info.b_advanced_rpmb_en = true;


	kfree(desc_buf);
set_qdepth:
	/*
	 * For WLUNs that don't support unit descriptor, queue depth is set to 1. For LUs whose
	 * bLUQueueDepth == 0, the queue depth is set to a maximum value that host can queue.
	 */
	dev_dbg(hba->dev, "Set LU %x queue depth %d\n", lun, lun_qdepth);
	scsi_change_queue_depth(sdev, lun_qdepth);
}

/**
 * ufshcd_sdev_init - handle initial SCSI device configurations
 * @sdev: pointer to SCSI device
 *
 * Return: success.
 */
static int ufshcd_sdev_init(struct scsi_device *sdev)
{
	struct ufs_hba *hba;

	hba = shost_priv(sdev->host);

	/* Mode sense(6) is not supported by UFS, so use Mode sense(10) */
	sdev->use_10_for_ms = 1;

	/* DBD field should be set to 1 in mode sense(10) */
	sdev->set_dbd_for_ms = 1;

	/* allow SCSI layer to restart the device in case of errors */
	sdev->allow_restart = 1;

	/* REPORT SUPPORTED OPERATION CODES is not supported */
	sdev->no_report_opcodes = 1;

	/* WRITE_SAME command is not supported */
	sdev->no_write_same = 1;

	ufshcd_lu_init(hba, sdev);

	ufshcd_setup_links(hba, sdev);

	return 0;
}

/**
 * ufshcd_change_queue_depth - change queue depth
 * @sdev: pointer to SCSI device
 * @depth: required depth to set
 *
 * Change queue depth and make sure the max. limits are not crossed.
 *
 * Return: new queue depth.
 */
static int ufshcd_change_queue_depth(struct scsi_device *sdev, int depth)
{
	return scsi_change_queue_depth(sdev, min(depth, sdev->host->can_queue));
}

/**
 * ufshcd_sdev_configure - adjust SCSI device configurations
 * @sdev: pointer to SCSI device
 * @lim: queue limits
 *
 * Return: 0 (success).
 */
static int ufshcd_sdev_configure(struct scsi_device *sdev,
				 struct queue_limits *lim)
{
	struct ufs_hba *hba = shost_priv(sdev->host);
	struct request_queue *q = sdev->request_queue;

	lim->dma_pad_mask = PRDT_DATA_BYTE_COUNT_PAD - 1;

	/*
	 * Block runtime-pm until all consumers are added.
	 * Refer ufshcd_setup_links().
	 */
	if (is_device_wlun(sdev))
		pm_runtime_get_noresume(&sdev->sdev_gendev);
	else if (ufshcd_is_rpm_autosuspend_allowed(hba))
		sdev->rpm_autosuspend = 1;
	/*
	 * Do not print messages during runtime PM to avoid never-ending cycles
	 * of messages written back to storage by user space causing runtime
	 * resume, causing more messages and so on.
	 */
	sdev->silence_suspend = 1;

	if (hba->vops && hba->vops->config_scsi_dev)
		hba->vops->config_scsi_dev(sdev);

	ufshcd_crypto_register(hba, q);

	return 0;
}

/**
 * ufshcd_sdev_destroy - remove SCSI device configurations
 * @sdev: pointer to SCSI device
 */
static void ufshcd_sdev_destroy(struct scsi_device *sdev)
{
	struct ufs_hba *hba;
	unsigned long flags;

	hba = shost_priv(sdev->host);

	/* Drop the reference as it won't be needed anymore */
	if (ufshcd_scsi_to_upiu_lun(sdev->lun) == UFS_UPIU_UFS_DEVICE_WLUN) {
		spin_lock_irqsave(hba->host->host_lock, flags);
		hba->ufs_device_wlun = NULL;
		spin_unlock_irqrestore(hba->host->host_lock, flags);
	} else if (hba->ufs_device_wlun) {
		struct device *supplier = NULL;

		/* Ensure UFS Device WLUN exists and does not disappear */
		spin_lock_irqsave(hba->host->host_lock, flags);
		if (hba->ufs_device_wlun) {
			supplier = &hba->ufs_device_wlun->sdev_gendev;
			get_device(supplier);
		}
		spin_unlock_irqrestore(hba->host->host_lock, flags);

		if (supplier) {
			/*
			 * If a LUN fails to probe (e.g. absent BOOT WLUN), the
			 * device will not have been registered but can still
			 * have a device link holding a reference to the device.
			 */
			device_link_remove(&sdev->sdev_gendev, supplier);
			put_device(supplier);
		}
	}
}

/**
 * ufshcd_scsi_cmd_status - Update SCSI command result based on SCSI status
 * @lrbp: pointer to local reference block of completed command
 * @scsi_status: SCSI command status
 *
 * Return: value base on SCSI command status.
 */
static inline int
ufshcd_scsi_cmd_status(struct ufshcd_lrb *lrbp, int scsi_status)
{
	int result = 0;

	switch (scsi_status) {
	case SAM_STAT_CHECK_CONDITION:
		ufshcd_copy_sense_data(lrbp);
		fallthrough;
	case SAM_STAT_GOOD:
		result |= DID_OK << 16 | scsi_status;
		break;
	case SAM_STAT_TASK_SET_FULL:
	case SAM_STAT_BUSY:
	case SAM_STAT_TASK_ABORTED:
		ufshcd_copy_sense_data(lrbp);
		result |= scsi_status;
		break;
	default:
		result |= DID_ERROR << 16;
		break;
	} /* end of switch */

	return result;
}

/**
 * ufshcd_transfer_rsp_status - Get overall status of the response
 * @hba: per adapter instance
 * @lrbp: pointer to local reference block of completed command
 * @cqe: pointer to the completion queue entry
 *
 * Return: result of the command to notify SCSI midlayer.
 */
static inline int
ufshcd_transfer_rsp_status(struct ufs_hba *hba, struct ufshcd_lrb *lrbp,
			   struct cq_entry *cqe)
{
	int result = 0;
	int scsi_status;
	enum utp_ocs ocs;
	u8 upiu_flags;
	u32 resid;

	upiu_flags = lrbp->ucd_rsp_ptr->header.flags;
	resid = be32_to_cpu(lrbp->ucd_rsp_ptr->sr.residual_transfer_count);
	/*
	 * Test !overflow instead of underflow to support UFS devices that do
	 * not set either flag.
	 */
	if (resid && !(upiu_flags & UPIU_RSP_FLAG_OVERFLOW))
		scsi_set_resid(lrbp->cmd, resid);

	/* overall command status of utrd */
	ocs = ufshcd_get_tr_ocs(lrbp, cqe);

	if (hba->quirks & UFSHCD_QUIRK_BROKEN_OCS_FATAL_ERROR) {
		if (lrbp->ucd_rsp_ptr->header.response ||
		    lrbp->ucd_rsp_ptr->header.status)
			ocs = OCS_SUCCESS;
	}

	switch (ocs) {
	case OCS_SUCCESS:
		hba->ufs_stats.last_hibern8_exit_tstamp = ktime_set(0, 0);
		switch (ufshcd_get_req_rsp(lrbp->ucd_rsp_ptr)) {
		case UPIU_TRANSACTION_RESPONSE:
			/*
			 * get the result based on SCSI status response
			 * to notify the SCSI midlayer of the command status
			 */
			scsi_status = lrbp->ucd_rsp_ptr->header.status;
			result = ufshcd_scsi_cmd_status(lrbp, scsi_status);

			/*
			 * Currently we are only supporting BKOPs exception
			 * events hence we can ignore BKOPs exception event
			 * during power management callbacks. BKOPs exception
			 * event is not expected to be raised in runtime suspend
			 * callback as it allows the urgent bkops.
			 * During system suspend, we are anyway forcefully
			 * disabling the bkops and if urgent bkops is needed
			 * it will be enabled on system resume. Long term
			 * solution could be to abort the system suspend if
			 * UFS device needs urgent BKOPs.
			 */
			if (!hba->pm_op_in_progress &&
			    !ufshcd_eh_in_progress(hba) &&
			    ufshcd_is_exception_event(lrbp->ucd_rsp_ptr))
				/* Flushed in suspend */
				schedule_work(&hba->eeh_work);
			break;
		case UPIU_TRANSACTION_REJECT_UPIU:
			/* TODO: handle Reject UPIU Response */
			result = DID_ERROR << 16;
			dev_err(hba->dev,
				"Reject UPIU not fully implemented\n");
			break;
		default:
			dev_err(hba->dev,
				"Unexpected request response code = %x\n",
				result);
			result = DID_ERROR << 16;
			break;
		}
		break;
	case OCS_ABORTED:
	case OCS_INVALID_COMMAND_STATUS:
		result |= DID_REQUEUE << 16;
		dev_warn(hba->dev,
				"OCS %s from controller for tag %d\n",
				(ocs == OCS_ABORTED ? "aborted" : "invalid"),
				lrbp->task_tag);
		break;
	case OCS_INVALID_CMD_TABLE_ATTR:
	case OCS_INVALID_PRDT_ATTR:
	case OCS_MISMATCH_DATA_BUF_SIZE:
	case OCS_MISMATCH_RESP_UPIU_SIZE:
	case OCS_PEER_COMM_FAILURE:
	case OCS_FATAL_ERROR:
	case OCS_DEVICE_FATAL_ERROR:
	case OCS_INVALID_CRYPTO_CONFIG:
	case OCS_GENERAL_CRYPTO_ERROR:
	default:
		result |= DID_ERROR << 16;
		dev_err(hba->dev,
				"OCS error from controller = %x for tag %d\n",
				ocs, lrbp->task_tag);
		ufshcd_print_evt_hist(hba);
		ufshcd_print_host_state(hba);
		break;
	} /* end of switch */

	if ((host_byte(result) != DID_OK) &&
	    (host_byte(result) != DID_REQUEUE) && !hba->silence_err_logs)
		ufshcd_print_tr(hba, lrbp->task_tag, true);
	return result;
}

static bool ufshcd_is_auto_hibern8_error(struct ufs_hba *hba,
					 u32 intr_mask)
{
	if (!ufshcd_is_auto_hibern8_supported(hba) ||
	    !ufshcd_is_auto_hibern8_enabled(hba))
		return false;

	if (!(intr_mask & UFSHCD_UIC_HIBERN8_MASK))
		return false;

	if (hba->active_uic_cmd &&
	    (hba->active_uic_cmd->command == UIC_CMD_DME_HIBER_ENTER ||
	    hba->active_uic_cmd->command == UIC_CMD_DME_HIBER_EXIT))
		return false;

	return true;
}

/**
 * ufshcd_uic_cmd_compl - handle completion of uic command
 * @hba: per adapter instance
 * @intr_status: interrupt status generated by the controller
 *
 * Return:
 *  IRQ_HANDLED - If interrupt is valid
 *  IRQ_NONE    - If invalid interrupt
 */
static irqreturn_t ufshcd_uic_cmd_compl(struct ufs_hba *hba, u32 intr_status)
{
	irqreturn_t retval = IRQ_NONE;
	struct uic_command *cmd;

	spin_lock(hba->host->host_lock);
	cmd = hba->active_uic_cmd;
	if (WARN_ON_ONCE(!cmd))
		goto unlock;

	if (ufshcd_is_auto_hibern8_error(hba, intr_status))
		hba->errors |= (UFSHCD_UIC_HIBERN8_MASK & intr_status);

	if (intr_status & UIC_COMMAND_COMPL) {
		cmd->argument2 |= ufshcd_get_uic_cmd_result(hba);
		cmd->argument3 = ufshcd_get_dme_attr_val(hba);
		if (!hba->uic_async_done)
			cmd->cmd_active = 0;
		complete(&cmd->done);
		retval = IRQ_HANDLED;
	}

	if (intr_status & UFSHCD_UIC_PWR_MASK && hba->uic_async_done) {
		cmd->cmd_active = 0;
		complete(hba->uic_async_done);
		retval = IRQ_HANDLED;
	}

	if (retval == IRQ_HANDLED)
		ufshcd_add_uic_command_trace(hba, cmd, UFS_CMD_COMP);

unlock:
	spin_unlock(hba->host->host_lock);

	return retval;
}

/* Release the resources allocated for processing a SCSI command. */
void ufshcd_release_scsi_cmd(struct ufs_hba *hba,
			     struct ufshcd_lrb *lrbp)
{
	struct scsi_cmnd *cmd = lrbp->cmd;

	scsi_dma_unmap(cmd);
	ufshcd_crypto_clear_prdt(hba, lrbp);
	ufshcd_release(hba);
	ufshcd_clk_scaling_update_busy(hba);
}

/**
 * ufshcd_compl_one_cqe - handle a completion queue entry
 * @hba: per adapter instance
 * @task_tag: the task tag of the request to be completed
 * @cqe: pointer to the completion queue entry
 */
void ufshcd_compl_one_cqe(struct ufs_hba *hba, int task_tag,
			  struct cq_entry *cqe)
{
	struct ufshcd_lrb *lrbp;
	struct scsi_cmnd *cmd;
	enum utp_ocs ocs;

	lrbp = &hba->lrb[task_tag];
	lrbp->compl_time_stamp = ktime_get();
	lrbp->compl_time_stamp_local_clock = local_clock();
	cmd = lrbp->cmd;
	if (cmd) {
		if (unlikely(ufshcd_should_inform_monitor(hba, lrbp)))
			ufshcd_update_monitor(hba, lrbp);
		ufshcd_add_command_trace(hba, task_tag, UFS_CMD_COMP);
		cmd->result = ufshcd_transfer_rsp_status(hba, lrbp, cqe);
		ufshcd_release_scsi_cmd(hba, lrbp);
		/* Do not touch lrbp after scsi done */
		scsi_done(cmd);
	} else if (hba->dev_cmd.complete) {
		if (cqe) {
			ocs = le32_to_cpu(cqe->status) & MASK_OCS;
			lrbp->utr_descriptor_ptr->header.ocs = ocs;
		}
		complete(hba->dev_cmd.complete);
	}
}

/**
 * __ufshcd_transfer_req_compl - handle SCSI and query command completion
 * @hba: per adapter instance
 * @completed_reqs: bitmask that indicates which requests to complete
 */
static void __ufshcd_transfer_req_compl(struct ufs_hba *hba,
					unsigned long completed_reqs)
{
	int tag;

	for_each_set_bit(tag, &completed_reqs, hba->nutrs)
		ufshcd_compl_one_cqe(hba, tag, NULL);
}

/* Any value that is not an existing queue number is fine for this constant. */
enum {
	UFSHCD_POLL_FROM_INTERRUPT_CONTEXT = -1
};

static void ufshcd_clear_polled(struct ufs_hba *hba,
				unsigned long *completed_reqs)
{
	int tag;

	for_each_set_bit(tag, completed_reqs, hba->nutrs) {
		struct scsi_cmnd *cmd = hba->lrb[tag].cmd;

		if (!cmd)
			continue;
		if (scsi_cmd_to_rq(cmd)->cmd_flags & REQ_POLLED)
			__clear_bit(tag, completed_reqs);
	}
}

/*
 * Return: > 0 if one or more commands have been completed or 0 if no
 * requests have been completed.
 */
static int ufshcd_poll(struct Scsi_Host *shost, unsigned int queue_num)
{
	struct ufs_hba *hba = shost_priv(shost);
	unsigned long completed_reqs, flags;
	u32 tr_doorbell;
	struct ufs_hw_queue *hwq;

	if (hba->mcq_enabled) {
		hwq = &hba->uhq[queue_num];

		return ufshcd_mcq_poll_cqe_lock(hba, hwq);
	}

	spin_lock_irqsave(&hba->outstanding_lock, flags);
	tr_doorbell = ufshcd_readl(hba, REG_UTP_TRANSFER_REQ_DOOR_BELL);
	completed_reqs = ~tr_doorbell & hba->outstanding_reqs;
	WARN_ONCE(completed_reqs & ~hba->outstanding_reqs,
		  "completed: %#lx; outstanding: %#lx\n", completed_reqs,
		  hba->outstanding_reqs);
	if (queue_num == UFSHCD_POLL_FROM_INTERRUPT_CONTEXT) {
		/* Do not complete polled requests from interrupt context. */
		ufshcd_clear_polled(hba, &completed_reqs);
	}
	hba->outstanding_reqs &= ~completed_reqs;
	spin_unlock_irqrestore(&hba->outstanding_lock, flags);

	if (completed_reqs)
		__ufshcd_transfer_req_compl(hba, completed_reqs);

	return completed_reqs != 0;
}

/**
 * ufshcd_mcq_compl_pending_transfer - MCQ mode function. It is
 * invoked from the error handler context or ufshcd_host_reset_and_restore()
 * to complete the pending transfers and free the resources associated with
 * the scsi command.
 *
 * @hba: per adapter instance
 * @force_compl: This flag is set to true when invoked
 * from ufshcd_host_reset_and_restore() in which case it requires special
 * handling because the host controller has been reset by ufshcd_hba_stop().
 */
static void ufshcd_mcq_compl_pending_transfer(struct ufs_hba *hba,
					      bool force_compl)
{
	struct ufs_hw_queue *hwq;
	struct ufshcd_lrb *lrbp;
	struct scsi_cmnd *cmd;
	unsigned long flags;
	int tag;

	for (tag = 0; tag < hba->nutrs; tag++) {
		lrbp = &hba->lrb[tag];
		cmd = lrbp->cmd;
		if (!ufshcd_cmd_inflight(cmd) ||
		    test_bit(SCMD_STATE_COMPLETE, &cmd->state))
			continue;

		hwq = ufshcd_mcq_req_to_hwq(hba, scsi_cmd_to_rq(cmd));

		if (force_compl) {
			ufshcd_mcq_compl_all_cqes_lock(hba, hwq);
			/*
			 * For those cmds of which the cqes are not present
			 * in the cq, complete them explicitly.
			 */
			spin_lock_irqsave(&hwq->cq_lock, flags);
			if (cmd && !test_bit(SCMD_STATE_COMPLETE, &cmd->state)) {
				set_host_byte(cmd, DID_REQUEUE);
				ufshcd_release_scsi_cmd(hba, lrbp);
				scsi_done(cmd);
			}
			spin_unlock_irqrestore(&hwq->cq_lock, flags);
		} else {
			ufshcd_mcq_poll_cqe_lock(hba, hwq);
		}
	}
}

/**
 * ufshcd_transfer_req_compl - handle SCSI and query command completion
 * @hba: per adapter instance
 *
 * Return:
 *  IRQ_HANDLED - If interrupt is valid
 *  IRQ_NONE    - If invalid interrupt
 */
static irqreturn_t ufshcd_transfer_req_compl(struct ufs_hba *hba)
{
	/* Resetting interrupt aggregation counters first and reading the
	 * DOOR_BELL afterward allows us to handle all the completed requests.
	 * In order to prevent other interrupts starvation the DB is read once
	 * after reset. The down side of this solution is the possibility of
	 * false interrupt if device completes another request after resetting
	 * aggregation and before reading the DB.
	 */
	if (ufshcd_is_intr_aggr_allowed(hba) &&
	    !(hba->quirks & UFSHCI_QUIRK_SKIP_RESET_INTR_AGGR))
		ufshcd_reset_intr_aggr(hba);

	if (ufs_fail_completion(hba))
		return IRQ_HANDLED;

	/*
	 * Ignore the ufshcd_poll() return value and return IRQ_HANDLED since we
	 * do not want polling to trigger spurious interrupt complaints.
	 */
	ufshcd_poll(hba->host, UFSHCD_POLL_FROM_INTERRUPT_CONTEXT);

	return IRQ_HANDLED;
}

int __ufshcd_write_ee_control(struct ufs_hba *hba, u32 ee_ctrl_mask)
{
	return ufshcd_query_attr_retry(hba, UPIU_QUERY_OPCODE_WRITE_ATTR,
				       QUERY_ATTR_IDN_EE_CONTROL, 0, 0,
				       &ee_ctrl_mask);
}

int ufshcd_write_ee_control(struct ufs_hba *hba)
{
	int err;

	mutex_lock(&hba->ee_ctrl_mutex);
	err = __ufshcd_write_ee_control(hba, hba->ee_ctrl_mask);
	mutex_unlock(&hba->ee_ctrl_mutex);
	if (err)
		dev_err(hba->dev, "%s: failed to write ee control %d\n",
			__func__, err);
	return err;
}

int ufshcd_update_ee_control(struct ufs_hba *hba, u16 *mask,
			     const u16 *other_mask, u16 set, u16 clr)
{
	u16 new_mask, ee_ctrl_mask;
	int err = 0;

	mutex_lock(&hba->ee_ctrl_mutex);
	new_mask = (*mask & ~clr) | set;
	ee_ctrl_mask = new_mask | *other_mask;
	if (ee_ctrl_mask != hba->ee_ctrl_mask)
		err = __ufshcd_write_ee_control(hba, ee_ctrl_mask);
	/* Still need to update 'mask' even if 'ee_ctrl_mask' was unchanged */
	if (!err) {
		hba->ee_ctrl_mask = ee_ctrl_mask;
		*mask = new_mask;
	}
	mutex_unlock(&hba->ee_ctrl_mutex);
	return err;
}

/**
 * ufshcd_disable_ee - disable exception event
 * @hba: per-adapter instance
 * @mask: exception event to disable
 *
 * Disables exception event in the device so that the EVENT_ALERT
 * bit is not set.
 *
 * Return: zero on success, non-zero error value on failure.
 */
static inline int ufshcd_disable_ee(struct ufs_hba *hba, u16 mask)
{
	return ufshcd_update_ee_drv_mask(hba, 0, mask);
}

/**
 * ufshcd_enable_ee - enable exception event
 * @hba: per-adapter instance
 * @mask: exception event to enable
 *
 * Enable corresponding exception event in the device to allow
 * device to alert host in critical scenarios.
 *
 * Return: zero on success, non-zero error value on failure.
 */
static inline int ufshcd_enable_ee(struct ufs_hba *hba, u16 mask)
{
	return ufshcd_update_ee_drv_mask(hba, mask, 0);
}

/**
 * ufshcd_enable_auto_bkops - Allow device managed BKOPS
 * @hba: per-adapter instance
 *
 * Allow device to manage background operations on its own. Enabling
 * this might lead to inconsistent latencies during normal data transfers
 * as the device is allowed to manage its own way of handling background
 * operations.
 *
 * Return: zero on success, non-zero on failure.
 */
static int ufshcd_enable_auto_bkops(struct ufs_hba *hba)
{
	int err = 0;

	if (hba->auto_bkops_enabled)
		goto out;

	err = ufshcd_query_flag_retry(hba, UPIU_QUERY_OPCODE_SET_FLAG,
			QUERY_FLAG_IDN_BKOPS_EN, 0, NULL);
	if (err) {
		dev_err(hba->dev, "%s: failed to enable bkops %d\n",
				__func__, err);
		goto out;
	}

	hba->auto_bkops_enabled = true;
	trace_ufshcd_auto_bkops_state(dev_name(hba->dev), "Enabled");

	/* No need of URGENT_BKOPS exception from the device */
	err = ufshcd_disable_ee(hba, MASK_EE_URGENT_BKOPS);
	if (err)
		dev_err(hba->dev, "%s: failed to disable exception event %d\n",
				__func__, err);
out:
	return err;
}

/**
 * ufshcd_disable_auto_bkops - block device in doing background operations
 * @hba: per-adapter instance
 *
 * Disabling background operations improves command response latency but
 * has drawback of device moving into critical state where the device is
 * not-operable. Make sure to call ufshcd_enable_auto_bkops() whenever the
 * host is idle so that BKOPS are managed effectively without any negative
 * impacts.
 *
 * Return: zero on success, non-zero on failure.
 */
static int ufshcd_disable_auto_bkops(struct ufs_hba *hba)
{
	int err = 0;

	if (!hba->auto_bkops_enabled)
		goto out;

	/*
	 * If host assisted BKOPs is to be enabled, make sure
	 * urgent bkops exception is allowed.
	 */
	err = ufshcd_enable_ee(hba, MASK_EE_URGENT_BKOPS);
	if (err) {
		dev_err(hba->dev, "%s: failed to enable exception event %d\n",
				__func__, err);
		goto out;
	}

	err = ufshcd_query_flag_retry(hba, UPIU_QUERY_OPCODE_CLEAR_FLAG,
			QUERY_FLAG_IDN_BKOPS_EN, 0, NULL);
	if (err) {
		dev_err(hba->dev, "%s: failed to disable bkops %d\n",
				__func__, err);
		ufshcd_disable_ee(hba, MASK_EE_URGENT_BKOPS);
		goto out;
	}

	hba->auto_bkops_enabled = false;
	trace_ufshcd_auto_bkops_state(dev_name(hba->dev), "Disabled");
	hba->is_urgent_bkops_lvl_checked = false;
out:
	return err;
}

/**
 * ufshcd_force_reset_auto_bkops - force reset auto bkops state
 * @hba: per adapter instance
 *
 * After a device reset the device may toggle the BKOPS_EN flag
 * to default value. The s/w tracking variables should be updated
 * as well. This function would change the auto-bkops state based on
 * UFSHCD_CAP_KEEP_AUTO_BKOPS_ENABLED_EXCEPT_SUSPEND.
 */
static void ufshcd_force_reset_auto_bkops(struct ufs_hba *hba)
{
	if (ufshcd_keep_autobkops_enabled_except_suspend(hba)) {
		hba->auto_bkops_enabled = false;
		hba->ee_ctrl_mask |= MASK_EE_URGENT_BKOPS;
		ufshcd_enable_auto_bkops(hba);
	} else {
		hba->auto_bkops_enabled = true;
		hba->ee_ctrl_mask &= ~MASK_EE_URGENT_BKOPS;
		ufshcd_disable_auto_bkops(hba);
	}
	hba->urgent_bkops_lvl = BKOPS_STATUS_PERF_IMPACT;
	hba->is_urgent_bkops_lvl_checked = false;
}

static inline int ufshcd_get_bkops_status(struct ufs_hba *hba, u32 *status)
{
	return ufshcd_query_attr_retry(hba, UPIU_QUERY_OPCODE_READ_ATTR,
			QUERY_ATTR_IDN_BKOPS_STATUS, 0, 0, status);
}

/**
 * ufshcd_bkops_ctrl - control the auto bkops based on current bkops status
 * @hba: per-adapter instance
 *
 * Read the bkops_status from the UFS device and Enable fBackgroundOpsEn
 * flag in the device to permit background operations if the device
 * bkops_status is greater than or equal to the "hba->urgent_bkops_lvl",
 * disable otherwise.
 *
 * Return: 0 for success, non-zero in case of failure.
 *
 * NOTE: Caller of this function can check the "hba->auto_bkops_enabled" flag
 * to know whether auto bkops is enabled or disabled after this function
 * returns control to it.
 */
static int ufshcd_bkops_ctrl(struct ufs_hba *hba)
{
	enum bkops_status status = hba->urgent_bkops_lvl;
	u32 curr_status = 0;
	int err;

	err = ufshcd_get_bkops_status(hba, &curr_status);
	if (err) {
		dev_err(hba->dev, "%s: failed to get BKOPS status %d\n",
				__func__, err);
		goto out;
	} else if (curr_status > BKOPS_STATUS_MAX) {
		dev_err(hba->dev, "%s: invalid BKOPS status %d\n",
				__func__, curr_status);
		err = -EINVAL;
		goto out;
	}

	if (curr_status >= status)
		err = ufshcd_enable_auto_bkops(hba);
	else
		err = ufshcd_disable_auto_bkops(hba);
out:
	return err;
}

static inline int ufshcd_get_ee_status(struct ufs_hba *hba, u32 *status)
{
	return ufshcd_query_attr_retry(hba, UPIU_QUERY_OPCODE_READ_ATTR,
			QUERY_ATTR_IDN_EE_STATUS, 0, 0, status);
}

static void ufshcd_bkops_exception_event_handler(struct ufs_hba *hba)
{
	int err;
	u32 curr_status = 0;

	if (hba->is_urgent_bkops_lvl_checked)
		goto enable_auto_bkops;

	err = ufshcd_get_bkops_status(hba, &curr_status);
	if (err) {
		dev_err(hba->dev, "%s: failed to get BKOPS status %d\n",
				__func__, err);
		goto out;
	}

	/*
	 * We are seeing that some devices are raising the urgent bkops
	 * exception events even when BKOPS status doesn't indicate performace
	 * impacted or critical. Handle these device by determining their urgent
	 * bkops status at runtime.
	 */
	if (curr_status < BKOPS_STATUS_PERF_IMPACT) {
		dev_err(hba->dev, "%s: device raised urgent BKOPS exception for bkops status %d\n",
				__func__, curr_status);
		/* update the current status as the urgent bkops level */
		hba->urgent_bkops_lvl = curr_status;
		hba->is_urgent_bkops_lvl_checked = true;
	}

enable_auto_bkops:
	err = ufshcd_enable_auto_bkops(hba);
out:
	if (err < 0)
		dev_err(hba->dev, "%s: failed to handle urgent bkops %d\n",
				__func__, err);
}

static int __ufshcd_wb_toggle(struct ufs_hba *hba, bool set, enum flag_idn idn)
{
	u8 index;
	enum query_opcode opcode = set ? UPIU_QUERY_OPCODE_SET_FLAG :
				   UPIU_QUERY_OPCODE_CLEAR_FLAG;

	index = ufshcd_wb_get_query_index(hba);
	return ufshcd_query_flag_retry(hba, opcode, idn, index, NULL);
}

int ufshcd_wb_toggle(struct ufs_hba *hba, bool enable)
{
	int ret;

	if (!ufshcd_is_wb_allowed(hba) ||
	    hba->dev_info.wb_enabled == enable)
		return 0;

	ret = __ufshcd_wb_toggle(hba, enable, QUERY_FLAG_IDN_WB_EN);
	if (ret) {
		dev_err(hba->dev, "%s: Write Booster %s failed %d\n",
			__func__, enable ? "enabling" : "disabling", ret);
		return ret;
	}

	hba->dev_info.wb_enabled = enable;
	dev_dbg(hba->dev, "%s: Write Booster %s\n",
			__func__, enable ? "enabled" : "disabled");

	return ret;
}

static void ufshcd_wb_toggle_buf_flush_during_h8(struct ufs_hba *hba,
						 bool enable)
{
	int ret;

	ret = __ufshcd_wb_toggle(hba, enable,
			QUERY_FLAG_IDN_WB_BUFF_FLUSH_DURING_HIBERN8);
	if (ret) {
		dev_err(hba->dev, "%s: WB-Buf Flush during H8 %s failed %d\n",
			__func__, enable ? "enabling" : "disabling", ret);
		return;
	}
	dev_dbg(hba->dev, "%s: WB-Buf Flush during H8 %s\n",
			__func__, enable ? "enabled" : "disabled");
}

int ufshcd_wb_toggle_buf_flush(struct ufs_hba *hba, bool enable)
{
	int ret;

	if (!ufshcd_is_wb_allowed(hba) ||
	    hba->dev_info.wb_buf_flush_enabled == enable)
		return 0;

	ret = __ufshcd_wb_toggle(hba, enable, QUERY_FLAG_IDN_WB_BUFF_FLUSH_EN);
	if (ret) {
		dev_err(hba->dev, "%s: WB-Buf Flush %s failed %d\n",
			__func__, enable ? "enabling" : "disabling", ret);
		return ret;
	}

	hba->dev_info.wb_buf_flush_enabled = enable;
	dev_dbg(hba->dev, "%s: WB-Buf Flush %s\n",
			__func__, enable ? "enabled" : "disabled");

	return ret;
}

static bool ufshcd_wb_presrv_usrspc_keep_vcc_on(struct ufs_hba *hba,
						u32 avail_buf)
{
	u32 cur_buf;
	int ret;
	u8 index;

	index = ufshcd_wb_get_query_index(hba);
	ret = ufshcd_query_attr_retry(hba, UPIU_QUERY_OPCODE_READ_ATTR,
					      QUERY_ATTR_IDN_CURR_WB_BUFF_SIZE,
					      index, 0, &cur_buf);
	if (ret) {
		dev_err(hba->dev, "%s: dCurWriteBoosterBufferSize read failed %d\n",
			__func__, ret);
		return false;
	}

	if (!cur_buf) {
		dev_info(hba->dev, "dCurWBBuf: %d WB disabled until free-space is available\n",
			 cur_buf);
		return false;
	}
	/* Let it continue to flush when available buffer exceeds threshold */
	return avail_buf < hba->vps->wb_flush_threshold;
}

static void ufshcd_wb_force_disable(struct ufs_hba *hba)
{
	if (ufshcd_is_wb_buf_flush_allowed(hba))
		ufshcd_wb_toggle_buf_flush(hba, false);

	ufshcd_wb_toggle_buf_flush_during_h8(hba, false);
	ufshcd_wb_toggle(hba, false);
	hba->caps &= ~UFSHCD_CAP_WB_EN;

	dev_info(hba->dev, "%s: WB force disabled\n", __func__);
}

static bool ufshcd_is_wb_buf_lifetime_available(struct ufs_hba *hba)
{
	u32 lifetime;
	int ret;
	u8 index;

	index = ufshcd_wb_get_query_index(hba);
	ret = ufshcd_query_attr_retry(hba, UPIU_QUERY_OPCODE_READ_ATTR,
				      QUERY_ATTR_IDN_WB_BUFF_LIFE_TIME_EST,
				      index, 0, &lifetime);
	if (ret) {
		dev_err(hba->dev,
			"%s: bWriteBoosterBufferLifeTimeEst read failed %d\n",
			__func__, ret);
		return false;
	}

	if (lifetime == UFS_WB_EXCEED_LIFETIME) {
		dev_err(hba->dev, "%s: WB buf lifetime is exhausted 0x%02X\n",
			__func__, lifetime);
		return false;
	}

	dev_dbg(hba->dev, "%s: WB buf lifetime is 0x%02X\n",
		__func__, lifetime);

	return true;
}

static bool ufshcd_wb_need_flush(struct ufs_hba *hba)
{
	int ret;
	u32 avail_buf;
	u8 index;

	if (!ufshcd_is_wb_allowed(hba))
		return false;

	if (!ufshcd_is_wb_buf_lifetime_available(hba)) {
		ufshcd_wb_force_disable(hba);
		return false;
	}

	/*
	 * The ufs device needs the vcc to be ON to flush.
	 * With user-space reduction enabled, it's enough to enable flush
	 * by checking only the available buffer. The threshold
	 * defined here is > 90% full.
	 * With user-space preserved enabled, the current-buffer
	 * should be checked too because the wb buffer size can reduce
	 * when disk tends to be full. This info is provided by current
	 * buffer (dCurrentWriteBoosterBufferSize). There's no point in
	 * keeping vcc on when current buffer is empty.
	 */
	index = ufshcd_wb_get_query_index(hba);
	ret = ufshcd_query_attr_retry(hba, UPIU_QUERY_OPCODE_READ_ATTR,
				      QUERY_ATTR_IDN_AVAIL_WB_BUFF_SIZE,
				      index, 0, &avail_buf);
	if (ret) {
		dev_warn(hba->dev, "%s: dAvailableWriteBoosterBufferSize read failed %d\n",
			 __func__, ret);
		return false;
	}

	if (!hba->dev_info.b_presrv_uspc_en)
		return avail_buf <= UFS_WB_BUF_REMAIN_PERCENT(10);

	return ufshcd_wb_presrv_usrspc_keep_vcc_on(hba, avail_buf);
}

static void ufshcd_rpm_dev_flush_recheck_work(struct work_struct *work)
{
	struct ufs_hba *hba = container_of(to_delayed_work(work),
					   struct ufs_hba,
					   rpm_dev_flush_recheck_work);
	/*
	 * To prevent unnecessary VCC power drain after device finishes
	 * WriteBooster buffer flush or Auto BKOPs, force runtime resume
	 * after a certain delay to recheck the threshold by next runtime
	 * suspend.
	 */
	ufshcd_rpm_get_sync(hba);
	ufshcd_rpm_put_sync(hba);
}

/**
 * ufshcd_exception_event_handler - handle exceptions raised by device
 * @work: pointer to work data
 *
 * Read bExceptionEventStatus attribute from the device and handle the
 * exception event accordingly.
 */
static void ufshcd_exception_event_handler(struct work_struct *work)
{
	struct ufs_hba *hba;
	int err;
	u32 status = 0;
	hba = container_of(work, struct ufs_hba, eeh_work);

	err = ufshcd_get_ee_status(hba, &status);
	if (err) {
		dev_err(hba->dev, "%s: failed to get exception status %d\n",
				__func__, err);
		return;
	}

	trace_ufshcd_exception_event(dev_name(hba->dev), status);

	if (status & hba->ee_drv_mask & MASK_EE_URGENT_BKOPS)
		ufshcd_bkops_exception_event_handler(hba);

	if (status & hba->ee_drv_mask & MASK_EE_URGENT_TEMP)
		ufs_hwmon_notify_event(hba, status & MASK_EE_URGENT_TEMP);

	ufs_debugfs_exception_event(hba, status);
}

/* Complete requests that have door-bell cleared */
static void ufshcd_complete_requests(struct ufs_hba *hba, bool force_compl)
{
	if (hba->mcq_enabled)
		ufshcd_mcq_compl_pending_transfer(hba, force_compl);
	else
		ufshcd_transfer_req_compl(hba);

	ufshcd_tmc_handler(hba);
}

/**
 * ufshcd_quirk_dl_nac_errors - This function checks if error handling is
 *				to recover from the DL NAC errors or not.
 * @hba: per-adapter instance
 *
 * Return: true if error handling is required, false otherwise.
 */
static bool ufshcd_quirk_dl_nac_errors(struct ufs_hba *hba)
{
	unsigned long flags;
	bool err_handling = true;

	spin_lock_irqsave(hba->host->host_lock, flags);
	/*
	 * UFS_DEVICE_QUIRK_RECOVERY_FROM_DL_NAC_ERRORS only workaround the
	 * device fatal error and/or DL NAC & REPLAY timeout errors.
	 */
	if (hba->saved_err & (CONTROLLER_FATAL_ERROR | SYSTEM_BUS_FATAL_ERROR))
		goto out;

	if ((hba->saved_err & DEVICE_FATAL_ERROR) ||
	    ((hba->saved_err & UIC_ERROR) &&
	     (hba->saved_uic_err & UFSHCD_UIC_DL_TCx_REPLAY_ERROR)))
		goto out;

	if ((hba->saved_err & UIC_ERROR) &&
	    (hba->saved_uic_err & UFSHCD_UIC_DL_NAC_RECEIVED_ERROR)) {
		int err;
		/*
		 * wait for 50ms to see if we can get any other errors or not.
		 */
		spin_unlock_irqrestore(hba->host->host_lock, flags);
		msleep(50);
		spin_lock_irqsave(hba->host->host_lock, flags);

		/*
		 * now check if we have got any other severe errors other than
		 * DL NAC error?
		 */
		if ((hba->saved_err & INT_FATAL_ERRORS) ||
		    ((hba->saved_err & UIC_ERROR) &&
		    (hba->saved_uic_err & ~UFSHCD_UIC_DL_NAC_RECEIVED_ERROR)))
			goto out;

		/*
		 * As DL NAC is the only error received so far, send out NOP
		 * command to confirm if link is still active or not.
		 *   - If we don't get any response then do error recovery.
		 *   - If we get response then clear the DL NAC error bit.
		 */

		spin_unlock_irqrestore(hba->host->host_lock, flags);
		err = ufshcd_verify_dev_init(hba);
		spin_lock_irqsave(hba->host->host_lock, flags);

		if (err)
			goto out;

		/* Link seems to be alive hence ignore the DL NAC errors */
		if (hba->saved_uic_err == UFSHCD_UIC_DL_NAC_RECEIVED_ERROR)
			hba->saved_err &= ~UIC_ERROR;
		/* clear NAC error */
		hba->saved_uic_err &= ~UFSHCD_UIC_DL_NAC_RECEIVED_ERROR;
		if (!hba->saved_uic_err)
			err_handling = false;
	}
out:
	spin_unlock_irqrestore(hba->host->host_lock, flags);
	return err_handling;
}

/* host lock must be held before calling this func */
static inline bool ufshcd_is_saved_err_fatal(struct ufs_hba *hba)
{
	return (hba->saved_uic_err & UFSHCD_UIC_DL_PA_INIT_ERROR) ||
	       (hba->saved_err & (INT_FATAL_ERRORS | UFSHCD_UIC_HIBERN8_MASK));
}

void ufshcd_schedule_eh_work(struct ufs_hba *hba)
{
	lockdep_assert_held(hba->host->host_lock);

	/* handle fatal errors only when link is not in error state */
	if (hba->ufshcd_state != UFSHCD_STATE_ERROR) {
		if (hba->force_reset || ufshcd_is_link_broken(hba) ||
		    ufshcd_is_saved_err_fatal(hba))
			hba->ufshcd_state = UFSHCD_STATE_EH_SCHEDULED_FATAL;
		else
			hba->ufshcd_state = UFSHCD_STATE_EH_SCHEDULED_NON_FATAL;
		queue_work(hba->eh_wq, &hba->eh_work);
	}
}

static void ufshcd_force_error_recovery(struct ufs_hba *hba)
{
	spin_lock_irq(hba->host->host_lock);
	hba->force_reset = true;
	ufshcd_schedule_eh_work(hba);
	spin_unlock_irq(hba->host->host_lock);
}

static void ufshcd_clk_scaling_allow(struct ufs_hba *hba, bool allow)
{
	mutex_lock(&hba->wb_mutex);
	down_write(&hba->clk_scaling_lock);
	hba->clk_scaling.is_allowed = allow;
	up_write(&hba->clk_scaling_lock);
	mutex_unlock(&hba->wb_mutex);
}

static void ufshcd_clk_scaling_suspend(struct ufs_hba *hba, bool suspend)
{
	if (suspend) {
		if (hba->clk_scaling.is_enabled)
			ufshcd_suspend_clkscaling(hba);
		ufshcd_clk_scaling_allow(hba, false);
	} else {
		ufshcd_clk_scaling_allow(hba, true);
		if (hba->clk_scaling.is_enabled)
			ufshcd_resume_clkscaling(hba);
	}
}

static void ufshcd_err_handling_prepare(struct ufs_hba *hba)
{
	ufshcd_rpm_get_sync(hba);
	if (pm_runtime_status_suspended(&hba->ufs_device_wlun->sdev_gendev) ||
	    hba->is_sys_suspended) {
		enum ufs_pm_op pm_op;

		/*
		 * Don't assume anything of resume, if
		 * resume fails, irq and clocks can be OFF, and powers
		 * can be OFF or in LPM.
		 */
		ufshcd_setup_hba_vreg(hba, true);
		ufshcd_enable_irq(hba);
		ufshcd_setup_vreg(hba, true);
		ufshcd_config_vreg_hpm(hba, hba->vreg_info.vccq);
		ufshcd_config_vreg_hpm(hba, hba->vreg_info.vccq2);
		ufshcd_hold(hba);
		if (!ufshcd_is_clkgating_allowed(hba))
			ufshcd_setup_clocks(hba, true);
		pm_op = hba->is_sys_suspended ? UFS_SYSTEM_PM : UFS_RUNTIME_PM;
		ufshcd_vops_resume(hba, pm_op);
	} else {
		ufshcd_hold(hba);
		if (ufshcd_is_clkscaling_supported(hba) &&
		    hba->clk_scaling.is_enabled)
			ufshcd_suspend_clkscaling(hba);
		ufshcd_clk_scaling_allow(hba, false);
	}
	/* Wait for ongoing ufshcd_queuecommand() calls to finish. */
	blk_mq_quiesce_tagset(&hba->host->tag_set);
	cancel_work_sync(&hba->eeh_work);
}

static void ufshcd_err_handling_unprepare(struct ufs_hba *hba)
{
	blk_mq_unquiesce_tagset(&hba->host->tag_set);
	ufshcd_release(hba);
	if (ufshcd_is_clkscaling_supported(hba))
		ufshcd_clk_scaling_suspend(hba, false);
	ufshcd_rpm_put(hba);
}

static inline bool ufshcd_err_handling_should_stop(struct ufs_hba *hba)
{
	return (!hba->is_powered || hba->shutting_down ||
		!hba->ufs_device_wlun ||
		hba->ufshcd_state == UFSHCD_STATE_ERROR ||
		(!(hba->saved_err || hba->saved_uic_err || hba->force_reset ||
		   ufshcd_is_link_broken(hba))));
}

#ifdef CONFIG_PM
static void ufshcd_recover_pm_error(struct ufs_hba *hba)
{
	struct Scsi_Host *shost = hba->host;
	struct scsi_device *sdev;
	struct request_queue *q;
	int ret;

	hba->is_sys_suspended = false;
	/*
	 * Set RPM status of wlun device to RPM_ACTIVE,
	 * this also clears its runtime error.
	 */
	ret = pm_runtime_set_active(&hba->ufs_device_wlun->sdev_gendev);

	/* hba device might have a runtime error otherwise */
	if (ret)
		ret = pm_runtime_set_active(hba->dev);
	/*
	 * If wlun device had runtime error, we also need to resume those
	 * consumer scsi devices in case any of them has failed to be
	 * resumed due to supplier runtime resume failure. This is to unblock
	 * blk_queue_enter in case there are bios waiting inside it.
	 */
	if (!ret) {
		shost_for_each_device(sdev, shost) {
			q = sdev->request_queue;
			if (q->dev && (q->rpm_status == RPM_SUSPENDED ||
				       q->rpm_status == RPM_SUSPENDING))
				pm_request_resume(q->dev);
		}
	}
}
#else
static inline void ufshcd_recover_pm_error(struct ufs_hba *hba)
{
}
#endif

static bool ufshcd_is_pwr_mode_restore_needed(struct ufs_hba *hba)
{
	struct ufs_pa_layer_attr *pwr_info = &hba->pwr_info;
	u32 mode;

	ufshcd_dme_get(hba, UIC_ARG_MIB(PA_PWRMODE), &mode);

	if (pwr_info->pwr_rx != ((mode >> PWRMODE_RX_OFFSET) & PWRMODE_MASK))
		return true;

	if (pwr_info->pwr_tx != (mode & PWRMODE_MASK))
		return true;

	return false;
}

static bool ufshcd_abort_one(struct request *rq, void *priv)
{
	int *ret = priv;
	u32 tag = rq->tag;
	struct scsi_cmnd *cmd = blk_mq_rq_to_pdu(rq);
	struct scsi_device *sdev = cmd->device;
	struct Scsi_Host *shost = sdev->host;
	struct ufs_hba *hba = shost_priv(shost);

	*ret = ufshcd_try_to_abort_task(hba, tag);
	dev_err(hba->dev, "Aborting tag %d / CDB %#02x %s\n", tag,
		hba->lrb[tag].cmd ? hba->lrb[tag].cmd->cmnd[0] : -1,
		*ret ? "failed" : "succeeded");

	return *ret == 0;
}

/**
 * ufshcd_abort_all - Abort all pending commands.
 * @hba: Host bus adapter pointer.
 *
 * Return: true if and only if the host controller needs to be reset.
 */
static bool ufshcd_abort_all(struct ufs_hba *hba)
{
	int tag, ret = 0;

	blk_mq_tagset_busy_iter(&hba->host->tag_set, ufshcd_abort_one, &ret);
	if (ret)
		goto out;

	/* Clear pending task management requests */
	for_each_set_bit(tag, &hba->outstanding_tasks, hba->nutmrs) {
		ret = ufshcd_clear_tm_cmd(hba, tag);
		if (ret)
			goto out;
	}

out:
	/* Complete the requests that are cleared by s/w */
	ufshcd_complete_requests(hba, false);

	return ret != 0;
}

/**
 * ufshcd_err_handler - handle UFS errors that require s/w attention
 * @work: pointer to work structure
 */
static void ufshcd_err_handler(struct work_struct *work)
{
	int retries = MAX_ERR_HANDLER_RETRIES;
	struct ufs_hba *hba;
	unsigned long flags;
	bool needs_restore;
	bool needs_reset;
	int pmc_err;

	hba = container_of(work, struct ufs_hba, eh_work);

	dev_info(hba->dev,
		 "%s started; HBA state %s; powered %d; shutting down %d; saved_err = %d; saved_uic_err = %d; force_reset = %d%s\n",
		 __func__, ufshcd_state_name[hba->ufshcd_state],
		 hba->is_powered, hba->shutting_down, hba->saved_err,
		 hba->saved_uic_err, hba->force_reset,
		 ufshcd_is_link_broken(hba) ? "; link is broken" : "");

	down(&hba->host_sem);
	spin_lock_irqsave(hba->host->host_lock, flags);
	if (ufshcd_err_handling_should_stop(hba)) {
		if (hba->ufshcd_state != UFSHCD_STATE_ERROR)
			hba->ufshcd_state = UFSHCD_STATE_OPERATIONAL;
		spin_unlock_irqrestore(hba->host->host_lock, flags);
		up(&hba->host_sem);
		return;
	}
	ufshcd_set_eh_in_progress(hba);
	spin_unlock_irqrestore(hba->host->host_lock, flags);
	ufshcd_err_handling_prepare(hba);
	/* Complete requests that have door-bell cleared by h/w */
	ufshcd_complete_requests(hba, false);
	spin_lock_irqsave(hba->host->host_lock, flags);
again:
	needs_restore = false;
	needs_reset = false;

	if (hba->ufshcd_state != UFSHCD_STATE_ERROR)
		hba->ufshcd_state = UFSHCD_STATE_RESET;
	/*
	 * A full reset and restore might have happened after preparation
	 * is finished, double check whether we should stop.
	 */
	if (ufshcd_err_handling_should_stop(hba))
		goto skip_err_handling;

	if ((hba->dev_quirks & UFS_DEVICE_QUIRK_RECOVERY_FROM_DL_NAC_ERRORS) &&
	    !hba->force_reset) {
		bool ret;

		spin_unlock_irqrestore(hba->host->host_lock, flags);
		/* release the lock as ufshcd_quirk_dl_nac_errors() may sleep */
		ret = ufshcd_quirk_dl_nac_errors(hba);
		spin_lock_irqsave(hba->host->host_lock, flags);
		if (!ret && ufshcd_err_handling_should_stop(hba))
			goto skip_err_handling;
	}

	if ((hba->saved_err & (INT_FATAL_ERRORS | UFSHCD_UIC_HIBERN8_MASK)) ||
	    (hba->saved_uic_err &&
	     (hba->saved_uic_err != UFSHCD_UIC_PA_GENERIC_ERROR))) {
		bool pr_prdt = !!(hba->saved_err & SYSTEM_BUS_FATAL_ERROR);

		spin_unlock_irqrestore(hba->host->host_lock, flags);
		ufshcd_print_host_state(hba);
		ufshcd_print_pwr_info(hba);
		ufshcd_print_evt_hist(hba);
		ufshcd_print_tmrs(hba, hba->outstanding_tasks);
		ufshcd_print_trs_all(hba, pr_prdt);
		spin_lock_irqsave(hba->host->host_lock, flags);
	}

	/*
	 * if host reset is required then skip clearing the pending
	 * transfers forcefully because they will get cleared during
	 * host reset and restore
	 */
	if (hba->force_reset || ufshcd_is_link_broken(hba) ||
	    ufshcd_is_saved_err_fatal(hba) ||
	    ((hba->saved_err & UIC_ERROR) &&
	     (hba->saved_uic_err & (UFSHCD_UIC_DL_NAC_RECEIVED_ERROR |
				    UFSHCD_UIC_DL_TCx_REPLAY_ERROR)))) {
		needs_reset = true;
		goto do_reset;
	}

	/*
	 * If LINERESET was caught, UFS might have been put to PWM mode,
	 * check if power mode restore is needed.
	 */
	if (hba->saved_uic_err & UFSHCD_UIC_PA_GENERIC_ERROR) {
		hba->saved_uic_err &= ~UFSHCD_UIC_PA_GENERIC_ERROR;
		if (!hba->saved_uic_err)
			hba->saved_err &= ~UIC_ERROR;
		spin_unlock_irqrestore(hba->host->host_lock, flags);
		if (ufshcd_is_pwr_mode_restore_needed(hba))
			needs_restore = true;
		spin_lock_irqsave(hba->host->host_lock, flags);
		if (!hba->saved_err && !needs_restore)
			goto skip_err_handling;
	}

	hba->silence_err_logs = true;
	/* release lock as clear command might sleep */
	spin_unlock_irqrestore(hba->host->host_lock, flags);

	needs_reset = ufshcd_abort_all(hba);

	spin_lock_irqsave(hba->host->host_lock, flags);
	hba->silence_err_logs = false;
	if (needs_reset)
		goto do_reset;

	/*
	 * After all reqs and tasks are cleared from doorbell,
	 * now it is safe to retore power mode.
	 */
	if (needs_restore) {
		spin_unlock_irqrestore(hba->host->host_lock, flags);
		/*
		 * Hold the scaling lock just in case dev cmds
		 * are sent via bsg and/or sysfs.
		 */
		down_write(&hba->clk_scaling_lock);
		hba->force_pmc = true;
		pmc_err = ufshcd_config_pwr_mode(hba, &(hba->pwr_info));
		if (pmc_err) {
			needs_reset = true;
			dev_err(hba->dev, "%s: Failed to restore power mode, err = %d\n",
					__func__, pmc_err);
		}
		hba->force_pmc = false;
		ufshcd_print_pwr_info(hba);
		up_write(&hba->clk_scaling_lock);
		spin_lock_irqsave(hba->host->host_lock, flags);
	}

do_reset:
	/* Fatal errors need reset */
	if (needs_reset) {
		int err;

		hba->force_reset = false;
		spin_unlock_irqrestore(hba->host->host_lock, flags);
		err = ufshcd_reset_and_restore(hba);
		if (err)
			dev_err(hba->dev, "%s: reset and restore failed with err %d\n",
					__func__, err);
		else
			ufshcd_recover_pm_error(hba);
		spin_lock_irqsave(hba->host->host_lock, flags);
	}

skip_err_handling:
	if (!needs_reset) {
		if (hba->ufshcd_state == UFSHCD_STATE_RESET)
			hba->ufshcd_state = UFSHCD_STATE_OPERATIONAL;
		if (hba->saved_err || hba->saved_uic_err)
			dev_err_ratelimited(hba->dev, "%s: exit: saved_err 0x%x saved_uic_err 0x%x",
			    __func__, hba->saved_err, hba->saved_uic_err);
	}
	/* Exit in an operational state or dead */
	if (hba->ufshcd_state != UFSHCD_STATE_OPERATIONAL &&
	    hba->ufshcd_state != UFSHCD_STATE_ERROR) {
		if (--retries)
			goto again;
		hba->ufshcd_state = UFSHCD_STATE_ERROR;
	}
	ufshcd_clear_eh_in_progress(hba);
	spin_unlock_irqrestore(hba->host->host_lock, flags);
	ufshcd_err_handling_unprepare(hba);
	up(&hba->host_sem);

	dev_info(hba->dev, "%s finished; HBA state %s\n", __func__,
		 ufshcd_state_name[hba->ufshcd_state]);
}

/**
 * ufshcd_update_uic_error - check and set fatal UIC error flags.
 * @hba: per-adapter instance
 *
 * Return:
 *  IRQ_HANDLED - If interrupt is valid
 *  IRQ_NONE    - If invalid interrupt
 */
static irqreturn_t ufshcd_update_uic_error(struct ufs_hba *hba)
{
	u32 reg;
	irqreturn_t retval = IRQ_NONE;

	/* PHY layer error */
	reg = ufshcd_readl(hba, REG_UIC_ERROR_CODE_PHY_ADAPTER_LAYER);
	if ((reg & UIC_PHY_ADAPTER_LAYER_ERROR) &&
	    (reg & UIC_PHY_ADAPTER_LAYER_ERROR_CODE_MASK)) {
		ufshcd_update_evt_hist(hba, UFS_EVT_PA_ERR, reg);
		/*
		 * To know whether this error is fatal or not, DB timeout
		 * must be checked but this error is handled separately.
		 */
		if (reg & UIC_PHY_ADAPTER_LAYER_LANE_ERR_MASK)
			dev_dbg(hba->dev, "%s: UIC Lane error reported\n",
					__func__);

		/* Got a LINERESET indication. */
		if (reg & UIC_PHY_ADAPTER_LAYER_GENERIC_ERROR) {
			struct uic_command *cmd = NULL;

			hba->uic_error |= UFSHCD_UIC_PA_GENERIC_ERROR;
			if (hba->uic_async_done && hba->active_uic_cmd)
				cmd = hba->active_uic_cmd;
			/*
			 * Ignore the LINERESET during power mode change
			 * operation via DME_SET command.
			 */
			if (cmd && (cmd->command == UIC_CMD_DME_SET))
				hba->uic_error &= ~UFSHCD_UIC_PA_GENERIC_ERROR;
		}
		retval |= IRQ_HANDLED;
	}

	/* PA_INIT_ERROR is fatal and needs UIC reset */
	reg = ufshcd_readl(hba, REG_UIC_ERROR_CODE_DATA_LINK_LAYER);
	if ((reg & UIC_DATA_LINK_LAYER_ERROR) &&
	    (reg & UIC_DATA_LINK_LAYER_ERROR_CODE_MASK)) {
		ufshcd_update_evt_hist(hba, UFS_EVT_DL_ERR, reg);

		if (reg & UIC_DATA_LINK_LAYER_ERROR_PA_INIT)
			hba->uic_error |= UFSHCD_UIC_DL_PA_INIT_ERROR;
		else if (hba->dev_quirks &
				UFS_DEVICE_QUIRK_RECOVERY_FROM_DL_NAC_ERRORS) {
			if (reg & UIC_DATA_LINK_LAYER_ERROR_NAC_RECEIVED)
				hba->uic_error |=
					UFSHCD_UIC_DL_NAC_RECEIVED_ERROR;
			else if (reg & UIC_DATA_LINK_LAYER_ERROR_TCx_REPLAY_TIMEOUT)
				hba->uic_error |= UFSHCD_UIC_DL_TCx_REPLAY_ERROR;
		}
		retval |= IRQ_HANDLED;
	}

	/* UIC NL/TL/DME errors needs software retry */
	reg = ufshcd_readl(hba, REG_UIC_ERROR_CODE_NETWORK_LAYER);
	if ((reg & UIC_NETWORK_LAYER_ERROR) &&
	    (reg & UIC_NETWORK_LAYER_ERROR_CODE_MASK)) {
		ufshcd_update_evt_hist(hba, UFS_EVT_NL_ERR, reg);
		hba->uic_error |= UFSHCD_UIC_NL_ERROR;
		retval |= IRQ_HANDLED;
	}

	reg = ufshcd_readl(hba, REG_UIC_ERROR_CODE_TRANSPORT_LAYER);
	if ((reg & UIC_TRANSPORT_LAYER_ERROR) &&
	    (reg & UIC_TRANSPORT_LAYER_ERROR_CODE_MASK)) {
		ufshcd_update_evt_hist(hba, UFS_EVT_TL_ERR, reg);
		hba->uic_error |= UFSHCD_UIC_TL_ERROR;
		retval |= IRQ_HANDLED;
	}

	reg = ufshcd_readl(hba, REG_UIC_ERROR_CODE_DME);
	if ((reg & UIC_DME_ERROR) &&
	    (reg & UIC_DME_ERROR_CODE_MASK)) {
		ufshcd_update_evt_hist(hba, UFS_EVT_DME_ERR, reg);
		hba->uic_error |= UFSHCD_UIC_DME_ERROR;
		retval |= IRQ_HANDLED;
	}

	dev_dbg(hba->dev, "%s: UIC error flags = 0x%08x\n",
			__func__, hba->uic_error);
	return retval;
}

/**
 * ufshcd_check_errors - Check for errors that need s/w attention
 * @hba: per-adapter instance
 * @intr_status: interrupt status generated by the controller
 *
 * Return:
 *  IRQ_HANDLED - If interrupt is valid
 *  IRQ_NONE    - If invalid interrupt
 */
static irqreturn_t ufshcd_check_errors(struct ufs_hba *hba, u32 intr_status)
{
	bool queue_eh_work = false;
	irqreturn_t retval = IRQ_NONE;

	spin_lock(hba->host->host_lock);
	hba->errors |= UFSHCD_ERROR_MASK & intr_status;

	if (hba->errors & INT_FATAL_ERRORS) {
		ufshcd_update_evt_hist(hba, UFS_EVT_FATAL_ERR,
				       hba->errors);
		queue_eh_work = true;
	}

	if (hba->errors & UIC_ERROR) {
		hba->uic_error = 0;
		retval = ufshcd_update_uic_error(hba);
		if (hba->uic_error)
			queue_eh_work = true;
	}

	if (hba->errors & UFSHCD_UIC_HIBERN8_MASK) {
		dev_err(hba->dev,
			"%s: Auto Hibern8 %s failed - status: 0x%08x, upmcrs: 0x%08x\n",
			__func__, (hba->errors & UIC_HIBERNATE_ENTER) ?
			"Enter" : "Exit",
			hba->errors, ufshcd_get_upmcrs(hba));
		ufshcd_update_evt_hist(hba, UFS_EVT_AUTO_HIBERN8_ERR,
				       hba->errors);
		ufshcd_set_link_broken(hba);
		queue_eh_work = true;
	}

	if (queue_eh_work) {
		/*
		 * update the transfer error masks to sticky bits, let's do this
		 * irrespective of current ufshcd_state.
		 */
		hba->saved_err |= hba->errors;
		hba->saved_uic_err |= hba->uic_error;

		/* dump controller state before resetting */
		if ((hba->saved_err &
		     (INT_FATAL_ERRORS | UFSHCD_UIC_HIBERN8_MASK)) ||
		    (hba->saved_uic_err &&
		     (hba->saved_uic_err != UFSHCD_UIC_PA_GENERIC_ERROR))) {
			dev_err(hba->dev, "%s: saved_err 0x%x saved_uic_err 0x%x\n",
					__func__, hba->saved_err,
					hba->saved_uic_err);
			ufshcd_dump_regs(hba, 0, UFSHCI_REG_SPACE_SIZE,
					 "host_regs: ");
			ufshcd_print_pwr_info(hba);
		}
		ufshcd_schedule_eh_work(hba);
		retval |= IRQ_HANDLED;
	}
	/*
	 * if (!queue_eh_work) -
	 * Other errors are either non-fatal where host recovers
	 * itself without s/w intervention or errors that will be
	 * handled by the SCSI core layer.
	 */
	hba->errors = 0;
	hba->uic_error = 0;
	spin_unlock(hba->host->host_lock);
	return retval;
}

/**
 * ufshcd_tmc_handler - handle task management function completion
 * @hba: per adapter instance
 *
 * Return:
 *  IRQ_HANDLED - If interrupt is valid
 *  IRQ_NONE    - If invalid interrupt
 */
static irqreturn_t ufshcd_tmc_handler(struct ufs_hba *hba)
{
	unsigned long flags, pending, issued;
	irqreturn_t ret = IRQ_NONE;
	int tag;

	spin_lock_irqsave(hba->host->host_lock, flags);
	pending = ufshcd_readl(hba, REG_UTP_TASK_REQ_DOOR_BELL);
	issued = hba->outstanding_tasks & ~pending;
	for_each_set_bit(tag, &issued, hba->nutmrs) {
		struct request *req = hba->tmf_rqs[tag];
		struct completion *c = req->end_io_data;

		complete(c);
		ret = IRQ_HANDLED;
	}
	spin_unlock_irqrestore(hba->host->host_lock, flags);

	return ret;
}

/**
 * ufshcd_handle_mcq_cq_events - handle MCQ completion queue events
 * @hba: per adapter instance
 *
 * Return: IRQ_HANDLED if interrupt is handled.
 */
static irqreturn_t ufshcd_handle_mcq_cq_events(struct ufs_hba *hba)
{
	struct ufs_hw_queue *hwq;
	unsigned long outstanding_cqs;
	unsigned int nr_queues;
	int i, ret;
	u32 events;

	ret = ufshcd_vops_get_outstanding_cqs(hba, &outstanding_cqs);
	if (ret)
		outstanding_cqs = (1U << hba->nr_hw_queues) - 1;

	/* Exclude the poll queues */
	nr_queues = hba->nr_hw_queues - hba->nr_queues[HCTX_TYPE_POLL];
	for_each_set_bit(i, &outstanding_cqs, nr_queues) {
		hwq = &hba->uhq[i];

		events = ufshcd_mcq_read_cqis(hba, i);
		if (events)
			ufshcd_mcq_write_cqis(hba, events, i);

		if (events & UFSHCD_MCQ_CQIS_TAIL_ENT_PUSH_STS)
			ufshcd_mcq_poll_cqe_lock(hba, hwq);
	}

	return IRQ_HANDLED;
}

/**
 * ufshcd_sl_intr - Interrupt service routine
 * @hba: per adapter instance
 * @intr_status: contains interrupts generated by the controller
 *
 * Return:
 *  IRQ_HANDLED - If interrupt is valid
 *  IRQ_NONE    - If invalid interrupt
 */
static irqreturn_t ufshcd_sl_intr(struct ufs_hba *hba, u32 intr_status)
{
	irqreturn_t retval = IRQ_NONE;

	if (intr_status & UFSHCD_UIC_MASK)
		retval |= ufshcd_uic_cmd_compl(hba, intr_status);

	if (intr_status & UFSHCD_ERROR_MASK || hba->errors)
		retval |= ufshcd_check_errors(hba, intr_status);

	if (intr_status & UTP_TASK_REQ_COMPL)
		retval |= ufshcd_tmc_handler(hba);

	if (intr_status & UTP_TRANSFER_REQ_COMPL)
		retval |= ufshcd_transfer_req_compl(hba);

	if (intr_status & MCQ_CQ_EVENT_STATUS)
		retval |= ufshcd_handle_mcq_cq_events(hba);

	return retval;
}

/**
 * ufshcd_intr - Main interrupt service routine
 * @irq: irq number
 * @__hba: pointer to adapter instance
 *
 * Return:
 *  IRQ_HANDLED - If interrupt is valid
 *  IRQ_NONE    - If invalid interrupt
 */
static irqreturn_t ufshcd_intr(int irq, void *__hba)
{
	u32 intr_status, enabled_intr_status = 0;
	irqreturn_t retval = IRQ_NONE;
	struct ufs_hba *hba = __hba;
	int retries = hba->nutrs;

	intr_status = ufshcd_readl(hba, REG_INTERRUPT_STATUS);
	hba->ufs_stats.last_intr_status = intr_status;
	hba->ufs_stats.last_intr_ts = local_clock();

	/*
	 * There could be max of hba->nutrs reqs in flight and in worst case
	 * if the reqs get finished 1 by 1 after the interrupt status is
	 * read, make sure we handle them by checking the interrupt status
	 * again in a loop until we process all of the reqs before returning.
	 */
	while (intr_status && retries--) {
		enabled_intr_status =
			intr_status & ufshcd_readl(hba, REG_INTERRUPT_ENABLE);
		ufshcd_writel(hba, intr_status, REG_INTERRUPT_STATUS);
		if (enabled_intr_status)
			retval |= ufshcd_sl_intr(hba, enabled_intr_status);

		intr_status = ufshcd_readl(hba, REG_INTERRUPT_STATUS);
	}

	if (enabled_intr_status && retval == IRQ_NONE &&
	    (!(enabled_intr_status & UTP_TRANSFER_REQ_COMPL) ||
	     hba->outstanding_reqs) && !ufshcd_eh_in_progress(hba)) {
		dev_err(hba->dev, "%s: Unhandled interrupt 0x%08x (0x%08x, 0x%08x)\n",
					__func__,
					intr_status,
					hba->ufs_stats.last_intr_status,
					enabled_intr_status);
		ufshcd_dump_regs(hba, 0, UFSHCI_REG_SPACE_SIZE, "host_regs: ");
	}

	return retval;
}

static int ufshcd_clear_tm_cmd(struct ufs_hba *hba, int tag)
{
	int err = 0;
	u32 mask = 1 << tag;

	if (!test_bit(tag, &hba->outstanding_tasks))
		goto out;

	ufshcd_utmrl_clear(hba, tag);

	/* poll for max. 1 sec to clear door bell register by h/w */
	err = ufshcd_wait_for_register(hba,
			REG_UTP_TASK_REQ_DOOR_BELL,
			mask, 0, 1000, 1000);

	dev_err(hba->dev, "Clearing task management function with tag %d %s\n",
		tag, err < 0 ? "failed" : "succeeded");

out:
	return err;
}

static int __ufshcd_issue_tm_cmd(struct ufs_hba *hba,
		struct utp_task_req_desc *treq, u8 tm_function)
{
	struct request_queue *q = hba->tmf_queue;
	struct Scsi_Host *host = hba->host;
	DECLARE_COMPLETION_ONSTACK(wait);
	struct request *req;
	unsigned long flags;
	int task_tag, err;

	/*
	 * blk_mq_alloc_request() is used here only to get a free tag.
	 */
	req = blk_mq_alloc_request(q, REQ_OP_DRV_OUT, 0);
	if (IS_ERR(req))
		return PTR_ERR(req);

	req->end_io_data = &wait;
	ufshcd_hold(hba);

	spin_lock_irqsave(host->host_lock, flags);

	task_tag = req->tag;
	hba->tmf_rqs[req->tag] = req;
	treq->upiu_req.req_header.task_tag = task_tag;

	memcpy(hba->utmrdl_base_addr + task_tag, treq, sizeof(*treq));
	ufshcd_vops_setup_task_mgmt(hba, task_tag, tm_function);

	__set_bit(task_tag, &hba->outstanding_tasks);

	spin_unlock_irqrestore(host->host_lock, flags);

	/* send command to the controller */
	ufshcd_writel(hba, 1 << task_tag, REG_UTP_TASK_REQ_DOOR_BELL);

	ufshcd_add_tm_upiu_trace(hba, task_tag, UFS_TM_SEND);

	/* wait until the task management command is completed */
	err = wait_for_completion_io_timeout(&wait,
			msecs_to_jiffies(TM_CMD_TIMEOUT));
	if (!err) {
		ufshcd_add_tm_upiu_trace(hba, task_tag, UFS_TM_ERR);
		dev_err(hba->dev, "%s: task management cmd 0x%.2x timed-out\n",
				__func__, tm_function);
		if (ufshcd_clear_tm_cmd(hba, task_tag))
			dev_WARN(hba->dev, "%s: unable to clear tm cmd (slot %d) after timeout\n",
					__func__, task_tag);
		err = -ETIMEDOUT;
	} else {
		err = 0;
		memcpy(treq, hba->utmrdl_base_addr + task_tag, sizeof(*treq));

		ufshcd_add_tm_upiu_trace(hba, task_tag, UFS_TM_COMP);
	}

	spin_lock_irqsave(hba->host->host_lock, flags);
	hba->tmf_rqs[req->tag] = NULL;
	__clear_bit(task_tag, &hba->outstanding_tasks);
	spin_unlock_irqrestore(hba->host->host_lock, flags);

	ufshcd_release(hba);
	blk_mq_free_request(req);

	return err;
}

/**
 * ufshcd_issue_tm_cmd - issues task management commands to controller
 * @hba: per adapter instance
 * @lun_id: LUN ID to which TM command is sent
 * @task_id: task ID to which the TM command is applicable
 * @tm_function: task management function opcode
 * @tm_response: task management service response return value
 *
 * Return: non-zero value on error, zero on success.
 */
static int ufshcd_issue_tm_cmd(struct ufs_hba *hba, int lun_id, int task_id,
		u8 tm_function, u8 *tm_response)
{
	struct utp_task_req_desc treq = { };
	enum utp_ocs ocs_value;
	int err;

	/* Configure task request descriptor */
	treq.header.interrupt = 1;
	treq.header.ocs = OCS_INVALID_COMMAND_STATUS;

	/* Configure task request UPIU */
	treq.upiu_req.req_header.transaction_code = UPIU_TRANSACTION_TASK_REQ;
	treq.upiu_req.req_header.lun = lun_id;
	treq.upiu_req.req_header.tm_function = tm_function;

	/*
	 * The host shall provide the same value for LUN field in the basic
	 * header and for Input Parameter.
	 */
	treq.upiu_req.input_param1 = cpu_to_be32(lun_id);
	treq.upiu_req.input_param2 = cpu_to_be32(task_id);

	err = __ufshcd_issue_tm_cmd(hba, &treq, tm_function);
	if (err == -ETIMEDOUT)
		return err;

	ocs_value = treq.header.ocs & MASK_OCS;
	if (ocs_value != OCS_SUCCESS)
		dev_err(hba->dev, "%s: failed, ocs = 0x%x\n",
				__func__, ocs_value);
	else if (tm_response)
		*tm_response = be32_to_cpu(treq.upiu_rsp.output_param1) &
				MASK_TM_SERVICE_RESP;
	return err;
}

/**
 * ufshcd_issue_devman_upiu_cmd - API for sending "utrd" type requests
 * @hba:	per-adapter instance
 * @req_upiu:	upiu request
 * @rsp_upiu:	upiu reply
 * @desc_buff:	pointer to descriptor buffer, NULL if NA
 * @buff_len:	descriptor size, 0 if NA
 * @cmd_type:	specifies the type (NOP, Query...)
 * @desc_op:	descriptor operation
 *
 * Those type of requests uses UTP Transfer Request Descriptor - utrd.
 * Therefore, it "rides" the device management infrastructure: uses its tag and
 * tasks work queues.
 *
 * Since there is only one available tag for device management commands,
 * the caller is expected to hold the hba->dev_cmd.lock mutex.
 *
 * Return: 0 upon success; < 0 upon failure.
 */
static int ufshcd_issue_devman_upiu_cmd(struct ufs_hba *hba,
					struct utp_upiu_req *req_upiu,
					struct utp_upiu_req *rsp_upiu,
					u8 *desc_buff, int *buff_len,
					enum dev_cmd_type cmd_type,
					enum query_opcode desc_op)
{
	const u32 tag = hba->reserved_slot;
	struct ufshcd_lrb *lrbp = &hba->lrb[tag];
	int err = 0;
	u8 upiu_flags;

	/* Protects use of hba->reserved_slot. */
	lockdep_assert_held(&hba->dev_cmd.lock);

	ufshcd_setup_dev_cmd(hba, lrbp, cmd_type, 0, tag);

	ufshcd_prepare_req_desc_hdr(hba, lrbp, &upiu_flags, DMA_NONE, 0);

	/* update the task tag in the request upiu */
	req_upiu->header.task_tag = tag;

	/* just copy the upiu request as it is */
	memcpy(lrbp->ucd_req_ptr, req_upiu, sizeof(*lrbp->ucd_req_ptr));
	if (desc_buff && desc_op == UPIU_QUERY_OPCODE_WRITE_DESC) {
		/* The Data Segment Area is optional depending upon the query
		 * function value. for WRITE DESCRIPTOR, the data segment
		 * follows right after the tsf.
		 */
		memcpy(lrbp->ucd_req_ptr + 1, desc_buff, *buff_len);
		*buff_len = 0;
	}

	memset(lrbp->ucd_rsp_ptr, 0, sizeof(struct utp_upiu_rsp));

	/*
	 * ignore the returning value here - ufshcd_check_query_response is
	 * bound to fail since dev_cmd.query and dev_cmd.type were left empty.
	 * read the response directly ignoring all errors.
	 */
	ufshcd_issue_dev_cmd(hba, lrbp, tag, QUERY_REQ_TIMEOUT);

	/* just copy the upiu response as it is */
	memcpy(rsp_upiu, lrbp->ucd_rsp_ptr, sizeof(*rsp_upiu));
	if (desc_buff && desc_op == UPIU_QUERY_OPCODE_READ_DESC) {
		u8 *descp = (u8 *)lrbp->ucd_rsp_ptr + sizeof(*rsp_upiu);
		u16 resp_len = be16_to_cpu(lrbp->ucd_rsp_ptr->header
					   .data_segment_length);

		if (*buff_len >= resp_len) {
			memcpy(desc_buff, descp, resp_len);
			*buff_len = resp_len;
		} else {
			dev_warn(hba->dev,
				 "%s: rsp size %d is bigger than buffer size %d",
				 __func__, resp_len, *buff_len);
			*buff_len = 0;
			err = -EINVAL;
		}
	}
	ufshcd_add_query_upiu_trace(hba, err ? UFS_QUERY_ERR : UFS_QUERY_COMP,
				    (struct utp_upiu_req *)lrbp->ucd_rsp_ptr);

	return err;
}

/**
 * ufshcd_exec_raw_upiu_cmd - API function for sending raw upiu commands
 * @hba:	per-adapter instance
 * @req_upiu:	upiu request
 * @rsp_upiu:	upiu reply - only 8 DW as we do not support scsi commands
 * @msgcode:	message code, one of UPIU Transaction Codes Initiator to Target
 * @desc_buff:	pointer to descriptor buffer, NULL if NA
 * @buff_len:	descriptor size, 0 if NA
 * @desc_op:	descriptor operation
 *
 * Supports UTP Transfer requests (nop and query), and UTP Task
 * Management requests.
 * It is up to the caller to fill the upiu conent properly, as it will
 * be copied without any further input validations.
 *
 * Return: 0 upon success; < 0 upon failure.
 */
int ufshcd_exec_raw_upiu_cmd(struct ufs_hba *hba,
			     struct utp_upiu_req *req_upiu,
			     struct utp_upiu_req *rsp_upiu,
			     enum upiu_request_transaction msgcode,
			     u8 *desc_buff, int *buff_len,
			     enum query_opcode desc_op)
{
	int err;
	enum dev_cmd_type cmd_type = DEV_CMD_TYPE_QUERY;
	struct utp_task_req_desc treq = { };
	enum utp_ocs ocs_value;
	u8 tm_f = req_upiu->header.tm_function;

	switch (msgcode) {
	case UPIU_TRANSACTION_NOP_OUT:
		cmd_type = DEV_CMD_TYPE_NOP;
		fallthrough;
	case UPIU_TRANSACTION_QUERY_REQ:
		ufshcd_dev_man_lock(hba);
		err = ufshcd_issue_devman_upiu_cmd(hba, req_upiu, rsp_upiu,
						   desc_buff, buff_len,
						   cmd_type, desc_op);
		ufshcd_dev_man_unlock(hba);

		break;
	case UPIU_TRANSACTION_TASK_REQ:
		treq.header.interrupt = 1;
		treq.header.ocs = OCS_INVALID_COMMAND_STATUS;

		memcpy(&treq.upiu_req, req_upiu, sizeof(*req_upiu));

		err = __ufshcd_issue_tm_cmd(hba, &treq, tm_f);
		if (err == -ETIMEDOUT)
			break;

		ocs_value = treq.header.ocs & MASK_OCS;
		if (ocs_value != OCS_SUCCESS) {
			dev_err(hba->dev, "%s: failed, ocs = 0x%x\n", __func__,
				ocs_value);
			break;
		}

		memcpy(rsp_upiu, &treq.upiu_rsp, sizeof(*rsp_upiu));

		break;
	default:
		err = -EINVAL;

		break;
	}

	return err;
}

/**
 * ufshcd_advanced_rpmb_req_handler - handle advanced RPMB request
 * @hba:	per adapter instance
 * @req_upiu:	upiu request
 * @rsp_upiu:	upiu reply
 * @req_ehs:	EHS field which contains Advanced RPMB Request Message
 * @rsp_ehs:	EHS field which returns Advanced RPMB Response Message
 * @sg_cnt:	The number of sg lists actually used
 * @sg_list:	Pointer to SG list when DATA IN/OUT UPIU is required in ARPMB operation
 * @dir:	DMA direction
 *
 * Return: zero on success, non-zero on failure.
 */
int ufshcd_advanced_rpmb_req_handler(struct ufs_hba *hba, struct utp_upiu_req *req_upiu,
			 struct utp_upiu_req *rsp_upiu, struct ufs_ehs *req_ehs,
			 struct ufs_ehs *rsp_ehs, int sg_cnt, struct scatterlist *sg_list,
			 enum dma_data_direction dir)
{
	const u32 tag = hba->reserved_slot;
	struct ufshcd_lrb *lrbp = &hba->lrb[tag];
	int err = 0;
	int result;
	u8 upiu_flags;
	u8 *ehs_data;
	u16 ehs_len;
	int ehs = (hba->capabilities & MASK_EHSLUTRD_SUPPORTED) ? 2 : 0;

	/* Protects use of hba->reserved_slot. */
	ufshcd_dev_man_lock(hba);

	ufshcd_setup_dev_cmd(hba, lrbp, DEV_CMD_TYPE_RPMB, UFS_UPIU_RPMB_WLUN, tag);

	ufshcd_prepare_req_desc_hdr(hba, lrbp, &upiu_flags, DMA_NONE, ehs);

	/* update the task tag */
	req_upiu->header.task_tag = tag;

	/* copy the UPIU(contains CDB) request as it is */
	memcpy(lrbp->ucd_req_ptr, req_upiu, sizeof(*lrbp->ucd_req_ptr));
	/* Copy EHS, starting with byte32, immediately after the CDB package */
	memcpy(lrbp->ucd_req_ptr + 1, req_ehs, sizeof(*req_ehs));

	if (dir != DMA_NONE && sg_list)
		ufshcd_sgl_to_prdt(hba, lrbp, sg_cnt, sg_list);

	memset(lrbp->ucd_rsp_ptr, 0, sizeof(struct utp_upiu_rsp));

	err = ufshcd_issue_dev_cmd(hba, lrbp, tag, ADVANCED_RPMB_REQ_TIMEOUT);

	if (!err) {
		/* Just copy the upiu response as it is */
		memcpy(rsp_upiu, lrbp->ucd_rsp_ptr, sizeof(*rsp_upiu));
		/* Get the response UPIU result */
		result = (lrbp->ucd_rsp_ptr->header.response << 8) |
			lrbp->ucd_rsp_ptr->header.status;

		ehs_len = lrbp->ucd_rsp_ptr->header.ehs_length;
		/*
		 * Since the bLength in EHS indicates the total size of the EHS Header and EHS Data
		 * in 32 Byte units, the value of the bLength Request/Response for Advanced RPMB
		 * Message is 02h
		 */
		if (ehs_len == 2 && rsp_ehs) {
			/*
			 * ucd_rsp_ptr points to a buffer with a length of 512 bytes
			 * (ALIGNED_UPIU_SIZE = 512), and the EHS data just starts from byte32
			 */
			ehs_data = (u8 *)lrbp->ucd_rsp_ptr + EHS_OFFSET_IN_RESPONSE;
			memcpy(rsp_ehs, ehs_data, ehs_len * 32);
		}
	}

	ufshcd_dev_man_unlock(hba);

	return err ? : result;
}

/**
 * ufshcd_eh_device_reset_handler() - Reset a single logical unit.
 * @cmd: SCSI command pointer
 *
 * Return: SUCCESS or FAILED.
 */
static int ufshcd_eh_device_reset_handler(struct scsi_cmnd *cmd)
{
	unsigned long flags, pending_reqs = 0, not_cleared = 0;
	struct Scsi_Host *host;
	struct ufs_hba *hba;
	struct ufs_hw_queue *hwq;
	struct ufshcd_lrb *lrbp;
	u32 pos, not_cleared_mask = 0;
	int err;
	u8 resp = 0xF, lun;

	host = cmd->device->host;
	hba = shost_priv(host);

	lun = ufshcd_scsi_to_upiu_lun(cmd->device->lun);
	err = ufshcd_issue_tm_cmd(hba, lun, 0, UFS_LOGICAL_RESET, &resp);
	if (err || resp != UPIU_TASK_MANAGEMENT_FUNC_COMPL) {
		if (!err)
			err = resp;
		goto out;
	}

	if (hba->mcq_enabled) {
		for (pos = 0; pos < hba->nutrs; pos++) {
			lrbp = &hba->lrb[pos];
			if (ufshcd_cmd_inflight(lrbp->cmd) &&
			    lrbp->lun == lun) {
				ufshcd_clear_cmd(hba, pos);
				hwq = ufshcd_mcq_req_to_hwq(hba, scsi_cmd_to_rq(lrbp->cmd));
				ufshcd_mcq_poll_cqe_lock(hba, hwq);
			}
		}
		err = 0;
		goto out;
	}

	/* clear the commands that were pending for corresponding LUN */
	spin_lock_irqsave(&hba->outstanding_lock, flags);
	for_each_set_bit(pos, &hba->outstanding_reqs, hba->nutrs)
		if (hba->lrb[pos].lun == lun)
			__set_bit(pos, &pending_reqs);
	hba->outstanding_reqs &= ~pending_reqs;
	spin_unlock_irqrestore(&hba->outstanding_lock, flags);

	for_each_set_bit(pos, &pending_reqs, hba->nutrs) {
		if (ufshcd_clear_cmd(hba, pos) < 0) {
			spin_lock_irqsave(&hba->outstanding_lock, flags);
			not_cleared = 1U << pos &
				ufshcd_readl(hba, REG_UTP_TRANSFER_REQ_DOOR_BELL);
			hba->outstanding_reqs |= not_cleared;
			not_cleared_mask |= not_cleared;
			spin_unlock_irqrestore(&hba->outstanding_lock, flags);

			dev_err(hba->dev, "%s: failed to clear request %d\n",
				__func__, pos);
		}
	}
	__ufshcd_transfer_req_compl(hba, pending_reqs & ~not_cleared_mask);

out:
	hba->req_abort_count = 0;
	ufshcd_update_evt_hist(hba, UFS_EVT_DEV_RESET, (u32)err);
	if (!err) {
		err = SUCCESS;
	} else {
		dev_err(hba->dev, "%s: failed with err %d\n", __func__, err);
		err = FAILED;
	}
	return err;
}

static void ufshcd_set_req_abort_skip(struct ufs_hba *hba, unsigned long bitmap)
{
	struct ufshcd_lrb *lrbp;
	int tag;

	for_each_set_bit(tag, &bitmap, hba->nutrs) {
		lrbp = &hba->lrb[tag];
		lrbp->req_abort_skip = true;
	}
}

/**
 * ufshcd_try_to_abort_task - abort a specific task
 * @hba: Pointer to adapter instance
 * @tag: Task tag/index to be aborted
 *
 * Abort the pending command in device by sending UFS_ABORT_TASK task management
 * command, and in host controller by clearing the door-bell register. There can
 * be race between controller sending the command to the device while abort is
 * issued. To avoid that, first issue UFS_QUERY_TASK to check if the command is
 * really issued and then try to abort it.
 *
 * Return: zero on success, non-zero on failure.
 */
int ufshcd_try_to_abort_task(struct ufs_hba *hba, int tag)
{
	struct ufshcd_lrb *lrbp = &hba->lrb[tag];
	int err;
	int poll_cnt;
	u8 resp = 0xF;

	for (poll_cnt = 100; poll_cnt; poll_cnt--) {
		err = ufshcd_issue_tm_cmd(hba, lrbp->lun, lrbp->task_tag,
				UFS_QUERY_TASK, &resp);
		if (!err && resp == UPIU_TASK_MANAGEMENT_FUNC_SUCCEEDED) {
			/* cmd pending in the device */
			dev_err(hba->dev, "%s: cmd pending in the device. tag = %d\n",
				__func__, tag);
			break;
		} else if (!err && resp == UPIU_TASK_MANAGEMENT_FUNC_COMPL) {
			/*
			 * cmd not pending in the device, check if it is
			 * in transition.
			 */
			dev_info(
				hba->dev,
				"%s: cmd with tag %d not pending in the device.\n",
				__func__, tag);
			if (!ufshcd_cmd_inflight(lrbp->cmd)) {
				dev_info(hba->dev,
					 "%s: cmd with tag=%d completed.\n",
					 __func__, tag);
				return 0;
			}
			usleep_range(100, 200);
		} else {
			dev_err(hba->dev,
				"%s: no response from device. tag = %d, err %d\n",
				__func__, tag, err);
			return err ? : resp;
		}
	}

	if (!poll_cnt)
		return -EBUSY;

	err = ufshcd_issue_tm_cmd(hba, lrbp->lun, lrbp->task_tag,
			UFS_ABORT_TASK, &resp);
	if (err || resp != UPIU_TASK_MANAGEMENT_FUNC_COMPL) {
		if (!err) {
			err = resp; /* service response error */
			dev_err(hba->dev, "%s: issued. tag = %d, err %d\n",
				__func__, tag, err);
		}
		return err;
	}

	err = ufshcd_clear_cmd(hba, tag);
	if (err)
		dev_err(hba->dev, "%s: Failed clearing cmd at tag %d, err %d\n",
			__func__, tag, err);

	return err;
}

/**
 * ufshcd_abort - scsi host template eh_abort_handler callback
 * @cmd: SCSI command pointer
 *
 * Return: SUCCESS or FAILED.
 */
static int ufshcd_abort(struct scsi_cmnd *cmd)
{
	struct Scsi_Host *host = cmd->device->host;
	struct ufs_hba *hba = shost_priv(host);
	int tag = scsi_cmd_to_rq(cmd)->tag;
	struct ufshcd_lrb *lrbp = &hba->lrb[tag];
	unsigned long flags;
	int err = FAILED;
	bool outstanding;
	u32 reg;

	ufshcd_hold(hba);

	if (!hba->mcq_enabled) {
		reg = ufshcd_readl(hba, REG_UTP_TRANSFER_REQ_DOOR_BELL);
		if (!test_bit(tag, &hba->outstanding_reqs)) {
			/* If command is already aborted/completed, return FAILED. */
			dev_err(hba->dev,
				"%s: cmd at tag %d already completed, outstanding=0x%lx, doorbell=0x%x\n",
				__func__, tag, hba->outstanding_reqs, reg);
			goto release;
		}
	}

	/* Print Transfer Request of aborted task */
	dev_info(hba->dev, "%s: Device abort task at tag %d\n", __func__, tag);

	/*
	 * Print detailed info about aborted request.
	 * As more than one request might get aborted at the same time,
	 * print full information only for the first aborted request in order
	 * to reduce repeated printouts. For other aborted requests only print
	 * basic details.
	 */
	scsi_print_command(cmd);
	if (!hba->req_abort_count) {
		ufshcd_update_evt_hist(hba, UFS_EVT_ABORT, tag);
		ufshcd_print_evt_hist(hba);
		ufshcd_print_host_state(hba);
		ufshcd_print_pwr_info(hba);
		ufshcd_print_tr(hba, tag, true);
	} else {
		ufshcd_print_tr(hba, tag, false);
	}
	hba->req_abort_count++;

	if (!hba->mcq_enabled && !(reg & (1 << tag))) {
		/* only execute this code in single doorbell mode */
		dev_err(hba->dev,
		"%s: cmd was completed, but without a notifying intr, tag = %d",
		__func__, tag);
		__ufshcd_transfer_req_compl(hba, 1UL << tag);
		goto release;
	}

	/*
	 * Task abort to the device W-LUN is illegal. When this command
	 * will fail, due to spec violation, scsi err handling next step
	 * will be to send LU reset which, again, is a spec violation.
	 * To avoid these unnecessary/illegal steps, first we clean up
	 * the lrb taken by this cmd and re-set it in outstanding_reqs,
	 * then queue the eh_work and bail.
	 */
	if (lrbp->lun == UFS_UPIU_UFS_DEVICE_WLUN) {
		ufshcd_update_evt_hist(hba, UFS_EVT_ABORT, lrbp->lun);

		spin_lock_irqsave(host->host_lock, flags);
		hba->force_reset = true;
		ufshcd_schedule_eh_work(hba);
		spin_unlock_irqrestore(host->host_lock, flags);
		goto release;
	}

	if (hba->mcq_enabled) {
		/* MCQ mode. Branch off to handle abort for mcq mode */
		err = ufshcd_mcq_abort(cmd);
		goto release;
	}

	/* Skip task abort in case previous aborts failed and report failure */
	if (lrbp->req_abort_skip) {
		dev_err(hba->dev, "%s: skipping abort\n", __func__);
		ufshcd_set_req_abort_skip(hba, hba->outstanding_reqs);
		goto release;
	}

	err = ufshcd_try_to_abort_task(hba, tag);
	if (err) {
		dev_err(hba->dev, "%s: failed with err %d\n", __func__, err);
		ufshcd_set_req_abort_skip(hba, hba->outstanding_reqs);
		err = FAILED;
		goto release;
	}

	/*
	 * Clear the corresponding bit from outstanding_reqs since the command
	 * has been aborted successfully.
	 */
	spin_lock_irqsave(&hba->outstanding_lock, flags);
	outstanding = __test_and_clear_bit(tag, &hba->outstanding_reqs);
	spin_unlock_irqrestore(&hba->outstanding_lock, flags);

	if (outstanding)
		ufshcd_release_scsi_cmd(hba, lrbp);

	err = SUCCESS;

release:
	/* Matches the ufshcd_hold() call at the start of this function. */
	ufshcd_release(hba);
	return err;
}

/**
 * ufshcd_process_probe_result - Process the ufshcd_probe_hba() result.
 * @hba: UFS host controller instance.
 * @probe_start: time when the ufshcd_probe_hba() call started.
 * @ret: ufshcd_probe_hba() return value.
 */
static void ufshcd_process_probe_result(struct ufs_hba *hba,
					ktime_t probe_start, int ret)
{
	unsigned long flags;

	spin_lock_irqsave(hba->host->host_lock, flags);
	if (ret)
		hba->ufshcd_state = UFSHCD_STATE_ERROR;
	else if (hba->ufshcd_state == UFSHCD_STATE_RESET)
		hba->ufshcd_state = UFSHCD_STATE_OPERATIONAL;
	spin_unlock_irqrestore(hba->host->host_lock, flags);

	trace_ufshcd_init(dev_name(hba->dev), ret,
			  ktime_to_us(ktime_sub(ktime_get(), probe_start)),
			  hba->curr_dev_pwr_mode, hba->uic_link_state);
}

/**
 * ufshcd_host_reset_and_restore - reset and restore host controller
 * @hba: per-adapter instance
 *
 * Note that host controller reset may issue DME_RESET to
 * local and remote (device) Uni-Pro stack and the attributes
 * are reset to default state.
 *
 * Return: zero on success, non-zero on failure.
 */
static int ufshcd_host_reset_and_restore(struct ufs_hba *hba)
{
	int err;

	/*
	 * Stop the host controller and complete the requests
	 * cleared by h/w
	 */
	ufshcd_hba_stop(hba);
	hba->silence_err_logs = true;
	ufshcd_complete_requests(hba, true);
	hba->silence_err_logs = false;

	/* scale up clocks to max frequency before full reinitialization */
	ufshcd_scale_clks(hba, ULONG_MAX, true);

	err = ufshcd_hba_enable(hba);

	/* Establish the link again and restore the device */
	if (!err) {
		ktime_t probe_start = ktime_get();

		err = ufshcd_device_init(hba, /*init_dev_params=*/false);
		if (!err)
			err = ufshcd_probe_hba(hba, false);
		ufshcd_process_probe_result(hba, probe_start, err);
	}

	if (err)
		dev_err(hba->dev, "%s: Host init failed %d\n", __func__, err);
	ufshcd_update_evt_hist(hba, UFS_EVT_HOST_RESET, (u32)err);
	return err;
}

/**
 * ufshcd_reset_and_restore - reset and re-initialize host/device
 * @hba: per-adapter instance
 *
 * Reset and recover device, host and re-establish link. This
 * is helpful to recover the communication in fatal error conditions.
 *
 * Return: zero on success, non-zero on failure.
 */
static int ufshcd_reset_and_restore(struct ufs_hba *hba)
{
	u32 saved_err = 0;
	u32 saved_uic_err = 0;
	int err = 0;
	unsigned long flags;
	int retries = MAX_HOST_RESET_RETRIES;

	spin_lock_irqsave(hba->host->host_lock, flags);
	do {
		/*
		 * This is a fresh start, cache and clear saved error first,
		 * in case new error generated during reset and restore.
		 */
		saved_err |= hba->saved_err;
		saved_uic_err |= hba->saved_uic_err;
		hba->saved_err = 0;
		hba->saved_uic_err = 0;
		hba->force_reset = false;
		hba->ufshcd_state = UFSHCD_STATE_RESET;
		spin_unlock_irqrestore(hba->host->host_lock, flags);

		/* Reset the attached device */
		ufshcd_device_reset(hba);

		err = ufshcd_host_reset_and_restore(hba);

		spin_lock_irqsave(hba->host->host_lock, flags);
		if (err)
			continue;
		/* Do not exit unless operational or dead */
		if (hba->ufshcd_state != UFSHCD_STATE_OPERATIONAL &&
		    hba->ufshcd_state != UFSHCD_STATE_ERROR &&
		    hba->ufshcd_state != UFSHCD_STATE_EH_SCHEDULED_NON_FATAL)
			err = -EAGAIN;
	} while (err && --retries);

	/*
	 * Inform scsi mid-layer that we did reset and allow to handle
	 * Unit Attention properly.
	 */
	scsi_report_bus_reset(hba->host, 0);
	if (err) {
		hba->ufshcd_state = UFSHCD_STATE_ERROR;
		hba->saved_err |= saved_err;
		hba->saved_uic_err |= saved_uic_err;
	}
	spin_unlock_irqrestore(hba->host->host_lock, flags);

	return err;
}

/**
 * ufshcd_eh_host_reset_handler - host reset handler registered to scsi layer
 * @cmd: SCSI command pointer
 *
 * Return: SUCCESS or FAILED.
 */
static int ufshcd_eh_host_reset_handler(struct scsi_cmnd *cmd)
{
	int err = SUCCESS;
	unsigned long flags;
	struct ufs_hba *hba;

	hba = shost_priv(cmd->device->host);

	/*
	 * If runtime PM sent SSU and got a timeout, scsi_error_handler is
	 * stuck in this function waiting for flush_work(&hba->eh_work). And
	 * ufshcd_err_handler(eh_work) is stuck waiting for runtime PM. Do
	 * ufshcd_link_recovery instead of eh_work to prevent deadlock.
	 */
	if (hba->pm_op_in_progress) {
		if (ufshcd_link_recovery(hba))
			err = FAILED;

		return err;
	}

	spin_lock_irqsave(hba->host->host_lock, flags);
	hba->force_reset = true;
	ufshcd_schedule_eh_work(hba);
	dev_err(hba->dev, "%s: reset in progress - 1\n", __func__);
	spin_unlock_irqrestore(hba->host->host_lock, flags);

	flush_work(&hba->eh_work);

	spin_lock_irqsave(hba->host->host_lock, flags);
	if (hba->ufshcd_state == UFSHCD_STATE_ERROR)
		err = FAILED;
	spin_unlock_irqrestore(hba->host->host_lock, flags);

	return err;
}

/**
 * ufshcd_get_max_icc_level - calculate the ICC level
 * @sup_curr_uA: max. current supported by the regulator
 * @start_scan: row at the desc table to start scan from
 * @buff: power descriptor buffer
 *
 * Return: calculated max ICC level for specific regulator.
 */
static u32 ufshcd_get_max_icc_level(int sup_curr_uA, u32 start_scan,
				    const char *buff)
{
	int i;
	int curr_uA;
	u16 data;
	u16 unit;

	for (i = start_scan; i >= 0; i--) {
		data = get_unaligned_be16(&buff[2 * i]);
		unit = (data & ATTR_ICC_LVL_UNIT_MASK) >>
						ATTR_ICC_LVL_UNIT_OFFSET;
		curr_uA = data & ATTR_ICC_LVL_VALUE_MASK;
		switch (unit) {
		case UFSHCD_NANO_AMP:
			curr_uA = curr_uA / 1000;
			break;
		case UFSHCD_MILI_AMP:
			curr_uA = curr_uA * 1000;
			break;
		case UFSHCD_AMP:
			curr_uA = curr_uA * 1000 * 1000;
			break;
		case UFSHCD_MICRO_AMP:
		default:
			break;
		}
		if (sup_curr_uA >= curr_uA)
			break;
	}
	if (i < 0) {
		i = 0;
		pr_err("%s: Couldn't find valid icc_level = %d", __func__, i);
	}

	return (u32)i;
}

/**
 * ufshcd_find_max_sup_active_icc_level - calculate the max ICC level
 * In case regulators are not initialized we'll return 0
 * @hba: per-adapter instance
 * @desc_buf: power descriptor buffer to extract ICC levels from.
 *
 * Return: calculated ICC level.
 */
static u32 ufshcd_find_max_sup_active_icc_level(struct ufs_hba *hba,
						const u8 *desc_buf)
{
	u32 icc_level = 0;

	if (!hba->vreg_info.vcc || !hba->vreg_info.vccq ||
						!hba->vreg_info.vccq2) {
		/*
		 * Using dev_dbg to avoid messages during runtime PM to avoid
		 * never-ending cycles of messages written back to storage by
		 * user space causing runtime resume, causing more messages and
		 * so on.
		 */
		dev_dbg(hba->dev,
			"%s: Regulator capability was not set, actvIccLevel=%d",
							__func__, icc_level);
		goto out;
	}

	if (hba->vreg_info.vcc->max_uA)
		icc_level = ufshcd_get_max_icc_level(
				hba->vreg_info.vcc->max_uA,
				POWER_DESC_MAX_ACTV_ICC_LVLS - 1,
				&desc_buf[PWR_DESC_ACTIVE_LVLS_VCC_0]);

	if (hba->vreg_info.vccq->max_uA)
		icc_level = ufshcd_get_max_icc_level(
				hba->vreg_info.vccq->max_uA,
				icc_level,
				&desc_buf[PWR_DESC_ACTIVE_LVLS_VCCQ_0]);

	if (hba->vreg_info.vccq2->max_uA)
		icc_level = ufshcd_get_max_icc_level(
				hba->vreg_info.vccq2->max_uA,
				icc_level,
				&desc_buf[PWR_DESC_ACTIVE_LVLS_VCCQ2_0]);
out:
	return icc_level;
}

static void ufshcd_set_active_icc_lvl(struct ufs_hba *hba)
{
	int ret;
	u8 *desc_buf;
	u32 icc_level;

	desc_buf = kzalloc(QUERY_DESC_MAX_SIZE, GFP_KERNEL);
	if (!desc_buf)
		return;

	ret = ufshcd_read_desc_param(hba, QUERY_DESC_IDN_POWER, 0, 0,
				     desc_buf, QUERY_DESC_MAX_SIZE);
	if (ret) {
		dev_err(hba->dev,
			"%s: Failed reading power descriptor ret = %d",
			__func__, ret);
		goto out;
	}

	icc_level = ufshcd_find_max_sup_active_icc_level(hba, desc_buf);
	dev_dbg(hba->dev, "%s: setting icc_level 0x%x", __func__, icc_level);

	ret = ufshcd_query_attr_retry(hba, UPIU_QUERY_OPCODE_WRITE_ATTR,
		QUERY_ATTR_IDN_ACTIVE_ICC_LVL, 0, 0, &icc_level);

	if (ret)
		dev_err(hba->dev,
			"%s: Failed configuring bActiveICCLevel = %d ret = %d",
			__func__, icc_level, ret);

out:
	kfree(desc_buf);
}

static inline void ufshcd_blk_pm_runtime_init(struct scsi_device *sdev)
{
	struct Scsi_Host *shost = sdev->host;

	scsi_autopm_get_device(sdev);
	blk_pm_runtime_init(sdev->request_queue, &sdev->sdev_gendev);
	if (sdev->rpm_autosuspend)
		pm_runtime_set_autosuspend_delay(&sdev->sdev_gendev,
						 shost->rpm_autosuspend_delay);
	scsi_autopm_put_device(sdev);
}

/**
 * ufshcd_scsi_add_wlus - Adds required W-LUs
 * @hba: per-adapter instance
 *
 * UFS device specification requires the UFS devices to support 4 well known
 * logical units:
 *	"REPORT_LUNS" (address: 01h)
 *	"UFS Device" (address: 50h)
 *	"RPMB" (address: 44h)
 *	"BOOT" (address: 30h)
 * UFS device's power management needs to be controlled by "POWER CONDITION"
 * field of SSU (START STOP UNIT) command. But this "power condition" field
 * will take effect only when its sent to "UFS device" well known logical unit
 * hence we require the scsi_device instance to represent this logical unit in
 * order for the UFS host driver to send the SSU command for power management.
 *
 * We also require the scsi_device instance for "RPMB" (Replay Protected Memory
 * Block) LU so user space process can control this LU. User space may also
 * want to have access to BOOT LU.
 *
 * This function adds scsi device instances for each of all well known LUs
 * (except "REPORT LUNS" LU).
 *
 * Return: zero on success (all required W-LUs are added successfully),
 * non-zero error value on failure (if failed to add any of the required W-LU).
 */
static int ufshcd_scsi_add_wlus(struct ufs_hba *hba)
{
	int ret = 0;
	struct scsi_device *sdev_boot, *sdev_rpmb;

	hba->ufs_device_wlun = __scsi_add_device(hba->host, 0, 0,
		ufshcd_upiu_wlun_to_scsi_wlun(UFS_UPIU_UFS_DEVICE_WLUN), NULL);
	if (IS_ERR(hba->ufs_device_wlun)) {
		ret = PTR_ERR(hba->ufs_device_wlun);
		hba->ufs_device_wlun = NULL;
		goto out;
	}
	scsi_device_put(hba->ufs_device_wlun);

	sdev_rpmb = __scsi_add_device(hba->host, 0, 0,
		ufshcd_upiu_wlun_to_scsi_wlun(UFS_UPIU_RPMB_WLUN), NULL);
	if (IS_ERR(sdev_rpmb)) {
		ret = PTR_ERR(sdev_rpmb);
		goto remove_ufs_device_wlun;
	}
	ufshcd_blk_pm_runtime_init(sdev_rpmb);
	scsi_device_put(sdev_rpmb);

	sdev_boot = __scsi_add_device(hba->host, 0, 0,
		ufshcd_upiu_wlun_to_scsi_wlun(UFS_UPIU_BOOT_WLUN), NULL);
	if (IS_ERR(sdev_boot)) {
		dev_err(hba->dev, "%s: BOOT WLUN not found\n", __func__);
	} else {
		ufshcd_blk_pm_runtime_init(sdev_boot);
		scsi_device_put(sdev_boot);
	}
	goto out;

remove_ufs_device_wlun:
	scsi_remove_device(hba->ufs_device_wlun);
out:
	return ret;
}

static void ufshcd_wb_probe(struct ufs_hba *hba, const u8 *desc_buf)
{
	struct ufs_dev_info *dev_info = &hba->dev_info;
	u8 lun;
	u32 d_lu_wb_buf_alloc;
	u32 ext_ufs_feature;

	if (!ufshcd_is_wb_allowed(hba))
		return;

	/*
	 * Probe WB only for UFS-2.2 and UFS-3.1 (and later) devices or
	 * UFS devices with quirk UFS_DEVICE_QUIRK_SUPPORT_EXTENDED_FEATURES
	 * enabled
	 */
	if (!(dev_info->wspecversion >= 0x310 ||
	      dev_info->wspecversion == 0x220 ||
	     (hba->dev_quirks & UFS_DEVICE_QUIRK_SUPPORT_EXTENDED_FEATURES)))
		goto wb_disabled;

	ext_ufs_feature = get_unaligned_be32(desc_buf +
					DEVICE_DESC_PARAM_EXT_UFS_FEATURE_SUP);

	if (!(ext_ufs_feature & UFS_DEV_WRITE_BOOSTER_SUP))
		goto wb_disabled;

	/*
	 * WB may be supported but not configured while provisioning. The spec
	 * says, in dedicated wb buffer mode, a max of 1 lun would have wb
	 * buffer configured.
	 */
	dev_info->wb_buffer_type = desc_buf[DEVICE_DESC_PARAM_WB_TYPE];

	dev_info->b_presrv_uspc_en =
		desc_buf[DEVICE_DESC_PARAM_WB_PRESRV_USRSPC_EN];

	if (dev_info->wb_buffer_type == WB_BUF_MODE_SHARED) {
		if (!get_unaligned_be32(desc_buf +
				   DEVICE_DESC_PARAM_WB_SHARED_ALLOC_UNITS))
			goto wb_disabled;
	} else {
		for (lun = 0; lun < UFS_UPIU_MAX_WB_LUN_ID; lun++) {
			d_lu_wb_buf_alloc = 0;
			ufshcd_read_unit_desc_param(hba,
					lun,
					UNIT_DESC_PARAM_WB_BUF_ALLOC_UNITS,
					(u8 *)&d_lu_wb_buf_alloc,
					sizeof(d_lu_wb_buf_alloc));
			if (d_lu_wb_buf_alloc) {
				dev_info->wb_dedicated_lu = lun;
				break;
			}
		}

		if (!d_lu_wb_buf_alloc)
			goto wb_disabled;
	}

	if (!ufshcd_is_wb_buf_lifetime_available(hba))
		goto wb_disabled;

	return;

wb_disabled:
	hba->caps &= ~UFSHCD_CAP_WB_EN;
}

static void ufshcd_temp_notif_probe(struct ufs_hba *hba, const u8 *desc_buf)
{
	struct ufs_dev_info *dev_info = &hba->dev_info;
	u32 ext_ufs_feature;
	u8 mask = 0;

	if (!(hba->caps & UFSHCD_CAP_TEMP_NOTIF) || dev_info->wspecversion < 0x300)
		return;

	ext_ufs_feature = get_unaligned_be32(desc_buf + DEVICE_DESC_PARAM_EXT_UFS_FEATURE_SUP);

	if (ext_ufs_feature & UFS_DEV_LOW_TEMP_NOTIF)
		mask |= MASK_EE_TOO_LOW_TEMP;

	if (ext_ufs_feature & UFS_DEV_HIGH_TEMP_NOTIF)
		mask |= MASK_EE_TOO_HIGH_TEMP;

	if (mask) {
		ufshcd_enable_ee(hba, mask);
		ufs_hwmon_probe(hba, mask);
	}
}

static void ufshcd_set_rtt(struct ufs_hba *hba)
{
	struct ufs_dev_info *dev_info = &hba->dev_info;
	u32 rtt = 0;
	u32 dev_rtt = 0;
	int host_rtt_cap = hba->vops && hba->vops->max_num_rtt ?
			   hba->vops->max_num_rtt : hba->nortt;

	/* RTT override makes sense only for UFS-4.0 and above */
	if (dev_info->wspecversion < 0x400)
		return;

	if (ufshcd_query_attr_retry(hba, UPIU_QUERY_OPCODE_READ_ATTR,
				    QUERY_ATTR_IDN_MAX_NUM_OF_RTT, 0, 0, &dev_rtt)) {
		dev_err(hba->dev, "failed reading bMaxNumOfRTT\n");
		return;
	}

	/* do not override if it was already written */
	if (dev_rtt != DEFAULT_MAX_NUM_RTT)
		return;

	rtt = min_t(int, dev_info->rtt_cap, host_rtt_cap);

	if (rtt == dev_rtt)
		return;

	if (ufshcd_query_attr_retry(hba, UPIU_QUERY_OPCODE_WRITE_ATTR,
				    QUERY_ATTR_IDN_MAX_NUM_OF_RTT, 0, 0, &rtt))
		dev_err(hba->dev, "failed writing bMaxNumOfRTT\n");
}

void ufshcd_fixup_dev_quirks(struct ufs_hba *hba,
			     const struct ufs_dev_quirk *fixups)
{
	const struct ufs_dev_quirk *f;
	struct ufs_dev_info *dev_info = &hba->dev_info;

	if (!fixups)
		return;

	for (f = fixups; f->quirk; f++) {
		if ((f->wmanufacturerid == dev_info->wmanufacturerid ||
		     f->wmanufacturerid == UFS_ANY_VENDOR) &&
		     ((dev_info->model &&
		       STR_PRFX_EQUAL(f->model, dev_info->model)) ||
		      !strcmp(f->model, UFS_ANY_MODEL)))
			hba->dev_quirks |= f->quirk;
	}
}
EXPORT_SYMBOL_GPL(ufshcd_fixup_dev_quirks);

static void ufs_fixup_device_setup(struct ufs_hba *hba)
{
	/* fix by general quirk table */
	ufshcd_fixup_dev_quirks(hba, ufs_fixups);

	/* allow vendors to fix quirks */
	ufshcd_vops_fixup_dev_quirks(hba);
}

static void ufshcd_update_rtc(struct ufs_hba *hba)
{
	struct timespec64 ts64;
	int err;
	u32 val;

	ktime_get_real_ts64(&ts64);

	if (ts64.tv_sec < hba->dev_info.rtc_time_baseline) {
		dev_warn_once(hba->dev, "%s: Current time precedes previous setting!\n", __func__);
		return;
	}

	/*
	 * The Absolute RTC mode has a 136-year limit, spanning from 2010 to 2146. If a time beyond
	 * 2146 is required, it is recommended to choose the relative RTC mode.
	 */
	val = ts64.tv_sec - hba->dev_info.rtc_time_baseline;

	/* Skip update RTC if RPM state is not RPM_ACTIVE */
	if (ufshcd_rpm_get_if_active(hba) <= 0)
		return;

	err = ufshcd_query_attr(hba, UPIU_QUERY_OPCODE_WRITE_ATTR, QUERY_ATTR_IDN_SECONDS_PASSED,
				0, 0, &val);
	ufshcd_rpm_put(hba);

	if (err)
		dev_err(hba->dev, "%s: Failed to update rtc %d\n", __func__, err);
	else if (hba->dev_info.rtc_type == UFS_RTC_RELATIVE)
		hba->dev_info.rtc_time_baseline = ts64.tv_sec;
}

static void ufshcd_rtc_work(struct work_struct *work)
{
	struct ufs_hba *hba;

	hba = container_of(to_delayed_work(work), struct ufs_hba, ufs_rtc_update_work);

	 /* Update RTC only when there are no requests in progress and UFSHCI is operational */
	if (!ufshcd_is_ufs_dev_busy(hba) &&
	    hba->ufshcd_state == UFSHCD_STATE_OPERATIONAL &&
	    !hba->clk_gating.active_reqs)
		ufshcd_update_rtc(hba);

	if (ufshcd_is_ufs_dev_active(hba) && hba->dev_info.rtc_update_period)
		schedule_delayed_work(&hba->ufs_rtc_update_work,
				      msecs_to_jiffies(hba->dev_info.rtc_update_period));
}

static void ufs_init_rtc(struct ufs_hba *hba, u8 *desc_buf)
{
	u16 periodic_rtc_update = get_unaligned_be16(&desc_buf[DEVICE_DESC_PARAM_FRQ_RTC]);
	struct ufs_dev_info *dev_info = &hba->dev_info;

	if (periodic_rtc_update & UFS_RTC_TIME_BASELINE) {
		dev_info->rtc_type = UFS_RTC_ABSOLUTE;

		/*
		 * The concept of measuring time in Linux as the number of seconds elapsed since
		 * 00:00:00 UTC on January 1, 1970, and UFS ABS RTC is elapsed from January 1st
		 * 2010 00:00, here we need to adjust ABS baseline.
		 */
		dev_info->rtc_time_baseline = mktime64(2010, 1, 1, 0, 0, 0) -
							mktime64(1970, 1, 1, 0, 0, 0);
	} else {
		dev_info->rtc_type = UFS_RTC_RELATIVE;
		dev_info->rtc_time_baseline = 0;
	}

	/*
	 * We ignore TIME_PERIOD defined in wPeriodicRTCUpdate because Spec does not clearly state
	 * how to calculate the specific update period for each time unit. And we disable periodic
	 * RTC update work, let user configure by sysfs node according to specific circumstance.
	 */
	dev_info->rtc_update_period = 0;
}

static int ufs_get_device_desc(struct ufs_hba *hba)
{
	int err;
	u8 model_index;
	u8 *desc_buf;
	struct ufs_dev_info *dev_info = &hba->dev_info;

	desc_buf = kzalloc(QUERY_DESC_MAX_SIZE, GFP_KERNEL);
	if (!desc_buf) {
		err = -ENOMEM;
		goto out;
	}

	err = ufshcd_read_desc_param(hba, QUERY_DESC_IDN_DEVICE, 0, 0, desc_buf,
				     QUERY_DESC_MAX_SIZE);
	if (err) {
		dev_err(hba->dev, "%s: Failed reading Device Desc. err = %d\n",
			__func__, err);
		goto out;
	}

	/*
	 * getting vendor (manufacturerID) and Bank Index in big endian
	 * format
	 */
	dev_info->wmanufacturerid = desc_buf[DEVICE_DESC_PARAM_MANF_ID] << 8 |
				     desc_buf[DEVICE_DESC_PARAM_MANF_ID + 1];

	/* getting Specification Version in big endian format */
	dev_info->wspecversion = desc_buf[DEVICE_DESC_PARAM_SPEC_VER] << 8 |
				      desc_buf[DEVICE_DESC_PARAM_SPEC_VER + 1];
	dev_info->bqueuedepth = desc_buf[DEVICE_DESC_PARAM_Q_DPTH];

	dev_info->rtt_cap = desc_buf[DEVICE_DESC_PARAM_RTT_CAP];

	model_index = desc_buf[DEVICE_DESC_PARAM_PRDCT_NAME];

	err = ufshcd_read_string_desc(hba, model_index,
				      &dev_info->model, SD_ASCII_STD);
	if (err < 0) {
		dev_err(hba->dev, "%s: Failed reading Product Name. err = %d\n",
			__func__, err);
		goto out;
	}

	hba->luns_avail = desc_buf[DEVICE_DESC_PARAM_NUM_LU] +
		desc_buf[DEVICE_DESC_PARAM_NUM_WLU];

	ufs_fixup_device_setup(hba);

	ufshcd_wb_probe(hba, desc_buf);

	ufshcd_temp_notif_probe(hba, desc_buf);

	ufs_init_rtc(hba, desc_buf);

	/*
	 * ufshcd_read_string_desc returns size of the string
	 * reset the error value
	 */
	err = 0;

out:
	kfree(desc_buf);
	return err;
}

static void ufs_put_device_desc(struct ufs_hba *hba)
{
	struct ufs_dev_info *dev_info = &hba->dev_info;

	kfree(dev_info->model);
	dev_info->model = NULL;
}

/**
 * ufshcd_quirk_tune_host_pa_tactivate - Ensures that host PA_TACTIVATE is
 * less than device PA_TACTIVATE time.
 * @hba: per-adapter instance
 *
 * Some UFS devices require host PA_TACTIVATE to be lower than device
 * PA_TACTIVATE, we need to enable UFS_DEVICE_QUIRK_HOST_PA_TACTIVATE quirk
 * for such devices.
 *
 * Return: zero on success, non-zero error value on failure.
 */
static int ufshcd_quirk_tune_host_pa_tactivate(struct ufs_hba *hba)
{
	int ret = 0;
	u32 granularity, peer_granularity;
	u32 pa_tactivate, peer_pa_tactivate;
	u32 pa_tactivate_us, peer_pa_tactivate_us;
	static const u8 gran_to_us_table[] = {1, 4, 8, 16, 32, 100};

	ret = ufshcd_dme_get(hba, UIC_ARG_MIB(PA_GRANULARITY),
				  &granularity);
	if (ret)
		goto out;

	ret = ufshcd_dme_peer_get(hba, UIC_ARG_MIB(PA_GRANULARITY),
				  &peer_granularity);
	if (ret)
		goto out;

	if ((granularity < PA_GRANULARITY_MIN_VAL) ||
	    (granularity > PA_GRANULARITY_MAX_VAL)) {
		dev_err(hba->dev, "%s: invalid host PA_GRANULARITY %d",
			__func__, granularity);
		return -EINVAL;
	}

	if ((peer_granularity < PA_GRANULARITY_MIN_VAL) ||
	    (peer_granularity > PA_GRANULARITY_MAX_VAL)) {
		dev_err(hba->dev, "%s: invalid device PA_GRANULARITY %d",
			__func__, peer_granularity);
		return -EINVAL;
	}

	ret = ufshcd_dme_get(hba, UIC_ARG_MIB(PA_TACTIVATE), &pa_tactivate);
	if (ret)
		goto out;

	ret = ufshcd_dme_peer_get(hba, UIC_ARG_MIB(PA_TACTIVATE),
				  &peer_pa_tactivate);
	if (ret)
		goto out;

	pa_tactivate_us = pa_tactivate * gran_to_us_table[granularity - 1];
	peer_pa_tactivate_us = peer_pa_tactivate *
			     gran_to_us_table[peer_granularity - 1];

	if (pa_tactivate_us >= peer_pa_tactivate_us) {
		u32 new_peer_pa_tactivate;

		new_peer_pa_tactivate = pa_tactivate_us /
				      gran_to_us_table[peer_granularity - 1];
		new_peer_pa_tactivate++;
		ret = ufshcd_dme_peer_set(hba, UIC_ARG_MIB(PA_TACTIVATE),
					  new_peer_pa_tactivate);
	}

out:
	return ret;
}

static void ufshcd_tune_unipro_params(struct ufs_hba *hba)
{
	ufshcd_vops_apply_dev_quirks(hba);

	if (hba->dev_quirks & UFS_DEVICE_QUIRK_PA_TACTIVATE)
		/* set 1ms timeout for PA_TACTIVATE */
		ufshcd_dme_set(hba, UIC_ARG_MIB(PA_TACTIVATE), 10);

	if (hba->dev_quirks & UFS_DEVICE_QUIRK_HOST_PA_TACTIVATE)
		ufshcd_quirk_tune_host_pa_tactivate(hba);
}

static void ufshcd_clear_dbg_ufs_stats(struct ufs_hba *hba)
{
	hba->ufs_stats.hibern8_exit_cnt = 0;
	hba->ufs_stats.last_hibern8_exit_tstamp = ktime_set(0, 0);
	hba->req_abort_count = 0;
}

static int ufshcd_device_geo_params_init(struct ufs_hba *hba)
{
	int err;
	u8 *desc_buf;

	desc_buf = kzalloc(QUERY_DESC_MAX_SIZE, GFP_KERNEL);
	if (!desc_buf) {
		err = -ENOMEM;
		goto out;
	}

	err = ufshcd_read_desc_param(hba, QUERY_DESC_IDN_GEOMETRY, 0, 0,
				     desc_buf, QUERY_DESC_MAX_SIZE);
	if (err) {
		dev_err(hba->dev, "%s: Failed reading Geometry Desc. err = %d\n",
				__func__, err);
		goto out;
	}

	if (desc_buf[GEOMETRY_DESC_PARAM_MAX_NUM_LUN] == 1)
		hba->dev_info.max_lu_supported = 32;
	else if (desc_buf[GEOMETRY_DESC_PARAM_MAX_NUM_LUN] == 0)
		hba->dev_info.max_lu_supported = 8;

out:
	kfree(desc_buf);
	return err;
}

struct ufs_ref_clk {
	unsigned long freq_hz;
	enum ufs_ref_clk_freq val;
};

static const struct ufs_ref_clk ufs_ref_clk_freqs[] = {
	{19200000, REF_CLK_FREQ_19_2_MHZ},
	{26000000, REF_CLK_FREQ_26_MHZ},
	{38400000, REF_CLK_FREQ_38_4_MHZ},
	{52000000, REF_CLK_FREQ_52_MHZ},
	{0, REF_CLK_FREQ_INVAL},
};

static enum ufs_ref_clk_freq
ufs_get_bref_clk_from_hz(unsigned long freq)
{
	int i;

	for (i = 0; ufs_ref_clk_freqs[i].freq_hz; i++)
		if (ufs_ref_clk_freqs[i].freq_hz == freq)
			return ufs_ref_clk_freqs[i].val;

	return REF_CLK_FREQ_INVAL;
}

void ufshcd_parse_dev_ref_clk_freq(struct ufs_hba *hba, struct clk *refclk)
{
	unsigned long freq;

	freq = clk_get_rate(refclk);

	hba->dev_ref_clk_freq =
		ufs_get_bref_clk_from_hz(freq);

	if (hba->dev_ref_clk_freq == REF_CLK_FREQ_INVAL)
		dev_err(hba->dev,
		"invalid ref_clk setting = %ld\n", freq);
}

static int ufshcd_set_dev_ref_clk(struct ufs_hba *hba)
{
	int err;
	u32 ref_clk;
	u32 freq = hba->dev_ref_clk_freq;

	err = ufshcd_query_attr_retry(hba, UPIU_QUERY_OPCODE_READ_ATTR,
			QUERY_ATTR_IDN_REF_CLK_FREQ, 0, 0, &ref_clk);

	if (err) {
		dev_err(hba->dev, "failed reading bRefClkFreq. err = %d\n",
			err);
		goto out;
	}

	if (ref_clk == freq)
		goto out; /* nothing to update */

	err = ufshcd_query_attr_retry(hba, UPIU_QUERY_OPCODE_WRITE_ATTR,
			QUERY_ATTR_IDN_REF_CLK_FREQ, 0, 0, &freq);

	if (err) {
		dev_err(hba->dev, "bRefClkFreq setting to %lu Hz failed\n",
			ufs_ref_clk_freqs[freq].freq_hz);
		goto out;
	}

	dev_dbg(hba->dev, "bRefClkFreq setting to %lu Hz succeeded\n",
			ufs_ref_clk_freqs[freq].freq_hz);

out:
	return err;
}

static int ufshcd_device_params_init(struct ufs_hba *hba)
{
	bool flag;
	int ret;

	/* Init UFS geometry descriptor related parameters */
	ret = ufshcd_device_geo_params_init(hba);
	if (ret)
		goto out;

	/* Check and apply UFS device quirks */
	ret = ufs_get_device_desc(hba);
	if (ret) {
		dev_err(hba->dev, "%s: Failed getting device info. err = %d\n",
			__func__, ret);
		goto out;
	}

	ufshcd_set_rtt(hba);

	ufshcd_get_ref_clk_gating_wait(hba);

	if (!ufshcd_query_flag_retry(hba, UPIU_QUERY_OPCODE_READ_FLAG,
			QUERY_FLAG_IDN_PWR_ON_WPE, 0, &flag))
		hba->dev_info.f_power_on_wp_en = flag;

	/* Probe maximum power mode co-supported by both UFS host and device */
	if (ufshcd_get_max_pwr_mode(hba))
		dev_err(hba->dev,
			"%s: Failed getting max supported power mode\n",
			__func__);
out:
	return ret;
}

static void ufshcd_set_timestamp_attr(struct ufs_hba *hba)
{
	int err;
	struct ufs_query_req *request = NULL;
	struct ufs_query_res *response = NULL;
	struct ufs_dev_info *dev_info = &hba->dev_info;
	struct utp_upiu_query_v4_0 *upiu_data;

	if (dev_info->wspecversion < 0x400)
		return;

	ufshcd_dev_man_lock(hba);

	ufshcd_init_query(hba, &request, &response,
			  UPIU_QUERY_OPCODE_WRITE_ATTR,
			  QUERY_ATTR_IDN_TIMESTAMP, 0, 0);

	request->query_func = UPIU_QUERY_FUNC_STANDARD_WRITE_REQUEST;

	upiu_data = (struct utp_upiu_query_v4_0 *)&request->upiu_req;

	put_unaligned_be64(ktime_get_real_ns(), &upiu_data->osf3);

	err = ufshcd_exec_dev_cmd(hba, DEV_CMD_TYPE_QUERY, QUERY_REQ_TIMEOUT);

	if (err)
		dev_err(hba->dev, "%s: failed to set timestamp %d\n",
			__func__, err);

	ufshcd_dev_man_unlock(hba);
}

/**
 * ufshcd_add_lus - probe and add UFS logical units
 * @hba: per-adapter instance
 *
 * Return: 0 upon success; < 0 upon failure.
 */
static int ufshcd_add_lus(struct ufs_hba *hba)
{
	int ret;

	/* Add required well known logical units to scsi mid layer */
	ret = ufshcd_scsi_add_wlus(hba);
	if (ret)
		goto out;

	/* Initialize devfreq after UFS device is detected */
	if (ufshcd_is_clkscaling_supported(hba)) {
		memcpy(&hba->clk_scaling.saved_pwr_info,
			&hba->pwr_info,
			sizeof(struct ufs_pa_layer_attr));
		hba->clk_scaling.is_allowed = true;

		ret = ufshcd_devfreq_init(hba);
		if (ret)
			goto out;

		hba->clk_scaling.is_enabled = true;
		ufshcd_init_clk_scaling_sysfs(hba);
	}

	/*
	 * The RTC update code accesses the hba->ufs_device_wlun->sdev_gendev
	 * pointer and hence must only be started after the WLUN pointer has
	 * been initialized by ufshcd_scsi_add_wlus().
	 */
	schedule_delayed_work(&hba->ufs_rtc_update_work,
			      msecs_to_jiffies(UFS_RTC_UPDATE_INTERVAL_MS));

	ufs_bsg_probe(hba);
	scsi_scan_host(hba->host);

out:
	return ret;
}

/* SDB - Single Doorbell */
static void ufshcd_release_sdb_queue(struct ufs_hba *hba, int nutrs)
{
	size_t ucdl_size, utrdl_size;

	ucdl_size = ufshcd_get_ucd_size(hba) * nutrs;
	dmam_free_coherent(hba->dev, ucdl_size, hba->ucdl_base_addr,
			   hba->ucdl_dma_addr);

	utrdl_size = sizeof(struct utp_transfer_req_desc) * nutrs;
	dmam_free_coherent(hba->dev, utrdl_size, hba->utrdl_base_addr,
			   hba->utrdl_dma_addr);

	devm_kfree(hba->dev, hba->lrb);
}

static int ufshcd_alloc_mcq(struct ufs_hba *hba)
{
	int ret;
	int old_nutrs = hba->nutrs;

	ret = ufshcd_mcq_decide_queue_depth(hba);
	if (ret < 0)
		return ret;

	hba->nutrs = ret;
	ret = ufshcd_mcq_init(hba);
	if (ret)
		goto err;

	/*
	 * Previously allocated memory for nutrs may not be enough in MCQ mode.
	 * Number of supported tags in MCQ mode may be larger than SDB mode.
	 */
	if (hba->nutrs != old_nutrs) {
		ufshcd_release_sdb_queue(hba, old_nutrs);
		ret = ufshcd_memory_alloc(hba);
		if (ret)
			goto err;
		ufshcd_host_memory_configure(hba);
	}

	ret = ufshcd_mcq_memory_alloc(hba);
	if (ret)
		goto err;

	hba->host->can_queue = hba->nutrs - UFSHCD_NUM_RESERVED;
	hba->reserved_slot = hba->nutrs - UFSHCD_NUM_RESERVED;

	return 0;
err:
	hba->nutrs = old_nutrs;
	return ret;
}

static void ufshcd_config_mcq(struct ufs_hba *hba)
{
	int ret;
	u32 intrs;

	ret = ufshcd_mcq_vops_config_esi(hba);
	dev_info(hba->dev, "ESI %sconfigured\n", ret ? "is not " : "");

	intrs = UFSHCD_ENABLE_MCQ_INTRS;
	if (hba->quirks & UFSHCD_QUIRK_MCQ_BROKEN_INTR)
		intrs &= ~MCQ_CQ_EVENT_STATUS;
	ufshcd_enable_intr(hba, intrs);
	ufshcd_mcq_make_queues_operational(hba);
	ufshcd_mcq_config_mac(hba, hba->nutrs);

	dev_info(hba->dev, "MCQ configured, nr_queues=%d, io_queues=%d, read_queue=%d, poll_queues=%d, queue_depth=%d\n",
		 hba->nr_hw_queues, hba->nr_queues[HCTX_TYPE_DEFAULT],
		 hba->nr_queues[HCTX_TYPE_READ], hba->nr_queues[HCTX_TYPE_POLL],
		 hba->nutrs);
}

static int ufshcd_post_device_init(struct ufs_hba *hba)
{
	int ret;

	ufshcd_tune_unipro_params(hba);

	/* UFS device is also active now */
	ufshcd_set_ufs_dev_active(hba);
	ufshcd_force_reset_auto_bkops(hba);

	ufshcd_set_timestamp_attr(hba);

	if (!hba->max_pwr_info.is_valid)
		return 0;

	/*
	 * Set the right value to bRefClkFreq before attempting to
	 * switch to HS gears.
	 */
	if (hba->dev_ref_clk_freq != REF_CLK_FREQ_INVAL)
		ufshcd_set_dev_ref_clk(hba);
	/* Gear up to HS gear. */
	ret = ufshcd_config_pwr_mode(hba, &hba->max_pwr_info.info);
	if (ret) {
		dev_err(hba->dev, "%s: Failed setting power mode, err = %d\n",
			__func__, ret);
		return ret;
	}

	return 0;
}

static int ufshcd_device_init(struct ufs_hba *hba, bool init_dev_params)
{
	int ret;

	WARN_ON_ONCE(!hba->scsi_host_added);

	hba->ufshcd_state = UFSHCD_STATE_RESET;

	ret = ufshcd_link_startup(hba);
	if (ret)
		return ret;

	if (hba->quirks & UFSHCD_QUIRK_SKIP_PH_CONFIGURATION)
		return ret;

	/* Debug counters initialization */
	ufshcd_clear_dbg_ufs_stats(hba);

	/* UniPro link is active now */
	ufshcd_set_link_active(hba);

	/* Reconfigure MCQ upon reset */
	if (hba->mcq_enabled && !init_dev_params) {
		ufshcd_config_mcq(hba);
		ufshcd_mcq_enable(hba);
	}

	/* Verify device initialization by sending NOP OUT UPIU */
	ret = ufshcd_verify_dev_init(hba);
	if (ret)
		return ret;

	/* Initiate UFS initialization, and waiting until completion */
	ret = ufshcd_complete_dev_init(hba);
	if (ret)
		return ret;

	/*
	 * Initialize UFS device parameters used by driver, these
	 * parameters are associated with UFS descriptors.
	 */
	if (init_dev_params) {
		ret = ufshcd_device_params_init(hba);
		if (ret)
			return ret;
		if (is_mcq_supported(hba) &&
		    hba->quirks & UFSHCD_QUIRK_REINIT_AFTER_MAX_GEAR_SWITCH) {
			ufshcd_config_mcq(hba);
			ufshcd_mcq_enable(hba);
		}
	}

	return ufshcd_post_device_init(hba);
}

/**
 * ufshcd_probe_hba - probe hba to detect device and initialize it
 * @hba: per-adapter instance
 * @init_dev_params: whether or not to call ufshcd_device_params_init().
 *
 * Execute link-startup and verify device initialization
 *
 * Return: 0 upon success; < 0 upon failure.
 */
static int ufshcd_probe_hba(struct ufs_hba *hba, bool init_dev_params)
{
	int ret;

	if (!hba->pm_op_in_progress &&
	    (hba->quirks & UFSHCD_QUIRK_REINIT_AFTER_MAX_GEAR_SWITCH)) {
		/* Reset the device and controller before doing reinit */
		ufshcd_device_reset(hba);
		ufs_put_device_desc(hba);
		ufshcd_hba_stop(hba);
		ret = ufshcd_hba_enable(hba);
		if (ret) {
			dev_err(hba->dev, "Host controller enable failed\n");
			ufshcd_print_evt_hist(hba);
			ufshcd_print_host_state(hba);
			return ret;
		}

		/* Reinit the device */
		ret = ufshcd_device_init(hba, init_dev_params);
		if (ret)
			return ret;
	}

	ufshcd_print_pwr_info(hba);

	/*
	 * bActiveICCLevel is volatile for UFS device (as per latest v2.1 spec)
	 * and for removable UFS card as well, hence always set the parameter.
	 * Note: Error handler may issue the device reset hence resetting
	 * bActiveICCLevel as well so it is always safe to set this here.
	 */
	ufshcd_set_active_icc_lvl(hba);

	/* Enable UFS Write Booster if supported */
	ufshcd_configure_wb(hba);

	if (hba->ee_usr_mask)
		ufshcd_write_ee_control(hba);
	ufshcd_configure_auto_hibern8(hba);

	return 0;
}

/**
 * ufshcd_async_scan - asynchronous execution for probing hba
 * @data: data pointer to pass to this function
 * @cookie: cookie data
 */
static void ufshcd_async_scan(void *data, async_cookie_t cookie)
{
	struct ufs_hba *hba = (struct ufs_hba *)data;
	ktime_t probe_start;
	int ret;

	down(&hba->host_sem);
	/* Initialize hba, detect and initialize UFS device */
	probe_start = ktime_get();
	ret = ufshcd_probe_hba(hba, true);
	ufshcd_process_probe_result(hba, probe_start, ret);
	up(&hba->host_sem);
	if (ret)
		goto out;

	/* Probe and add UFS logical units  */
	ret = ufshcd_add_lus(hba);

out:
	pm_runtime_put_sync(hba->dev);

	if (ret)
		dev_err(hba->dev, "%s failed: %d\n", __func__, ret);
}

static enum scsi_timeout_action ufshcd_eh_timed_out(struct scsi_cmnd *scmd)
{
	struct ufs_hba *hba = shost_priv(scmd->device->host);

	if (!hba->system_suspending) {
		/* Activate the error handler in the SCSI core. */
		return SCSI_EH_NOT_HANDLED;
	}

	/*
	 * If we get here we know that no TMFs are outstanding and also that
	 * the only pending command is a START STOP UNIT command. Handle the
	 * timeout of that command directly to prevent a deadlock between
	 * ufshcd_set_dev_pwr_mode() and ufshcd_err_handler().
	 */
	ufshcd_link_recovery(hba);
	dev_info(hba->dev, "%s() finished; outstanding_tasks = %#lx.\n",
		 __func__, hba->outstanding_tasks);

	return scsi_host_busy(hba->host) ? SCSI_EH_RESET_TIMER : SCSI_EH_DONE;
}

static const struct attribute_group *ufshcd_driver_groups[] = {
	&ufs_sysfs_unit_descriptor_group,
	&ufs_sysfs_lun_attributes_group,
	NULL,
};

static struct ufs_hba_variant_params ufs_hba_vps = {
	.hba_enable_delay_us		= 1000,
	.wb_flush_threshold		= UFS_WB_BUF_REMAIN_PERCENT(40),
	.devfreq_profile.polling_ms	= 100,
	.devfreq_profile.target		= ufshcd_devfreq_target,
	.devfreq_profile.get_dev_status	= ufshcd_devfreq_get_dev_status,
	.ondemand_data.upthreshold	= 70,
	.ondemand_data.downdifferential	= 5,
};

static const struct scsi_host_template ufshcd_driver_template = {
	.module			= THIS_MODULE,
	.name			= UFSHCD,
	.proc_name		= UFSHCD,
	.map_queues		= ufshcd_map_queues,
	.queuecommand		= ufshcd_queuecommand,
	.mq_poll		= ufshcd_poll,
	.sdev_init		= ufshcd_sdev_init,
	.sdev_configure		= ufshcd_sdev_configure,
	.sdev_destroy		= ufshcd_sdev_destroy,
	.change_queue_depth	= ufshcd_change_queue_depth,
	.eh_abort_handler	= ufshcd_abort,
	.eh_device_reset_handler = ufshcd_eh_device_reset_handler,
	.eh_host_reset_handler   = ufshcd_eh_host_reset_handler,
	.eh_timed_out		= ufshcd_eh_timed_out,
	.this_id		= -1,
	.sg_tablesize		= SG_ALL,
	.max_segment_size	= PRDT_DATA_BYTE_COUNT_MAX,
	.max_sectors		= SZ_1M / SECTOR_SIZE,
	.max_host_blocked	= 1,
	.track_queue_depth	= 1,
	.skip_settle_delay	= 1,
	.sdev_groups		= ufshcd_driver_groups,
};

static int ufshcd_config_vreg_load(struct device *dev, struct ufs_vreg *vreg,
				   int ua)
{
	int ret;

	if (!vreg)
		return 0;

	/*
	 * "set_load" operation shall be required on those regulators
	 * which specifically configured current limitation. Otherwise
	 * zero max_uA may cause unexpected behavior when regulator is
	 * enabled or set as high power mode.
	 */
	if (!vreg->max_uA)
		return 0;

	ret = regulator_set_load(vreg->reg, ua);
	if (ret < 0) {
		dev_err(dev, "%s: %s set load (ua=%d) failed, err=%d\n",
				__func__, vreg->name, ua, ret);
	}

	return ret;
}

static inline int ufshcd_config_vreg_lpm(struct ufs_hba *hba,
					 struct ufs_vreg *vreg)
{
	return ufshcd_config_vreg_load(hba->dev, vreg, UFS_VREG_LPM_LOAD_UA);
}

static inline int ufshcd_config_vreg_hpm(struct ufs_hba *hba,
					 struct ufs_vreg *vreg)
{
	if (!vreg)
		return 0;

	return ufshcd_config_vreg_load(hba->dev, vreg, vreg->max_uA);
}

static int ufshcd_config_vreg(struct device *dev,
		struct ufs_vreg *vreg, bool on)
{
	if (regulator_count_voltages(vreg->reg) <= 0)
		return 0;

	return ufshcd_config_vreg_load(dev, vreg, on ? vreg->max_uA : 0);
}

static int ufshcd_enable_vreg(struct device *dev, struct ufs_vreg *vreg)
{
	int ret = 0;

	if (!vreg || vreg->enabled)
		goto out;

	ret = ufshcd_config_vreg(dev, vreg, true);
	if (!ret)
		ret = regulator_enable(vreg->reg);

	if (!ret)
		vreg->enabled = true;
	else
		dev_err(dev, "%s: %s enable failed, err=%d\n",
				__func__, vreg->name, ret);
out:
	return ret;
}

static int ufshcd_disable_vreg(struct device *dev, struct ufs_vreg *vreg)
{
	int ret = 0;

	if (!vreg || !vreg->enabled || vreg->always_on)
		goto out;

	ret = regulator_disable(vreg->reg);

	if (!ret) {
		/* ignore errors on applying disable config */
		ufshcd_config_vreg(dev, vreg, false);
		vreg->enabled = false;
	} else {
		dev_err(dev, "%s: %s disable failed, err=%d\n",
				__func__, vreg->name, ret);
	}
out:
	return ret;
}

static int ufshcd_setup_vreg(struct ufs_hba *hba, bool on)
{
	int ret = 0;
	struct device *dev = hba->dev;
	struct ufs_vreg_info *info = &hba->vreg_info;

	ret = ufshcd_toggle_vreg(dev, info->vcc, on);
	if (ret)
		goto out;

	ret = ufshcd_toggle_vreg(dev, info->vccq, on);
	if (ret)
		goto out;

	ret = ufshcd_toggle_vreg(dev, info->vccq2, on);

out:
	if (ret) {
		ufshcd_toggle_vreg(dev, info->vccq2, false);
		ufshcd_toggle_vreg(dev, info->vccq, false);
		ufshcd_toggle_vreg(dev, info->vcc, false);
	}
	return ret;
}

static int ufshcd_setup_hba_vreg(struct ufs_hba *hba, bool on)
{
	struct ufs_vreg_info *info = &hba->vreg_info;

	return ufshcd_toggle_vreg(hba->dev, info->vdd_hba, on);
}

int ufshcd_get_vreg(struct device *dev, struct ufs_vreg *vreg)
{
	int ret = 0;

	if (!vreg)
		goto out;

	vreg->reg = devm_regulator_get(dev, vreg->name);
	if (IS_ERR(vreg->reg)) {
		ret = PTR_ERR(vreg->reg);
		dev_err(dev, "%s: %s get failed, err=%d\n",
				__func__, vreg->name, ret);
	}
out:
	return ret;
}
EXPORT_SYMBOL_GPL(ufshcd_get_vreg);

static int ufshcd_init_vreg(struct ufs_hba *hba)
{
	int ret = 0;
	struct device *dev = hba->dev;
	struct ufs_vreg_info *info = &hba->vreg_info;

	ret = ufshcd_get_vreg(dev, info->vcc);
	if (ret)
		goto out;

	ret = ufshcd_get_vreg(dev, info->vccq);
	if (!ret)
		ret = ufshcd_get_vreg(dev, info->vccq2);
out:
	return ret;
}

static int ufshcd_init_hba_vreg(struct ufs_hba *hba)
{
	struct ufs_vreg_info *info = &hba->vreg_info;

	return ufshcd_get_vreg(hba->dev, info->vdd_hba);
}

static int ufshcd_setup_clocks(struct ufs_hba *hba, bool on)
{
	int ret = 0;
	struct ufs_clk_info *clki;
	struct list_head *head = &hba->clk_list_head;
	ktime_t start = ktime_get();
	bool clk_state_changed = false;

	if (list_empty(head))
		goto out;

	ret = ufshcd_vops_setup_clocks(hba, on, PRE_CHANGE);
	if (ret)
		return ret;

	list_for_each_entry(clki, head, list) {
		if (!IS_ERR_OR_NULL(clki->clk)) {
			/*
			 * Don't disable clocks which are needed
			 * to keep the link active.
			 */
			if (ufshcd_is_link_active(hba) &&
			    clki->keep_link_active)
				continue;

			clk_state_changed = on ^ clki->enabled;
			if (on && !clki->enabled) {
				ret = clk_prepare_enable(clki->clk);
				if (ret) {
					dev_err(hba->dev, "%s: %s prepare enable failed, %d\n",
						__func__, clki->name, ret);
					goto out;
				}
			} else if (!on && clki->enabled) {
				clk_disable_unprepare(clki->clk);
			}
			clki->enabled = on;
			dev_dbg(hba->dev, "%s: clk: %s %sabled\n", __func__,
					clki->name, on ? "en" : "dis");
		}
	}

	ret = ufshcd_vops_setup_clocks(hba, on, POST_CHANGE);
	if (ret)
		return ret;

	if (!ufshcd_is_clkscaling_supported(hba))
		ufshcd_pm_qos_update(hba, on);
out:
	if (ret) {
		list_for_each_entry(clki, head, list) {
			if (!IS_ERR_OR_NULL(clki->clk) && clki->enabled)
				clk_disable_unprepare(clki->clk);
		}
	} else if (!ret && on && hba->clk_gating.is_initialized) {
		scoped_guard(spinlock_irqsave, &hba->clk_gating.lock)
			hba->clk_gating.state = CLKS_ON;
		trace_ufshcd_clk_gating(dev_name(hba->dev),
					hba->clk_gating.state);
	}

	if (clk_state_changed)
		trace_ufshcd_profile_clk_gating(dev_name(hba->dev),
			(on ? "on" : "off"),
			ktime_to_us(ktime_sub(ktime_get(), start)), ret);
	return ret;
}

static enum ufs_ref_clk_freq ufshcd_parse_ref_clk_property(struct ufs_hba *hba)
{
	u32 freq;
	int ret = device_property_read_u32(hba->dev, "ref-clk-freq", &freq);

	if (ret) {
		dev_dbg(hba->dev, "Cannot query 'ref-clk-freq' property = %d", ret);
		return REF_CLK_FREQ_INVAL;
	}

	return ufs_get_bref_clk_from_hz(freq);
}

static int ufshcd_init_clocks(struct ufs_hba *hba)
{
	int ret = 0;
	struct ufs_clk_info *clki;
	struct device *dev = hba->dev;
	struct list_head *head = &hba->clk_list_head;

	if (list_empty(head))
		goto out;

	list_for_each_entry(clki, head, list) {
		if (!clki->name)
			continue;

		clki->clk = devm_clk_get(dev, clki->name);
		if (IS_ERR(clki->clk)) {
			ret = PTR_ERR(clki->clk);
			dev_err(dev, "%s: %s clk get failed, %d\n",
					__func__, clki->name, ret);
			goto out;
		}

		/*
		 * Parse device ref clk freq as per device tree "ref_clk".
		 * Default dev_ref_clk_freq is set to REF_CLK_FREQ_INVAL
		 * in ufshcd_alloc_host().
		 */
		if (!strcmp(clki->name, "ref_clk"))
			ufshcd_parse_dev_ref_clk_freq(hba, clki->clk);

		if (clki->max_freq) {
			ret = clk_set_rate(clki->clk, clki->max_freq);
			if (ret) {
				dev_err(hba->dev, "%s: %s clk set rate(%dHz) failed, %d\n",
					__func__, clki->name,
					clki->max_freq, ret);
				goto out;
			}
			clki->curr_freq = clki->max_freq;
		}
		dev_dbg(dev, "%s: clk: %s, rate: %lu\n", __func__,
				clki->name, clk_get_rate(clki->clk));
	}

	/* Set Max. frequency for all clocks */
	if (hba->use_pm_opp) {
		ret = ufshcd_opp_set_rate(hba, ULONG_MAX);
		if (ret) {
			dev_err(hba->dev, "%s: failed to set OPP: %d", __func__,
				ret);
			goto out;
		}
	}

out:
	return ret;
}

static int ufshcd_variant_hba_init(struct ufs_hba *hba)
{
	int err = 0;

	if (!hba->vops)
		goto out;

	err = ufshcd_vops_init(hba);
	if (err)
		dev_err_probe(hba->dev, err,
			      "%s: variant %s init failed with err %d\n",
			      __func__, ufshcd_get_var_name(hba), err);
out:
	return err;
}

static void ufshcd_variant_hba_exit(struct ufs_hba *hba)
{
	if (!hba->vops)
		return;

	ufshcd_vops_exit(hba);
}

static int ufshcd_hba_init(struct ufs_hba *hba)
{
	int err;

	/*
	 * Handle host controller power separately from the UFS device power
	 * rails as it will help controlling the UFS host controller power
	 * collapse easily which is different than UFS device power collapse.
	 * Also, enable the host controller power before we go ahead with rest
	 * of the initialization here.
	 */
	err = ufshcd_init_hba_vreg(hba);
	if (err)
		goto out;

	err = ufshcd_setup_hba_vreg(hba, true);
	if (err)
		goto out;

	err = ufshcd_init_clocks(hba);
	if (err)
		goto out_disable_hba_vreg;

	if (hba->dev_ref_clk_freq == REF_CLK_FREQ_INVAL)
		hba->dev_ref_clk_freq = ufshcd_parse_ref_clk_property(hba);

	err = ufshcd_setup_clocks(hba, true);
	if (err)
		goto out_disable_hba_vreg;

	err = ufshcd_init_vreg(hba);
	if (err)
		goto out_disable_clks;

	err = ufshcd_setup_vreg(hba, true);
	if (err)
		goto out_disable_clks;

	err = ufshcd_variant_hba_init(hba);
	if (err)
		goto out_disable_vreg;

	ufs_debugfs_hba_init(hba);
	ufs_fault_inject_hba_init(hba);

	hba->is_powered = true;
	goto out;

out_disable_vreg:
	ufshcd_setup_vreg(hba, false);
out_disable_clks:
	ufshcd_setup_clocks(hba, false);
out_disable_hba_vreg:
	ufshcd_setup_hba_vreg(hba, false);
out:
	return err;
}

static void ufshcd_hba_exit(struct ufs_hba *hba)
{
	if (hba->is_powered) {
		ufshcd_pm_qos_exit(hba);
		ufshcd_exit_clk_scaling(hba);
		ufshcd_exit_clk_gating(hba);
		if (hba->eh_wq)
			destroy_workqueue(hba->eh_wq);
		ufs_debugfs_hba_exit(hba);
		ufshcd_variant_hba_exit(hba);
		ufshcd_setup_vreg(hba, false);
		ufshcd_setup_clocks(hba, false);
		ufshcd_setup_hba_vreg(hba, false);
		hba->is_powered = false;
		ufs_put_device_desc(hba);
	}
}

static int ufshcd_execute_start_stop(struct scsi_device *sdev,
				     enum ufs_dev_pwr_mode pwr_mode,
				     struct scsi_sense_hdr *sshdr)
{
	const unsigned char cdb[6] = { START_STOP, 0, 0, 0, pwr_mode << 4, 0 };
	struct scsi_failure failure_defs[] = {
		{
			.allowed = 2,
			.result = SCMD_FAILURE_RESULT_ANY,
		},
	};
	struct scsi_failures failures = {
		.failure_definitions = failure_defs,
	};
	const struct scsi_exec_args args = {
		.failures = &failures,
		.sshdr = sshdr,
		.req_flags = BLK_MQ_REQ_PM,
		.scmd_flags = SCMD_FAIL_IF_RECOVERING,
	};

	return scsi_execute_cmd(sdev, cdb, REQ_OP_DRV_IN, /*buffer=*/NULL,
			/*bufflen=*/0, /*timeout=*/10 * HZ, /*retries=*/0,
			&args);
}

/**
 * ufshcd_set_dev_pwr_mode - sends START STOP UNIT command to set device
 *			     power mode
 * @hba: per adapter instance
 * @pwr_mode: device power mode to set
 *
 * Return: 0 if requested power mode is set successfully;
 *         < 0 if failed to set the requested power mode.
 */
static int ufshcd_set_dev_pwr_mode(struct ufs_hba *hba,
				     enum ufs_dev_pwr_mode pwr_mode)
{
	struct scsi_sense_hdr sshdr;
	struct scsi_device *sdp;
	unsigned long flags;
	int ret;

	spin_lock_irqsave(hba->host->host_lock, flags);
	sdp = hba->ufs_device_wlun;
	if (sdp && scsi_device_online(sdp))
		ret = scsi_device_get(sdp);
	else
		ret = -ENODEV;
	spin_unlock_irqrestore(hba->host->host_lock, flags);

	if (ret)
		return ret;

	/*
	 * If scsi commands fail, the scsi mid-layer schedules scsi error-
	 * handling, which would wait for host to be resumed. Since we know
	 * we are functional while we are here, skip host resume in error
	 * handling context.
	 */
	hba->host->eh_noresume = 1;

	/*
	 * Current function would be generally called from the power management
	 * callbacks hence set the RQF_PM flag so that it doesn't resume the
	 * already suspended childs.
	 */
	ret = ufshcd_execute_start_stop(sdp, pwr_mode, &sshdr);
	if (ret) {
		sdev_printk(KERN_WARNING, sdp,
			    "START_STOP failed for power mode: %d, result %x\n",
			    pwr_mode, ret);
		if (ret > 0) {
			if (scsi_sense_valid(&sshdr))
				scsi_print_sense_hdr(sdp, NULL, &sshdr);
			ret = -EIO;
		}
	} else {
		hba->curr_dev_pwr_mode = pwr_mode;
	}

	scsi_device_put(sdp);
	hba->host->eh_noresume = 0;
	return ret;
}

static int ufshcd_link_state_transition(struct ufs_hba *hba,
					enum uic_link_state req_link_state,
					bool check_for_bkops)
{
	int ret = 0;

	if (req_link_state == hba->uic_link_state)
		return 0;

	if (req_link_state == UIC_LINK_HIBERN8_STATE) {
		ret = ufshcd_uic_hibern8_enter(hba);
		if (!ret) {
			ufshcd_set_link_hibern8(hba);
		} else {
			dev_err(hba->dev, "%s: hibern8 enter failed %d\n",
					__func__, ret);
			goto out;
		}
	}
	/*
	 * If autobkops is enabled, link can't be turned off because
	 * turning off the link would also turn off the device, except in the
	 * case of DeepSleep where the device is expected to remain powered.
	 */
	else if ((req_link_state == UIC_LINK_OFF_STATE) &&
		 (!check_for_bkops || !hba->auto_bkops_enabled)) {
		/*
		 * Let's make sure that link is in low power mode, we are doing
		 * this currently by putting the link in Hibern8. Otherway to
		 * put the link in low power mode is to send the DME end point
		 * to device and then send the DME reset command to local
		 * unipro. But putting the link in hibern8 is much faster.
		 *
		 * Note also that putting the link in Hibern8 is a requirement
		 * for entering DeepSleep.
		 */
		ret = ufshcd_uic_hibern8_enter(hba);
		if (ret) {
			dev_err(hba->dev, "%s: hibern8 enter failed %d\n",
					__func__, ret);
			goto out;
		}
		/*
		 * Change controller state to "reset state" which
		 * should also put the link in off/reset state
		 */
		ufshcd_hba_stop(hba);
		/*
		 * TODO: Check if we need any delay to make sure that
		 * controller is reset
		 */
		ufshcd_set_link_off(hba);
	}

out:
	return ret;
}

static void ufshcd_vreg_set_lpm(struct ufs_hba *hba)
{
	bool vcc_off = false;

	/*
	 * It seems some UFS devices may keep drawing more than sleep current
	 * (atleast for 500us) from UFS rails (especially from VCCQ rail).
	 * To avoid this situation, add 2ms delay before putting these UFS
	 * rails in LPM mode.
	 */
	if (!ufshcd_is_link_active(hba) &&
	    hba->dev_quirks & UFS_DEVICE_QUIRK_DELAY_BEFORE_LPM)
		usleep_range(2000, 2100);

	/*
	 * If UFS device is either in UFS_Sleep turn off VCC rail to save some
	 * power.
	 *
	 * If UFS device and link is in OFF state, all power supplies (VCC,
	 * VCCQ, VCCQ2) can be turned off if power on write protect is not
	 * required. If UFS link is inactive (Hibern8 or OFF state) and device
	 * is in sleep state, put VCCQ & VCCQ2 rails in LPM mode.
	 *
	 * Ignore the error returned by ufshcd_toggle_vreg() as device is anyway
	 * in low power state which would save some power.
	 *
	 * If Write Booster is enabled and the device needs to flush the WB
	 * buffer OR if bkops status is urgent for WB, keep Vcc on.
	 */
	if (ufshcd_is_ufs_dev_poweroff(hba) && ufshcd_is_link_off(hba) &&
	    !hba->dev_info.is_lu_power_on_wp) {
		ufshcd_setup_vreg(hba, false);
		vcc_off = true;
	} else if (!ufshcd_is_ufs_dev_active(hba)) {
		ufshcd_toggle_vreg(hba->dev, hba->vreg_info.vcc, false);
		vcc_off = true;
		if (ufshcd_is_link_hibern8(hba) || ufshcd_is_link_off(hba)) {
			ufshcd_config_vreg_lpm(hba, hba->vreg_info.vccq);
			ufshcd_config_vreg_lpm(hba, hba->vreg_info.vccq2);
		}
	}

	/*
	 * Some UFS devices require delay after VCC power rail is turned-off.
	 */
	if (vcc_off && hba->vreg_info.vcc &&
		hba->dev_quirks & UFS_DEVICE_QUIRK_DELAY_AFTER_LPM)
		usleep_range(5000, 5100);
}

#ifdef CONFIG_PM
static int ufshcd_vreg_set_hpm(struct ufs_hba *hba)
{
	int ret = 0;

	if (ufshcd_is_ufs_dev_poweroff(hba) && ufshcd_is_link_off(hba) &&
	    !hba->dev_info.is_lu_power_on_wp) {
		ret = ufshcd_setup_vreg(hba, true);
	} else if (!ufshcd_is_ufs_dev_active(hba)) {
		if (!ufshcd_is_link_active(hba)) {
			ret = ufshcd_config_vreg_hpm(hba, hba->vreg_info.vccq);
			if (ret)
				goto vcc_disable;
			ret = ufshcd_config_vreg_hpm(hba, hba->vreg_info.vccq2);
			if (ret)
				goto vccq_lpm;
		}
		ret = ufshcd_toggle_vreg(hba->dev, hba->vreg_info.vcc, true);
	}
	goto out;

vccq_lpm:
	ufshcd_config_vreg_lpm(hba, hba->vreg_info.vccq);
vcc_disable:
	ufshcd_toggle_vreg(hba->dev, hba->vreg_info.vcc, false);
out:
	return ret;
}
#endif /* CONFIG_PM */

static void ufshcd_hba_vreg_set_lpm(struct ufs_hba *hba)
{
	if (ufshcd_is_link_off(hba) || ufshcd_can_aggressive_pc(hba))
		ufshcd_setup_hba_vreg(hba, false);
}

static void ufshcd_hba_vreg_set_hpm(struct ufs_hba *hba)
{
	if (ufshcd_is_link_off(hba) || ufshcd_can_aggressive_pc(hba))
		ufshcd_setup_hba_vreg(hba, true);
}

static int __ufshcd_wl_suspend(struct ufs_hba *hba, enum ufs_pm_op pm_op)
{
	int ret = 0;
	bool check_for_bkops;
	enum ufs_pm_level pm_lvl;
	enum ufs_dev_pwr_mode req_dev_pwr_mode;
	enum uic_link_state req_link_state;

	hba->pm_op_in_progress = true;
	if (pm_op != UFS_SHUTDOWN_PM) {
		pm_lvl = pm_op == UFS_RUNTIME_PM ?
			 hba->rpm_lvl : hba->spm_lvl;
		req_dev_pwr_mode = ufs_get_pm_lvl_to_dev_pwr_mode(pm_lvl);
		req_link_state = ufs_get_pm_lvl_to_link_pwr_state(pm_lvl);
	} else {
		req_dev_pwr_mode = UFS_POWERDOWN_PWR_MODE;
		req_link_state = UIC_LINK_OFF_STATE;
	}

	/*
	 * If we can't transition into any of the low power modes
	 * just gate the clocks.
	 */
	ufshcd_hold(hba);
	hba->clk_gating.is_suspended = true;

	if (ufshcd_is_clkscaling_supported(hba))
		ufshcd_clk_scaling_suspend(hba, true);

	if (req_dev_pwr_mode == UFS_ACTIVE_PWR_MODE &&
			req_link_state == UIC_LINK_ACTIVE_STATE) {
		goto vops_suspend;
	}

	if ((req_dev_pwr_mode == hba->curr_dev_pwr_mode) &&
	    (req_link_state == hba->uic_link_state))
		goto enable_scaling;

	/* UFS device & link must be active before we enter in this function */
	if (!ufshcd_is_ufs_dev_active(hba) || !ufshcd_is_link_active(hba)) {
		/*  Wait err handler finish or trigger err recovery */
		if (!ufshcd_eh_in_progress(hba))
			ufshcd_force_error_recovery(hba);
		ret = -EBUSY;
		goto enable_scaling;
	}

	if (pm_op == UFS_RUNTIME_PM) {
		if (ufshcd_can_autobkops_during_suspend(hba)) {
			/*
			 * The device is idle with no requests in the queue,
			 * allow background operations if bkops status shows
			 * that performance might be impacted.
			 */
			ret = ufshcd_bkops_ctrl(hba);
			if (ret) {
				/*
				 * If return err in suspend flow, IO will hang.
				 * Trigger error handler and break suspend for
				 * error recovery.
				 */
				ufshcd_force_error_recovery(hba);
				ret = -EBUSY;
				goto enable_scaling;
			}
		} else {
			/* make sure that auto bkops is disabled */
			ufshcd_disable_auto_bkops(hba);
		}
		/*
		 * If device needs to do BKOP or WB buffer flush during
		 * Hibern8, keep device power mode as "active power mode"
		 * and VCC supply.
		 */
		hba->dev_info.b_rpm_dev_flush_capable =
			hba->auto_bkops_enabled ||
			(((req_link_state == UIC_LINK_HIBERN8_STATE) ||
			((req_link_state == UIC_LINK_ACTIVE_STATE) &&
			ufshcd_is_auto_hibern8_enabled(hba))) &&
			ufshcd_wb_need_flush(hba));
	}

	flush_work(&hba->eeh_work);

	ret = ufshcd_vops_suspend(hba, pm_op, PRE_CHANGE);
	if (ret)
		goto enable_scaling;

	if (req_dev_pwr_mode != hba->curr_dev_pwr_mode) {
		if (pm_op != UFS_RUNTIME_PM)
			/* ensure that bkops is disabled */
			ufshcd_disable_auto_bkops(hba);

		if (!hba->dev_info.b_rpm_dev_flush_capable) {
			ret = ufshcd_set_dev_pwr_mode(hba, req_dev_pwr_mode);
			if (ret && pm_op != UFS_SHUTDOWN_PM) {
				/*
				 * If return err in suspend flow, IO will hang.
				 * Trigger error handler and break suspend for
				 * error recovery.
				 */
				ufshcd_force_error_recovery(hba);
				ret = -EBUSY;
			}
			if (ret)
				goto enable_scaling;
		}
	}

	/*
	 * In the case of DeepSleep, the device is expected to remain powered
	 * with the link off, so do not check for bkops.
	 */
	check_for_bkops = !ufshcd_is_ufs_dev_deepsleep(hba);
	ret = ufshcd_link_state_transition(hba, req_link_state, check_for_bkops);
	if (ret && pm_op != UFS_SHUTDOWN_PM) {
		/*
		 * If return err in suspend flow, IO will hang.
		 * Trigger error handler and break suspend for
		 * error recovery.
		 */
		ufshcd_force_error_recovery(hba);
		ret = -EBUSY;
	}
	if (ret)
		goto set_dev_active;

vops_suspend:
	/*
	 * Call vendor specific suspend callback. As these callbacks may access
	 * vendor specific host controller register space call them before the
	 * host clocks are ON.
	 */
	ret = ufshcd_vops_suspend(hba, pm_op, POST_CHANGE);
	if (ret)
		goto set_link_active;

	cancel_delayed_work_sync(&hba->ufs_rtc_update_work);
	goto out;

set_link_active:
	/*
	 * Device hardware reset is required to exit DeepSleep. Also, for
	 * DeepSleep, the link is off so host reset and restore will be done
	 * further below.
	 */
	if (ufshcd_is_ufs_dev_deepsleep(hba)) {
		ufshcd_device_reset(hba);
		WARN_ON(!ufshcd_is_link_off(hba));
	}
	if (ufshcd_is_link_hibern8(hba) && !ufshcd_uic_hibern8_exit(hba))
		ufshcd_set_link_active(hba);
	else if (ufshcd_is_link_off(hba))
		ufshcd_host_reset_and_restore(hba);
set_dev_active:
	/* Can also get here needing to exit DeepSleep */
	if (ufshcd_is_ufs_dev_deepsleep(hba)) {
		ufshcd_device_reset(hba);
		ufshcd_host_reset_and_restore(hba);
	}
	if (!ufshcd_set_dev_pwr_mode(hba, UFS_ACTIVE_PWR_MODE))
		ufshcd_disable_auto_bkops(hba);
enable_scaling:
	if (ufshcd_is_clkscaling_supported(hba))
		ufshcd_clk_scaling_suspend(hba, false);

	hba->dev_info.b_rpm_dev_flush_capable = false;
out:
	if (hba->dev_info.b_rpm_dev_flush_capable) {
		schedule_delayed_work(&hba->rpm_dev_flush_recheck_work,
			msecs_to_jiffies(RPM_DEV_FLUSH_RECHECK_WORK_DELAY_MS));
	}

	if (ret) {
		ufshcd_update_evt_hist(hba, UFS_EVT_WL_SUSP_ERR, (u32)ret);
		hba->clk_gating.is_suspended = false;
		ufshcd_release(hba);
	}
	hba->pm_op_in_progress = false;
	return ret;
}

#ifdef CONFIG_PM
static int __ufshcd_wl_resume(struct ufs_hba *hba, enum ufs_pm_op pm_op)
{
	int ret;
	enum uic_link_state old_link_state = hba->uic_link_state;

	hba->pm_op_in_progress = true;

	/*
	 * Call vendor specific resume callback. As these callbacks may access
	 * vendor specific host controller register space call them when the
	 * host clocks are ON.
	 */
	ret = ufshcd_vops_resume(hba, pm_op);
	if (ret)
		goto out;

	/* For DeepSleep, the only supported option is to have the link off */
	WARN_ON(ufshcd_is_ufs_dev_deepsleep(hba) && !ufshcd_is_link_off(hba));

	if (ufshcd_is_link_hibern8(hba)) {
		ret = ufshcd_uic_hibern8_exit(hba);
		if (!ret) {
			ufshcd_set_link_active(hba);
		} else {
			dev_err(hba->dev, "%s: hibern8 exit failed %d\n",
					__func__, ret);
			goto vendor_suspend;
		}
	} else if (ufshcd_is_link_off(hba)) {
		/*
		 * A full initialization of the host and the device is
		 * required since the link was put to off during suspend.
		 * Note, in the case of DeepSleep, the device will exit
		 * DeepSleep due to device reset.
		 */
		ret = ufshcd_reset_and_restore(hba);
		/*
		 * ufshcd_reset_and_restore() should have already
		 * set the link state as active
		 */
		if (ret || !ufshcd_is_link_active(hba))
			goto vendor_suspend;
	}

	if (!ufshcd_is_ufs_dev_active(hba)) {
		ret = ufshcd_set_dev_pwr_mode(hba, UFS_ACTIVE_PWR_MODE);
		if (ret)
			goto set_old_link_state;
		ufshcd_set_timestamp_attr(hba);
		schedule_delayed_work(&hba->ufs_rtc_update_work,
				      msecs_to_jiffies(UFS_RTC_UPDATE_INTERVAL_MS));
	}

	if (ufshcd_keep_autobkops_enabled_except_suspend(hba))
		ufshcd_enable_auto_bkops(hba);
	else
		/*
		 * If BKOPs operations are urgently needed at this moment then
		 * keep auto-bkops enabled or else disable it.
		 */
		ufshcd_bkops_ctrl(hba);

	if (hba->ee_usr_mask)
		ufshcd_write_ee_control(hba);

	if (ufshcd_is_clkscaling_supported(hba))
		ufshcd_clk_scaling_suspend(hba, false);

	if (hba->dev_info.b_rpm_dev_flush_capable) {
		hba->dev_info.b_rpm_dev_flush_capable = false;
		cancel_delayed_work(&hba->rpm_dev_flush_recheck_work);
	}

	ufshcd_configure_auto_hibern8(hba);

	goto out;

set_old_link_state:
	ufshcd_link_state_transition(hba, old_link_state, 0);
vendor_suspend:
	ufshcd_vops_suspend(hba, pm_op, PRE_CHANGE);
	ufshcd_vops_suspend(hba, pm_op, POST_CHANGE);
out:
	if (ret)
		ufshcd_update_evt_hist(hba, UFS_EVT_WL_RES_ERR, (u32)ret);
	hba->clk_gating.is_suspended = false;
	ufshcd_release(hba);
	hba->pm_op_in_progress = false;
	return ret;
}

static int ufshcd_wl_runtime_suspend(struct device *dev)
{
	struct scsi_device *sdev = to_scsi_device(dev);
	struct ufs_hba *hba;
	int ret;
	ktime_t start = ktime_get();

	hba = shost_priv(sdev->host);

	ret = __ufshcd_wl_suspend(hba, UFS_RUNTIME_PM);
	if (ret)
		dev_err(&sdev->sdev_gendev, "%s failed: %d\n", __func__, ret);

	trace_ufshcd_wl_runtime_suspend(dev_name(dev), ret,
		ktime_to_us(ktime_sub(ktime_get(), start)),
		hba->curr_dev_pwr_mode, hba->uic_link_state);

	return ret;
}

static int ufshcd_wl_runtime_resume(struct device *dev)
{
	struct scsi_device *sdev = to_scsi_device(dev);
	struct ufs_hba *hba;
	int ret = 0;
	ktime_t start = ktime_get();

	hba = shost_priv(sdev->host);

	ret = __ufshcd_wl_resume(hba, UFS_RUNTIME_PM);
	if (ret)
		dev_err(&sdev->sdev_gendev, "%s failed: %d\n", __func__, ret);

	trace_ufshcd_wl_runtime_resume(dev_name(dev), ret,
		ktime_to_us(ktime_sub(ktime_get(), start)),
		hba->curr_dev_pwr_mode, hba->uic_link_state);

	return ret;
}
#endif

#ifdef CONFIG_PM_SLEEP
static int ufshcd_wl_suspend(struct device *dev)
{
	struct scsi_device *sdev = to_scsi_device(dev);
	struct ufs_hba *hba;
	int ret = 0;
	ktime_t start = ktime_get();

	hba = shost_priv(sdev->host);
	down(&hba->host_sem);
	hba->system_suspending = true;

	if (pm_runtime_suspended(dev))
		goto out;

	ret = __ufshcd_wl_suspend(hba, UFS_SYSTEM_PM);
	if (ret) {
		dev_err(&sdev->sdev_gendev, "%s failed: %d\n", __func__,  ret);
		up(&hba->host_sem);
	}

out:
	if (!ret)
		hba->is_sys_suspended = true;
	trace_ufshcd_wl_suspend(dev_name(dev), ret,
		ktime_to_us(ktime_sub(ktime_get(), start)),
		hba->curr_dev_pwr_mode, hba->uic_link_state);

	return ret;
}

static int ufshcd_wl_resume(struct device *dev)
{
	struct scsi_device *sdev = to_scsi_device(dev);
	struct ufs_hba *hba;
	int ret = 0;
	ktime_t start = ktime_get();

	hba = shost_priv(sdev->host);

	if (pm_runtime_suspended(dev))
		goto out;

	ret = __ufshcd_wl_resume(hba, UFS_SYSTEM_PM);
	if (ret)
		dev_err(&sdev->sdev_gendev, "%s failed: %d\n", __func__, ret);
out:
	trace_ufshcd_wl_resume(dev_name(dev), ret,
		ktime_to_us(ktime_sub(ktime_get(), start)),
		hba->curr_dev_pwr_mode, hba->uic_link_state);
	if (!ret)
		hba->is_sys_suspended = false;
	hba->system_suspending = false;
	up(&hba->host_sem);
	return ret;
}
#endif

/**
 * ufshcd_suspend - helper function for suspend operations
 * @hba: per adapter instance
 *
 * This function will put disable irqs, turn off clocks
 * and set vreg and hba-vreg in lpm mode.
 *
 * Return: 0 upon success; < 0 upon failure.
 */
static int ufshcd_suspend(struct ufs_hba *hba)
{
	int ret;

	if (!hba->is_powered)
		return 0;
	/*
	 * Disable the host irq as host controller as there won't be any
	 * host controller transaction expected till resume.
	 */
	ufshcd_disable_irq(hba);
	ret = ufshcd_setup_clocks(hba, false);
	if (ret) {
		ufshcd_enable_irq(hba);
		return ret;
	}
	if (ufshcd_is_clkgating_allowed(hba)) {
		hba->clk_gating.state = CLKS_OFF;
		trace_ufshcd_clk_gating(dev_name(hba->dev),
					hba->clk_gating.state);
	}

	ufshcd_vreg_set_lpm(hba);
	/* Put the host controller in low power mode if possible */
	ufshcd_hba_vreg_set_lpm(hba);
	ufshcd_pm_qos_update(hba, false);
	return ret;
}

#ifdef CONFIG_PM
/**
 * ufshcd_resume - helper function for resume operations
 * @hba: per adapter instance
 *
 * This function basically turns on the regulators, clocks and
 * irqs of the hba.
 *
 * Return: 0 for success and non-zero for failure.
 */
static int ufshcd_resume(struct ufs_hba *hba)
{
	int ret;

	if (!hba->is_powered)
		return 0;

	ufshcd_hba_vreg_set_hpm(hba);
	ret = ufshcd_vreg_set_hpm(hba);
	if (ret)
		goto out;

	/* Make sure clocks are enabled before accessing controller */
	ret = ufshcd_setup_clocks(hba, true);
	if (ret)
		goto disable_vreg;

	/* enable the host irq as host controller would be active soon */
	ufshcd_enable_irq(hba);

	goto out;

disable_vreg:
	ufshcd_vreg_set_lpm(hba);
out:
	if (ret)
		ufshcd_update_evt_hist(hba, UFS_EVT_RESUME_ERR, (u32)ret);
	return ret;
}
#endif /* CONFIG_PM */

#ifdef CONFIG_PM_SLEEP
/**
 * ufshcd_system_suspend - system suspend callback
 * @dev: Device associated with the UFS controller.
 *
 * Executed before putting the system into a sleep state in which the contents
 * of main memory are preserved.
 *
 * Return: 0 for success and non-zero for failure.
 */
int ufshcd_system_suspend(struct device *dev)
{
	struct ufs_hba *hba = dev_get_drvdata(dev);
	int ret = 0;
	ktime_t start = ktime_get();

	if (pm_runtime_suspended(hba->dev))
		goto out;

	ret = ufshcd_suspend(hba);
out:
	trace_ufshcd_system_suspend(dev_name(hba->dev), ret,
		ktime_to_us(ktime_sub(ktime_get(), start)),
		hba->curr_dev_pwr_mode, hba->uic_link_state);
	return ret;
}
EXPORT_SYMBOL(ufshcd_system_suspend);

/**
 * ufshcd_system_resume - system resume callback
 * @dev: Device associated with the UFS controller.
 *
 * Executed after waking the system up from a sleep state in which the contents
 * of main memory were preserved.
 *
 * Return: 0 for success and non-zero for failure.
 */
int ufshcd_system_resume(struct device *dev)
{
	struct ufs_hba *hba = dev_get_drvdata(dev);
	ktime_t start = ktime_get();
	int ret = 0;

	if (pm_runtime_suspended(hba->dev))
		goto out;

	ret = ufshcd_resume(hba);

out:
	trace_ufshcd_system_resume(dev_name(hba->dev), ret,
		ktime_to_us(ktime_sub(ktime_get(), start)),
		hba->curr_dev_pwr_mode, hba->uic_link_state);

	return ret;
}
EXPORT_SYMBOL(ufshcd_system_resume);
#endif /* CONFIG_PM_SLEEP */

#ifdef CONFIG_PM
/**
 * ufshcd_runtime_suspend - runtime suspend callback
 * @dev: Device associated with the UFS controller.
 *
 * Check the description of ufshcd_suspend() function for more details.
 *
 * Return: 0 for success and non-zero for failure.
 */
int ufshcd_runtime_suspend(struct device *dev)
{
	struct ufs_hba *hba = dev_get_drvdata(dev);
	int ret;
	ktime_t start = ktime_get();

	ret = ufshcd_suspend(hba);

	trace_ufshcd_runtime_suspend(dev_name(hba->dev), ret,
		ktime_to_us(ktime_sub(ktime_get(), start)),
		hba->curr_dev_pwr_mode, hba->uic_link_state);
	return ret;
}
EXPORT_SYMBOL(ufshcd_runtime_suspend);

/**
 * ufshcd_runtime_resume - runtime resume routine
 * @dev: Device associated with the UFS controller.
 *
 * This function basically brings controller
 * to active state. Following operations are done in this function:
 *
 * 1. Turn on all the controller related clocks
 * 2. Turn ON VCC rail
 *
 * Return: 0 upon success; < 0 upon failure.
 */
int ufshcd_runtime_resume(struct device *dev)
{
	struct ufs_hba *hba = dev_get_drvdata(dev);
	int ret;
	ktime_t start = ktime_get();

	ret = ufshcd_resume(hba);

	trace_ufshcd_runtime_resume(dev_name(hba->dev), ret,
		ktime_to_us(ktime_sub(ktime_get(), start)),
		hba->curr_dev_pwr_mode, hba->uic_link_state);
	return ret;
}
EXPORT_SYMBOL(ufshcd_runtime_resume);
#endif /* CONFIG_PM */

static void ufshcd_wl_shutdown(struct device *dev)
{
	struct scsi_device *sdev = to_scsi_device(dev);
	struct ufs_hba *hba = shost_priv(sdev->host);

	down(&hba->host_sem);
	hba->shutting_down = true;
	up(&hba->host_sem);

	/* Turn on everything while shutting down */
	ufshcd_rpm_get_sync(hba);
	scsi_device_quiesce(sdev);
	shost_for_each_device(sdev, hba->host) {
		if (sdev == hba->ufs_device_wlun)
			continue;
		mutex_lock(&sdev->state_mutex);
		scsi_device_set_state(sdev, SDEV_OFFLINE);
		mutex_unlock(&sdev->state_mutex);
	}
	__ufshcd_wl_suspend(hba, UFS_SHUTDOWN_PM);

	/*
	 * Next, turn off the UFS controller and the UFS regulators. Disable
	 * clocks.
	 */
	if (ufshcd_is_ufs_dev_poweroff(hba) && ufshcd_is_link_off(hba))
		ufshcd_suspend(hba);

	hba->is_powered = false;
}

/**
 * ufshcd_remove - de-allocate SCSI host and host memory space
 *		data structure memory
 * @hba: per adapter instance
 */
void ufshcd_remove(struct ufs_hba *hba)
{
	if (hba->ufs_device_wlun)
		ufshcd_rpm_get_sync(hba);
	ufs_hwmon_remove(hba);
	ufs_bsg_remove(hba);
	ufs_sysfs_remove_nodes(hba->dev);
	cancel_delayed_work_sync(&hba->ufs_rtc_update_work);
	blk_mq_destroy_queue(hba->tmf_queue);
	blk_put_queue(hba->tmf_queue);
	blk_mq_free_tag_set(&hba->tmf_tag_set);
	if (hba->scsi_host_added)
		scsi_remove_host(hba->host);
	/* disable interrupts */
	ufshcd_disable_intr(hba, hba->intr_mask);
	ufshcd_hba_stop(hba);
	ufshcd_hba_exit(hba);
}
EXPORT_SYMBOL_GPL(ufshcd_remove);

#ifdef CONFIG_PM_SLEEP
int ufshcd_system_freeze(struct device *dev)
{

	return ufshcd_system_suspend(dev);

}
EXPORT_SYMBOL_GPL(ufshcd_system_freeze);

int ufshcd_system_restore(struct device *dev)
{

	struct ufs_hba *hba = dev_get_drvdata(dev);
	int ret;

	ret = ufshcd_system_resume(dev);
	if (ret)
		return ret;

	/* Configure UTRL and UTMRL base address registers */
	ufshcd_writel(hba, lower_32_bits(hba->utrdl_dma_addr),
			REG_UTP_TRANSFER_REQ_LIST_BASE_L);
	ufshcd_writel(hba, upper_32_bits(hba->utrdl_dma_addr),
			REG_UTP_TRANSFER_REQ_LIST_BASE_H);
	ufshcd_writel(hba, lower_32_bits(hba->utmrdl_dma_addr),
			REG_UTP_TASK_REQ_LIST_BASE_L);
	ufshcd_writel(hba, upper_32_bits(hba->utmrdl_dma_addr),
			REG_UTP_TASK_REQ_LIST_BASE_H);
	/*
	 * Make sure that UTRL and UTMRL base address registers
	 * are updated with the latest queue addresses. Only after
	 * updating these addresses, we can queue the new commands.
	 */
	ufshcd_readl(hba, REG_UTP_TASK_REQ_LIST_BASE_H);

	return 0;

}
EXPORT_SYMBOL_GPL(ufshcd_system_restore);

int ufshcd_system_thaw(struct device *dev)
{
	return ufshcd_system_resume(dev);
}
EXPORT_SYMBOL_GPL(ufshcd_system_thaw);
#endif /* CONFIG_PM_SLEEP  */

/**
 * ufshcd_set_dma_mask - Set dma mask based on the controller
 *			 addressing capability
 * @hba: per adapter instance
 *
 * Return: 0 for success, non-zero for failure.
 */
static int ufshcd_set_dma_mask(struct ufs_hba *hba)
{
	if (hba->vops && hba->vops->set_dma_mask)
		return hba->vops->set_dma_mask(hba);
	if (hba->capabilities & MASK_64_ADDRESSING_SUPPORT) {
		if (!dma_set_mask_and_coherent(hba->dev, DMA_BIT_MASK(64)))
			return 0;
	}
	return dma_set_mask_and_coherent(hba->dev, DMA_BIT_MASK(32));
}

/**
 * ufshcd_devres_release - devres cleanup handler, invoked during release of
 *			   hba->dev
 * @host: pointer to SCSI host
 */
static void ufshcd_devres_release(void *host)
{
	scsi_host_put(host);
}

/**
 * ufshcd_alloc_host - allocate Host Bus Adapter (HBA)
 * @dev: pointer to device handle
 * @hba_handle: driver private handle
 *
 * Return: 0 on success, non-zero value on failure.
 *
 * NOTE: There is no corresponding ufshcd_dealloc_host() because this function
 * keeps track of its allocations using devres and deallocates everything on
 * device removal automatically.
 */
int ufshcd_alloc_host(struct device *dev, struct ufs_hba **hba_handle)
{
	struct Scsi_Host *host;
	struct ufs_hba *hba;
	int err = 0;

	if (!dev) {
		dev_err(dev,
		"Invalid memory reference for dev is NULL\n");
		err = -ENODEV;
		goto out_error;
	}

	host = scsi_host_alloc(&ufshcd_driver_template,
				sizeof(struct ufs_hba));
	if (!host) {
		dev_err(dev, "scsi_host_alloc failed\n");
		err = -ENOMEM;
		goto out_error;
	}

	err = devm_add_action_or_reset(dev, ufshcd_devres_release,
				       host);
	if (err)
		return dev_err_probe(dev, err,
				     "failed to add ufshcd dealloc action\n");

	host->nr_maps = HCTX_TYPE_POLL + 1;
	hba = shost_priv(host);
	hba->host = host;
	hba->dev = dev;
	hba->dev_ref_clk_freq = REF_CLK_FREQ_INVAL;
	hba->nop_out_timeout = NOP_OUT_TIMEOUT;
	ufshcd_set_sg_entry_size(hba, sizeof(struct ufshcd_sg_entry));
	INIT_LIST_HEAD(&hba->clk_list_head);
	spin_lock_init(&hba->outstanding_lock);

	*hba_handle = hba;

out_error:
	return err;
}
EXPORT_SYMBOL(ufshcd_alloc_host);

/* This function exists because blk_mq_alloc_tag_set() requires this. */
static blk_status_t ufshcd_queue_tmf(struct blk_mq_hw_ctx *hctx,
				     const struct blk_mq_queue_data *qd)
{
	WARN_ON_ONCE(true);
	return BLK_STS_NOTSUPP;
}

static const struct blk_mq_ops ufshcd_tmf_ops = {
	.queue_rq = ufshcd_queue_tmf,
};

static int ufshcd_add_scsi_host(struct ufs_hba *hba)
{
	int err;

	if (is_mcq_supported(hba)) {
		ufshcd_mcq_enable(hba);
		err = ufshcd_alloc_mcq(hba);
		if (!err) {
			ufshcd_config_mcq(hba);
		} else {
			/* Continue with SDB mode */
			ufshcd_mcq_disable(hba);
			use_mcq_mode = false;
			dev_err(hba->dev, "MCQ mode is disabled, err=%d\n",
				err);
		}
	}
	if (!is_mcq_supported(hba) && !hba->lsdb_sup) {
		dev_err(hba->dev,
			"%s: failed to initialize (legacy doorbell mode not supported)\n",
			__func__);
		return -EINVAL;
	}

	err = scsi_add_host(hba->host, hba->dev);
	if (err) {
		dev_err(hba->dev, "scsi_add_host failed\n");
		return err;
	}
	hba->scsi_host_added = true;

	hba->tmf_tag_set = (struct blk_mq_tag_set) {
		.nr_hw_queues	= 1,
		.queue_depth	= hba->nutmrs,
		.ops		= &ufshcd_tmf_ops,
	};
	err = blk_mq_alloc_tag_set(&hba->tmf_tag_set);
	if (err < 0)
		goto remove_scsi_host;
	hba->tmf_queue = blk_mq_alloc_queue(&hba->tmf_tag_set, NULL, NULL);
	if (IS_ERR(hba->tmf_queue)) {
		err = PTR_ERR(hba->tmf_queue);
		goto free_tmf_tag_set;
	}
	hba->tmf_rqs = devm_kcalloc(hba->dev, hba->nutmrs,
				    sizeof(*hba->tmf_rqs), GFP_KERNEL);
	if (!hba->tmf_rqs) {
		err = -ENOMEM;
		goto free_tmf_queue;
	}

	return 0;

free_tmf_queue:
	blk_mq_destroy_queue(hba->tmf_queue);
	blk_put_queue(hba->tmf_queue);

free_tmf_tag_set:
	blk_mq_free_tag_set(&hba->tmf_tag_set);

remove_scsi_host:
	if (hba->scsi_host_added)
		scsi_remove_host(hba->host);

	return err;
}

/**
 * ufshcd_init - Driver initialization routine
 * @hba: per-adapter instance
 * @mmio_base: base register address
 * @irq: Interrupt line of device
 *
 * Return: 0 on success, non-zero value on failure.
 */
int ufshcd_init(struct ufs_hba *hba, void __iomem *mmio_base, unsigned int irq)
{
	int err;
	struct Scsi_Host *host = hba->host;
	struct device *dev = hba->dev;

	/*
	 * dev_set_drvdata() must be called before any callbacks are registered
	 * that use dev_get_drvdata() (frequency scaling, clock scaling, hwmon,
	 * sysfs).
	 */
	dev_set_drvdata(dev, hba);

	if (!mmio_base) {
		dev_err(hba->dev,
		"Invalid memory reference for mmio_base is NULL\n");
		err = -ENODEV;
		goto out_error;
	}

	hba->mmio_base = mmio_base;
	hba->irq = irq;
	hba->vps = &ufs_hba_vps;

	/*
	 * Initialize clk_gating.lock early since it is being used in
	 * ufshcd_setup_clocks()
	 */
	spin_lock_init(&hba->clk_gating.lock);

<<<<<<< HEAD
=======
	/*
	 * Set the default power management level for runtime and system PM.
	 * Host controller drivers can override them in their
	 * 'ufs_hba_variant_ops::init' callback.
	 *
	 * Default power saving mode is to keep UFS link in Hibern8 state
	 * and UFS device in sleep state.
	 */
	hba->rpm_lvl = ufs_get_desired_pm_lvl_for_dev_link_state(
						UFS_SLEEP_PWR_MODE,
						UIC_LINK_HIBERN8_STATE);
	hba->spm_lvl = ufs_get_desired_pm_lvl_for_dev_link_state(
						UFS_SLEEP_PWR_MODE,
						UIC_LINK_HIBERN8_STATE);

>>>>>>> fe0fb583
	err = ufshcd_hba_init(hba);
	if (err)
		goto out_error;

	/* Read capabilities registers */
	err = ufshcd_hba_capabilities(hba);
	if (err)
		goto out_disable;

	/* Get UFS version supported by the controller */
	hba->ufs_version = ufshcd_get_ufs_version(hba);

	/* Get Interrupt bit mask per version */
	hba->intr_mask = ufshcd_get_intr_mask(hba);

	err = ufshcd_set_dma_mask(hba);
	if (err) {
		dev_err(hba->dev, "set dma mask failed\n");
		goto out_disable;
	}

	/* Allocate memory for host memory space */
	err = ufshcd_memory_alloc(hba);
	if (err) {
		dev_err(hba->dev, "Memory allocation failed\n");
		goto out_disable;
	}

	/* Configure LRB */
	ufshcd_host_memory_configure(hba);

	host->can_queue = hba->nutrs - UFSHCD_NUM_RESERVED;
	host->cmd_per_lun = hba->nutrs - UFSHCD_NUM_RESERVED;
	host->max_id = UFSHCD_MAX_ID;
	host->max_lun = UFS_MAX_LUNS;
	host->max_channel = UFSHCD_MAX_CHANNEL;
	host->unique_id = host->host_no;
	host->max_cmd_len = UFS_CDB_SIZE;
	host->queuecommand_may_block = !!(hba->caps & UFSHCD_CAP_CLK_GATING);

	/* Use default RPM delay if host not set */
	if (host->rpm_autosuspend_delay == 0)
		host->rpm_autosuspend_delay = RPM_AUTOSUSPEND_DELAY_MS;

	hba->max_pwr_info.is_valid = false;

	/* Initialize work queues */
	hba->eh_wq = alloc_ordered_workqueue("ufs_eh_wq_%d", WQ_MEM_RECLAIM,
					     hba->host->host_no);
	if (!hba->eh_wq) {
		dev_err(hba->dev, "%s: failed to create eh workqueue\n",
			__func__);
		err = -ENOMEM;
		goto out_disable;
	}
	INIT_WORK(&hba->eh_work, ufshcd_err_handler);
	INIT_WORK(&hba->eeh_work, ufshcd_exception_event_handler);

	sema_init(&hba->host_sem, 1);

	/* Initialize UIC command mutex */
	mutex_init(&hba->uic_cmd_mutex);

	/* Initialize mutex for device management commands */
	mutex_init(&hba->dev_cmd.lock);

	/* Initialize mutex for exception event control */
	mutex_init(&hba->ee_ctrl_mutex);

	mutex_init(&hba->wb_mutex);
	init_rwsem(&hba->clk_scaling_lock);

	ufshcd_init_clk_gating(hba);

	ufshcd_init_clk_scaling(hba);

	/*
	 * In order to avoid any spurious interrupt immediately after
	 * registering UFS controller interrupt handler, clear any pending UFS
	 * interrupt status and disable all the UFS interrupts.
	 */
	ufshcd_writel(hba, ufshcd_readl(hba, REG_INTERRUPT_STATUS),
		      REG_INTERRUPT_STATUS);
	ufshcd_writel(hba, 0, REG_INTERRUPT_ENABLE);
	/*
	 * Make sure that UFS interrupts are disabled and any pending interrupt
	 * status is cleared before registering UFS interrupt handler.
	 */
	ufshcd_readl(hba, REG_INTERRUPT_ENABLE);

	/* IRQ registration */
	err = devm_request_irq(dev, irq, ufshcd_intr, IRQF_SHARED, UFSHCD, hba);
	if (err) {
		dev_err(hba->dev, "request irq failed\n");
		goto out_disable;
	} else {
		hba->is_irq_enabled = true;
	}

	/* Reset the attached device */
	ufshcd_device_reset(hba);

	ufshcd_init_crypto(hba);

	/* Host controller enable */
	err = ufshcd_hba_enable(hba);
	if (err) {
		dev_err(hba->dev, "Host controller enable failed\n");
		ufshcd_print_evt_hist(hba);
		ufshcd_print_host_state(hba);
		goto out_disable;
	}

	INIT_DELAYED_WORK(&hba->rpm_dev_flush_recheck_work, ufshcd_rpm_dev_flush_recheck_work);
	INIT_DELAYED_WORK(&hba->ufs_rtc_update_work, ufshcd_rtc_work);

	/* Set the default auto-hiberate idle timer value to 150 ms */
	if (ufshcd_is_auto_hibern8_supported(hba) && !hba->ahit) {
		hba->ahit = FIELD_PREP(UFSHCI_AHIBERN8_TIMER_MASK, 150) |
			    FIELD_PREP(UFSHCI_AHIBERN8_SCALE_MASK, 3);
	}

	/* Hold auto suspend until async scan completes */
	pm_runtime_get_sync(dev);

	/*
	 * We are assuming that device wasn't put in sleep/power-down
	 * state exclusively during the boot stage before kernel.
	 * This assumption helps avoid doing link startup twice during
	 * ufshcd_probe_hba().
	 */
	ufshcd_set_ufs_dev_active(hba);

	/* Initialize hba, detect and initialize UFS device */
	ktime_t probe_start = ktime_get();

	hba->ufshcd_state = UFSHCD_STATE_RESET;

	err = ufshcd_link_startup(hba);
	if (err)
		goto out_disable;

	if (hba->quirks & UFSHCD_QUIRK_SKIP_PH_CONFIGURATION)
		goto initialized;

	/* Debug counters initialization */
	ufshcd_clear_dbg_ufs_stats(hba);

	/* UniPro link is active now */
	ufshcd_set_link_active(hba);

	/* Verify device initialization by sending NOP OUT UPIU */
	err = ufshcd_verify_dev_init(hba);
	if (err)
		goto out_disable;

	/* Initiate UFS initialization, and waiting until completion */
	err = ufshcd_complete_dev_init(hba);
	if (err)
		goto out_disable;

	err = ufshcd_device_params_init(hba);
	if (err)
		goto out_disable;

	err = ufshcd_post_device_init(hba);

initialized:
	ufshcd_process_probe_result(hba, probe_start, err);
	if (err)
		goto out_disable;

	err = ufshcd_add_scsi_host(hba);
	if (err)
		goto out_disable;

	async_schedule(ufshcd_async_scan, hba);
	ufs_sysfs_add_nodes(hba->dev);

	device_enable_async_suspend(dev);
	ufshcd_pm_qos_init(hba);
	return 0;

out_disable:
	hba->is_irq_enabled = false;
	ufshcd_hba_exit(hba);
out_error:
	return err;
}
EXPORT_SYMBOL_GPL(ufshcd_init);

void ufshcd_resume_complete(struct device *dev)
{
	struct ufs_hba *hba = dev_get_drvdata(dev);

	if (hba->complete_put) {
		ufshcd_rpm_put(hba);
		hba->complete_put = false;
	}
}
EXPORT_SYMBOL_GPL(ufshcd_resume_complete);

static bool ufshcd_rpm_ok_for_spm(struct ufs_hba *hba)
{
	struct device *dev = &hba->ufs_device_wlun->sdev_gendev;
	enum ufs_dev_pwr_mode dev_pwr_mode;
	enum uic_link_state link_state;
	unsigned long flags;
	bool res;

	spin_lock_irqsave(&dev->power.lock, flags);
	dev_pwr_mode = ufs_get_pm_lvl_to_dev_pwr_mode(hba->spm_lvl);
	link_state = ufs_get_pm_lvl_to_link_pwr_state(hba->spm_lvl);
	res = pm_runtime_suspended(dev) &&
	      hba->curr_dev_pwr_mode == dev_pwr_mode &&
	      hba->uic_link_state == link_state &&
	      !hba->dev_info.b_rpm_dev_flush_capable;
	spin_unlock_irqrestore(&dev->power.lock, flags);

	return res;
}

int __ufshcd_suspend_prepare(struct device *dev, bool rpm_ok_for_spm)
{
	struct ufs_hba *hba = dev_get_drvdata(dev);
	int ret;

	/*
	 * SCSI assumes that runtime-pm and system-pm for scsi drivers
	 * are same. And it doesn't wake up the device for system-suspend
	 * if it's runtime suspended. But ufs doesn't follow that.
	 * Refer ufshcd_resume_complete()
	 */
	if (hba->ufs_device_wlun) {
		/* Prevent runtime suspend */
		ufshcd_rpm_get_noresume(hba);
		/*
		 * Check if already runtime suspended in same state as system
		 * suspend would be.
		 */
		if (!rpm_ok_for_spm || !ufshcd_rpm_ok_for_spm(hba)) {
			/* RPM state is not ok for SPM, so runtime resume */
			ret = ufshcd_rpm_resume(hba);
			if (ret < 0 && ret != -EACCES) {
				ufshcd_rpm_put(hba);
				return ret;
			}
		}
		hba->complete_put = true;
	}
	return 0;
}
EXPORT_SYMBOL_GPL(__ufshcd_suspend_prepare);

int ufshcd_suspend_prepare(struct device *dev)
{
	return __ufshcd_suspend_prepare(dev, true);
}
EXPORT_SYMBOL_GPL(ufshcd_suspend_prepare);

#ifdef CONFIG_PM_SLEEP
static int ufshcd_wl_poweroff(struct device *dev)
{
	struct scsi_device *sdev = to_scsi_device(dev);
	struct ufs_hba *hba = shost_priv(sdev->host);

	__ufshcd_wl_suspend(hba, UFS_SHUTDOWN_PM);
	return 0;
}
#endif

static int ufshcd_wl_probe(struct device *dev)
{
	struct scsi_device *sdev = to_scsi_device(dev);

	if (!is_device_wlun(sdev))
		return -ENODEV;

	blk_pm_runtime_init(sdev->request_queue, dev);
	pm_runtime_set_autosuspend_delay(dev, 0);
	pm_runtime_allow(dev);

	return  0;
}

static int ufshcd_wl_remove(struct device *dev)
{
	pm_runtime_forbid(dev);
	return 0;
}

static const struct dev_pm_ops ufshcd_wl_pm_ops = {
#ifdef CONFIG_PM_SLEEP
	.suspend = ufshcd_wl_suspend,
	.resume = ufshcd_wl_resume,
	.freeze = ufshcd_wl_suspend,
	.thaw = ufshcd_wl_resume,
	.poweroff = ufshcd_wl_poweroff,
	.restore = ufshcd_wl_resume,
#endif
	SET_RUNTIME_PM_OPS(ufshcd_wl_runtime_suspend, ufshcd_wl_runtime_resume, NULL)
};

static void ufshcd_check_header_layout(void)
{
	/*
	 * gcc compilers before version 10 cannot do constant-folding for
	 * sub-byte bitfields. Hence skip the layout checks for gcc 9 and
	 * before.
	 */
	if (IS_ENABLED(CONFIG_CC_IS_GCC) && CONFIG_GCC_VERSION < 100000)
		return;

	BUILD_BUG_ON(((u8 *)&(struct request_desc_header){
				.cci = 3})[0] != 3);

	BUILD_BUG_ON(((u8 *)&(struct request_desc_header){
				.ehs_length = 2})[1] != 2);

	BUILD_BUG_ON(((u8 *)&(struct request_desc_header){
				.enable_crypto = 1})[2]
		     != 0x80);

	BUILD_BUG_ON((((u8 *)&(struct request_desc_header){
					.command_type = 5,
					.data_direction = 3,
					.interrupt = 1,
				})[3]) != ((5 << 4) | (3 << 1) | 1));

	BUILD_BUG_ON(((__le32 *)&(struct request_desc_header){
				.dunl = cpu_to_le32(0xdeadbeef)})[1] !=
		cpu_to_le32(0xdeadbeef));

	BUILD_BUG_ON(((u8 *)&(struct request_desc_header){
				.ocs = 4})[8] != 4);

	BUILD_BUG_ON(((u8 *)&(struct request_desc_header){
				.cds = 5})[9] != 5);

	BUILD_BUG_ON(((__le32 *)&(struct request_desc_header){
				.dunu = cpu_to_le32(0xbadcafe)})[3] !=
		cpu_to_le32(0xbadcafe));

	BUILD_BUG_ON(((u8 *)&(struct utp_upiu_header){
			     .iid = 0xf })[4] != 0xf0);

	BUILD_BUG_ON(((u8 *)&(struct utp_upiu_header){
			     .command_set_type = 0xf })[4] != 0xf);
}

/*
 * ufs_dev_wlun_template - describes ufs device wlun
 * ufs-device wlun - used to send pm commands
 * All luns are consumers of ufs-device wlun.
 *
 * Currently, no sd driver is present for wluns.
 * Hence the no specific pm operations are performed.
 * With ufs design, SSU should be sent to ufs-device wlun.
 * Hence register a scsi driver for ufs wluns only.
 */
static struct scsi_driver ufs_dev_wlun_template = {
	.gendrv = {
		.name = "ufs_device_wlun",
		.probe = ufshcd_wl_probe,
		.remove = ufshcd_wl_remove,
		.pm = &ufshcd_wl_pm_ops,
		.shutdown = ufshcd_wl_shutdown,
	},
};

static int __init ufshcd_core_init(void)
{
	int ret;

	ufshcd_check_header_layout();

	ufs_debugfs_init();

	ret = scsi_register_driver(&ufs_dev_wlun_template.gendrv);
	if (ret)
		ufs_debugfs_exit();
	return ret;
}

static void __exit ufshcd_core_exit(void)
{
	ufs_debugfs_exit();
	scsi_unregister_driver(&ufs_dev_wlun_template.gendrv);
}

module_init(ufshcd_core_init);
module_exit(ufshcd_core_exit);

MODULE_AUTHOR("Santosh Yaragnavi <santosh.sy@samsung.com>");
MODULE_AUTHOR("Vinayak Holikatti <h.vinayak@samsung.com>");
MODULE_DESCRIPTION("Generic UFS host controller driver Core");
MODULE_SOFTDEP("pre: governor_simpleondemand");
MODULE_LICENSE("GPL");<|MERGE_RESOLUTION|>--- conflicted
+++ resolved
@@ -266,11 +266,7 @@
 
 static bool ufshcd_is_ufs_dev_busy(struct ufs_hba *hba)
 {
-<<<<<<< HEAD
-	return hba->outstanding_reqs || ufshcd_has_pending_tasks(hba);
-=======
 	return scsi_host_busy(hba->host) || ufshcd_has_pending_tasks(hba);
->>>>>>> fe0fb583
 }
 
 static const struct ufs_dev_quirk ufs_fixups[] = {
@@ -10435,8 +10431,6 @@
 	 */
 	spin_lock_init(&hba->clk_gating.lock);
 
-<<<<<<< HEAD
-=======
 	/*
 	 * Set the default power management level for runtime and system PM.
 	 * Host controller drivers can override them in their
@@ -10452,7 +10446,6 @@
 						UFS_SLEEP_PWR_MODE,
 						UIC_LINK_HIBERN8_STATE);
 
->>>>>>> fe0fb583
 	err = ufshcd_hba_init(hba);
 	if (err)
 		goto out_error;
