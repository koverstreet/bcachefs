--- conflicted
+++ resolved
@@ -100,37 +100,6 @@
 	}
 }
 
-<<<<<<< HEAD
-void qlink_chandef_q2cfg(struct wiphy *wiphy,
-			 const struct qlink_chandef *qch,
-			 struct cfg80211_chan_def *chdef)
-{
-	chdef->center_freq1 = le16_to_cpu(qch->center_freq1);
-	chdef->center_freq2 = le16_to_cpu(qch->center_freq2);
-	chdef->width = qlink_chanwidth_to_nl(qch->width);
-
-	switch (chdef->width) {
-	case NL80211_CHAN_WIDTH_20_NOHT:
-	case NL80211_CHAN_WIDTH_20:
-	case NL80211_CHAN_WIDTH_5:
-	case NL80211_CHAN_WIDTH_10:
-		chdef->chan = ieee80211_get_channel(wiphy, chdef->center_freq1);
-		break;
-	case NL80211_CHAN_WIDTH_40:
-	case NL80211_CHAN_WIDTH_80:
-	case NL80211_CHAN_WIDTH_80P80:
-	case NL80211_CHAN_WIDTH_160:
-		chdef->chan = ieee80211_get_channel(wiphy,
-						    chdef->center_freq1 - 10);
-		break;
-	default:
-		chdef->chan = NULL;
-		break;
-	}
-}
-
-=======
->>>>>>> 661e50bc
 static u8 qlink_chanwidth_nl_to_qlink(enum nl80211_chan_width nlwidth)
 {
 	switch (nlwidth) {
@@ -155,11 +124,6 @@
 	}
 }
 
-<<<<<<< HEAD
-void qlink_chandef_cfg2q(const struct cfg80211_chan_def *chdef,
-			 struct qlink_chandef *qch)
-{
-=======
 void qlink_chandef_q2cfg(struct wiphy *wiphy,
 			 const struct qlink_chandef *qch,
 			 struct cfg80211_chan_def *chdef)
@@ -183,7 +147,6 @@
 	qch->chan.center_freq = cpu_to_le16(chan->center_freq);
 	qch->chan.flags = cpu_to_le32(chan->flags);
 
->>>>>>> 661e50bc
 	qch->center_freq1 = cpu_to_le16(chdef->center_freq1);
 	qch->center_freq2 = cpu_to_le16(chdef->center_freq2);
 	qch->width = qlink_chanwidth_nl_to_qlink(chdef->width);
@@ -200,8 +163,6 @@
 	default:
 		return QLINK_HIDDEN_SSID_NOT_IN_USE;
 	}
-<<<<<<< HEAD
-=======
 }
 
 bool qtnf_utils_is_bit_set(const u8 *arr, unsigned int bit,
@@ -232,5 +193,4 @@
 	qacl->num_entries = cpu_to_le32(acl->n_acl_entries);
 	memcpy(qacl->mac_addrs, acl->mac_addrs,
 	       acl->n_acl_entries * sizeof(*qacl->mac_addrs));
->>>>>>> 661e50bc
 }