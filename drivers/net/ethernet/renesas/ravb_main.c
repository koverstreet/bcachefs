// SPDX-License-Identifier: GPL-2.0
/* Renesas Ethernet AVB device driver
 *
 * Copyright (C) 2014-2019 Renesas Electronics Corporation
 * Copyright (C) 2015 Renesas Solutions Corp.
 * Copyright (C) 2015-2016 Cogent Embedded, Inc. <source@cogentembedded.com>
 *
 * Based on the SuperH Ethernet driver
 */

#include <linux/cache.h>
#include <linux/clk.h>
#include <linux/delay.h>
#include <linux/dma-mapping.h>
#include <linux/err.h>
#include <linux/etherdevice.h>
#include <linux/ethtool.h>
#include <linux/if_vlan.h>
#include <linux/kernel.h>
#include <linux/list.h>
#include <linux/module.h>
#include <linux/net_tstamp.h>
#include <linux/of.h>
#include <linux/of_device.h>
#include <linux/of_irq.h>
#include <linux/of_mdio.h>
#include <linux/of_net.h>
#include <linux/pm_runtime.h>
#include <linux/slab.h>
#include <linux/spinlock.h>
#include <linux/sys_soc.h>
#include <linux/reset.h>
#include <linux/math64.h>

#include "ravb.h"

#define RAVB_DEF_MSG_ENABLE \
		(NETIF_MSG_LINK	  | \
		 NETIF_MSG_TIMER  | \
		 NETIF_MSG_RX_ERR | \
		 NETIF_MSG_TX_ERR)

static const char *ravb_rx_irqs[NUM_RX_QUEUE] = {
	"ch0", /* RAVB_BE */
	"ch1", /* RAVB_NC */
};

static const char *ravb_tx_irqs[NUM_TX_QUEUE] = {
	"ch18", /* RAVB_BE */
	"ch19", /* RAVB_NC */
};

void ravb_modify(struct net_device *ndev, enum ravb_reg reg, u32 clear,
		 u32 set)
{
	ravb_write(ndev, (ravb_read(ndev, reg) & ~clear) | set, reg);
}

int ravb_wait(struct net_device *ndev, enum ravb_reg reg, u32 mask, u32 value)
{
	int i;

	for (i = 0; i < 10000; i++) {
		if ((ravb_read(ndev, reg) & mask) == value)
			return 0;
		udelay(10);
	}
	return -ETIMEDOUT;
}

static int ravb_config(struct net_device *ndev)
{
	int error;

	/* Set config mode */
	ravb_modify(ndev, CCC, CCC_OPC, CCC_OPC_CONFIG);
	/* Check if the operating mode is changed to the config mode */
	error = ravb_wait(ndev, CSR, CSR_OPS, CSR_OPS_CONFIG);
	if (error)
		netdev_err(ndev, "failed to switch device to config mode\n");

	return error;
}

static void ravb_set_rate_gbeth(struct net_device *ndev)
{
	struct ravb_private *priv = netdev_priv(ndev);

	switch (priv->speed) {
	case 10:                /* 10BASE */
		ravb_write(ndev, GBETH_GECMR_SPEED_10, GECMR);
		break;
	case 100:               /* 100BASE */
		ravb_write(ndev, GBETH_GECMR_SPEED_100, GECMR);
		break;
	case 1000:              /* 1000BASE */
		ravb_write(ndev, GBETH_GECMR_SPEED_1000, GECMR);
		break;
	}
}

static void ravb_set_rate_rcar(struct net_device *ndev)
{
	struct ravb_private *priv = netdev_priv(ndev);

	switch (priv->speed) {
	case 100:		/* 100BASE */
		ravb_write(ndev, GECMR_SPEED_100, GECMR);
		break;
	case 1000:		/* 1000BASE */
		ravb_write(ndev, GECMR_SPEED_1000, GECMR);
		break;
	}
}

static void ravb_set_buffer_align(struct sk_buff *skb)
{
	u32 reserve = (unsigned long)skb->data & (RAVB_ALIGN - 1);

	if (reserve)
		skb_reserve(skb, RAVB_ALIGN - reserve);
}

/* Get MAC address from the MAC address registers
 *
 * Ethernet AVB device doesn't have ROM for MAC address.
 * This function gets the MAC address that was used by a bootloader.
 */
static void ravb_read_mac_address(struct device_node *np,
				  struct net_device *ndev)
{
	int ret;

	ret = of_get_ethdev_address(np, ndev);
	if (ret) {
		u32 mahr = ravb_read(ndev, MAHR);
		u32 malr = ravb_read(ndev, MALR);
		u8 addr[ETH_ALEN];

		addr[0] = (mahr >> 24) & 0xFF;
		addr[1] = (mahr >> 16) & 0xFF;
		addr[2] = (mahr >>  8) & 0xFF;
		addr[3] = (mahr >>  0) & 0xFF;
		addr[4] = (malr >>  8) & 0xFF;
		addr[5] = (malr >>  0) & 0xFF;
		eth_hw_addr_set(ndev, addr);
	}
}

static void ravb_mdio_ctrl(struct mdiobb_ctrl *ctrl, u32 mask, int set)
{
	struct ravb_private *priv = container_of(ctrl, struct ravb_private,
						 mdiobb);

	ravb_modify(priv->ndev, PIR, mask, set ? mask : 0);
}

/* MDC pin control */
static void ravb_set_mdc(struct mdiobb_ctrl *ctrl, int level)
{
	ravb_mdio_ctrl(ctrl, PIR_MDC, level);
}

/* Data I/O pin control */
static void ravb_set_mdio_dir(struct mdiobb_ctrl *ctrl, int output)
{
	ravb_mdio_ctrl(ctrl, PIR_MMD, output);
}

/* Set data bit */
static void ravb_set_mdio_data(struct mdiobb_ctrl *ctrl, int value)
{
	ravb_mdio_ctrl(ctrl, PIR_MDO, value);
}

/* Get data bit */
static int ravb_get_mdio_data(struct mdiobb_ctrl *ctrl)
{
	struct ravb_private *priv = container_of(ctrl, struct ravb_private,
						 mdiobb);

	return (ravb_read(priv->ndev, PIR) & PIR_MDI) != 0;
}

/* MDIO bus control struct */
static const struct mdiobb_ops bb_ops = {
	.owner = THIS_MODULE,
	.set_mdc = ravb_set_mdc,
	.set_mdio_dir = ravb_set_mdio_dir,
	.set_mdio_data = ravb_set_mdio_data,
	.get_mdio_data = ravb_get_mdio_data,
};

/* Free TX skb function for AVB-IP */
static int ravb_tx_free(struct net_device *ndev, int q, bool free_txed_only)
{
	struct ravb_private *priv = netdev_priv(ndev);
	struct net_device_stats *stats = &priv->stats[q];
	unsigned int num_tx_desc = priv->num_tx_desc;
	struct ravb_tx_desc *desc;
	unsigned int entry;
	int free_num = 0;
	u32 size;

	for (; priv->cur_tx[q] - priv->dirty_tx[q] > 0; priv->dirty_tx[q]++) {
		bool txed;

		entry = priv->dirty_tx[q] % (priv->num_tx_ring[q] *
					     num_tx_desc);
		desc = &priv->tx_ring[q][entry];
		txed = desc->die_dt == DT_FEMPTY;
		if (free_txed_only && !txed)
			break;
		/* Descriptor type must be checked before all other reads */
		dma_rmb();
		size = le16_to_cpu(desc->ds_tagl) & TX_DS;
		/* Free the original skb. */
		if (priv->tx_skb[q][entry / num_tx_desc]) {
			dma_unmap_single(ndev->dev.parent, le32_to_cpu(desc->dptr),
					 size, DMA_TO_DEVICE);
			/* Last packet descriptor? */
			if (entry % num_tx_desc == num_tx_desc - 1) {
				entry /= num_tx_desc;
				dev_kfree_skb_any(priv->tx_skb[q][entry]);
				priv->tx_skb[q][entry] = NULL;
				if (txed)
					stats->tx_packets++;
			}
			free_num++;
		}
		if (txed)
			stats->tx_bytes += size;
		desc->die_dt = DT_EEMPTY;
	}
	return free_num;
}

static void ravb_rx_ring_free_gbeth(struct net_device *ndev, int q)
{
	struct ravb_private *priv = netdev_priv(ndev);
	unsigned int ring_size;
	unsigned int i;

	if (!priv->gbeth_rx_ring)
		return;

	for (i = 0; i < priv->num_rx_ring[q]; i++) {
		struct ravb_rx_desc *desc = &priv->gbeth_rx_ring[i];

		if (!dma_mapping_error(ndev->dev.parent,
				       le32_to_cpu(desc->dptr)))
			dma_unmap_single(ndev->dev.parent,
					 le32_to_cpu(desc->dptr),
					 GBETH_RX_BUFF_MAX,
					 DMA_FROM_DEVICE);
	}
	ring_size = sizeof(struct ravb_rx_desc) * (priv->num_rx_ring[q] + 1);
	dma_free_coherent(ndev->dev.parent, ring_size, priv->gbeth_rx_ring,
			  priv->rx_desc_dma[q]);
	priv->gbeth_rx_ring = NULL;
}

static void ravb_rx_ring_free_rcar(struct net_device *ndev, int q)
{
	struct ravb_private *priv = netdev_priv(ndev);
	unsigned int ring_size;
	unsigned int i;

	if (!priv->rx_ring[q])
		return;

	for (i = 0; i < priv->num_rx_ring[q]; i++) {
		struct ravb_ex_rx_desc *desc = &priv->rx_ring[q][i];

		if (!dma_mapping_error(ndev->dev.parent,
				       le32_to_cpu(desc->dptr)))
			dma_unmap_single(ndev->dev.parent,
					 le32_to_cpu(desc->dptr),
					 RX_BUF_SZ,
					 DMA_FROM_DEVICE);
	}
	ring_size = sizeof(struct ravb_ex_rx_desc) *
		    (priv->num_rx_ring[q] + 1);
	dma_free_coherent(ndev->dev.parent, ring_size, priv->rx_ring[q],
			  priv->rx_desc_dma[q]);
	priv->rx_ring[q] = NULL;
}

/* Free skb's and DMA buffers for Ethernet AVB */
static void ravb_ring_free(struct net_device *ndev, int q)
{
	struct ravb_private *priv = netdev_priv(ndev);
	const struct ravb_hw_info *info = priv->info;
	unsigned int num_tx_desc = priv->num_tx_desc;
	unsigned int ring_size;
	unsigned int i;

	info->rx_ring_free(ndev, q);

	if (priv->tx_ring[q]) {
		ravb_tx_free(ndev, q, false);

		ring_size = sizeof(struct ravb_tx_desc) *
			    (priv->num_tx_ring[q] * num_tx_desc + 1);
		dma_free_coherent(ndev->dev.parent, ring_size, priv->tx_ring[q],
				  priv->tx_desc_dma[q]);
		priv->tx_ring[q] = NULL;
	}

	/* Free RX skb ringbuffer */
	if (priv->rx_skb[q]) {
		for (i = 0; i < priv->num_rx_ring[q]; i++)
			dev_kfree_skb(priv->rx_skb[q][i]);
	}
	kfree(priv->rx_skb[q]);
	priv->rx_skb[q] = NULL;

	/* Free aligned TX buffers */
	kfree(priv->tx_align[q]);
	priv->tx_align[q] = NULL;

	/* Free TX skb ringbuffer.
	 * SKBs are freed by ravb_tx_free() call above.
	 */
	kfree(priv->tx_skb[q]);
	priv->tx_skb[q] = NULL;
}

static void ravb_rx_ring_format_gbeth(struct net_device *ndev, int q)
{
	struct ravb_private *priv = netdev_priv(ndev);
	struct ravb_rx_desc *rx_desc;
	unsigned int rx_ring_size;
	dma_addr_t dma_addr;
	unsigned int i;

	rx_ring_size = sizeof(*rx_desc) * priv->num_rx_ring[q];
	memset(priv->gbeth_rx_ring, 0, rx_ring_size);
	/* Build RX ring buffer */
	for (i = 0; i < priv->num_rx_ring[q]; i++) {
		/* RX descriptor */
		rx_desc = &priv->gbeth_rx_ring[i];
		rx_desc->ds_cc = cpu_to_le16(GBETH_RX_DESC_DATA_SIZE);
		dma_addr = dma_map_single(ndev->dev.parent, priv->rx_skb[q][i]->data,
					  GBETH_RX_BUFF_MAX,
					  DMA_FROM_DEVICE);
		/* We just set the data size to 0 for a failed mapping which
		 * should prevent DMA from happening...
		 */
		if (dma_mapping_error(ndev->dev.parent, dma_addr))
			rx_desc->ds_cc = cpu_to_le16(0);
		rx_desc->dptr = cpu_to_le32(dma_addr);
		rx_desc->die_dt = DT_FEMPTY;
	}
	rx_desc = &priv->gbeth_rx_ring[i];
	rx_desc->dptr = cpu_to_le32((u32)priv->rx_desc_dma[q]);
	rx_desc->die_dt = DT_LINKFIX; /* type */
}

static void ravb_rx_ring_format_rcar(struct net_device *ndev, int q)
{
	struct ravb_private *priv = netdev_priv(ndev);
	struct ravb_ex_rx_desc *rx_desc;
	unsigned int rx_ring_size = sizeof(*rx_desc) * priv->num_rx_ring[q];
	dma_addr_t dma_addr;
	unsigned int i;

	memset(priv->rx_ring[q], 0, rx_ring_size);
	/* Build RX ring buffer */
	for (i = 0; i < priv->num_rx_ring[q]; i++) {
		/* RX descriptor */
		rx_desc = &priv->rx_ring[q][i];
		rx_desc->ds_cc = cpu_to_le16(RX_BUF_SZ);
		dma_addr = dma_map_single(ndev->dev.parent, priv->rx_skb[q][i]->data,
					  RX_BUF_SZ,
					  DMA_FROM_DEVICE);
		/* We just set the data size to 0 for a failed mapping which
		 * should prevent DMA from happening...
		 */
		if (dma_mapping_error(ndev->dev.parent, dma_addr))
			rx_desc->ds_cc = cpu_to_le16(0);
		rx_desc->dptr = cpu_to_le32(dma_addr);
		rx_desc->die_dt = DT_FEMPTY;
	}
	rx_desc = &priv->rx_ring[q][i];
	rx_desc->dptr = cpu_to_le32((u32)priv->rx_desc_dma[q]);
	rx_desc->die_dt = DT_LINKFIX; /* type */
}

/* Format skb and descriptor buffer for Ethernet AVB */
static void ravb_ring_format(struct net_device *ndev, int q)
{
	struct ravb_private *priv = netdev_priv(ndev);
	const struct ravb_hw_info *info = priv->info;
	unsigned int num_tx_desc = priv->num_tx_desc;
	struct ravb_tx_desc *tx_desc;
	struct ravb_desc *desc;
	unsigned int tx_ring_size = sizeof(*tx_desc) * priv->num_tx_ring[q] *
				    num_tx_desc;
	unsigned int i;

	priv->cur_rx[q] = 0;
	priv->cur_tx[q] = 0;
	priv->dirty_rx[q] = 0;
	priv->dirty_tx[q] = 0;

	info->rx_ring_format(ndev, q);

	memset(priv->tx_ring[q], 0, tx_ring_size);
	/* Build TX ring buffer */
	for (i = 0, tx_desc = priv->tx_ring[q]; i < priv->num_tx_ring[q];
	     i++, tx_desc++) {
		tx_desc->die_dt = DT_EEMPTY;
		if (num_tx_desc > 1) {
			tx_desc++;
			tx_desc->die_dt = DT_EEMPTY;
		}
	}
	tx_desc->dptr = cpu_to_le32((u32)priv->tx_desc_dma[q]);
	tx_desc->die_dt = DT_LINKFIX; /* type */

	/* RX descriptor base address for best effort */
	desc = &priv->desc_bat[RX_QUEUE_OFFSET + q];
	desc->die_dt = DT_LINKFIX; /* type */
	desc->dptr = cpu_to_le32((u32)priv->rx_desc_dma[q]);

	/* TX descriptor base address for best effort */
	desc = &priv->desc_bat[q];
	desc->die_dt = DT_LINKFIX; /* type */
	desc->dptr = cpu_to_le32((u32)priv->tx_desc_dma[q]);
}

static void *ravb_alloc_rx_desc_gbeth(struct net_device *ndev, int q)
{
	struct ravb_private *priv = netdev_priv(ndev);
	unsigned int ring_size;

	ring_size = sizeof(struct ravb_rx_desc) * (priv->num_rx_ring[q] + 1);

	priv->gbeth_rx_ring = dma_alloc_coherent(ndev->dev.parent, ring_size,
						 &priv->rx_desc_dma[q],
						 GFP_KERNEL);
	return priv->gbeth_rx_ring;
}

static void *ravb_alloc_rx_desc_rcar(struct net_device *ndev, int q)
{
	struct ravb_private *priv = netdev_priv(ndev);
	unsigned int ring_size;

	ring_size = sizeof(struct ravb_ex_rx_desc) * (priv->num_rx_ring[q] + 1);

	priv->rx_ring[q] = dma_alloc_coherent(ndev->dev.parent, ring_size,
					      &priv->rx_desc_dma[q],
					      GFP_KERNEL);
	return priv->rx_ring[q];
}

/* Init skb and descriptor buffer for Ethernet AVB */
static int ravb_ring_init(struct net_device *ndev, int q)
{
	struct ravb_private *priv = netdev_priv(ndev);
	const struct ravb_hw_info *info = priv->info;
	unsigned int num_tx_desc = priv->num_tx_desc;
	unsigned int ring_size;
	struct sk_buff *skb;
	unsigned int i;

	/* Allocate RX and TX skb rings */
	priv->rx_skb[q] = kcalloc(priv->num_rx_ring[q],
				  sizeof(*priv->rx_skb[q]), GFP_KERNEL);
	priv->tx_skb[q] = kcalloc(priv->num_tx_ring[q],
				  sizeof(*priv->tx_skb[q]), GFP_KERNEL);
	if (!priv->rx_skb[q] || !priv->tx_skb[q])
		goto error;

	for (i = 0; i < priv->num_rx_ring[q]; i++) {
		skb = __netdev_alloc_skb(ndev, info->max_rx_len, GFP_KERNEL);
		if (!skb)
			goto error;
		ravb_set_buffer_align(skb);
		priv->rx_skb[q][i] = skb;
	}

	if (num_tx_desc > 1) {
		/* Allocate rings for the aligned buffers */
		priv->tx_align[q] = kmalloc(DPTR_ALIGN * priv->num_tx_ring[q] +
					    DPTR_ALIGN - 1, GFP_KERNEL);
		if (!priv->tx_align[q])
			goto error;
	}

	/* Allocate all RX descriptors. */
	if (!info->alloc_rx_desc(ndev, q))
		goto error;

	priv->dirty_rx[q] = 0;

	/* Allocate all TX descriptors. */
	ring_size = sizeof(struct ravb_tx_desc) *
		    (priv->num_tx_ring[q] * num_tx_desc + 1);
	priv->tx_ring[q] = dma_alloc_coherent(ndev->dev.parent, ring_size,
					      &priv->tx_desc_dma[q],
					      GFP_KERNEL);
	if (!priv->tx_ring[q])
		goto error;

	return 0;

error:
	ravb_ring_free(ndev, q);

	return -ENOMEM;
}

static void ravb_emac_init_gbeth(struct net_device *ndev)
{
	struct ravb_private *priv = netdev_priv(ndev);

	/* Receive frame limit set register */
	ravb_write(ndev, GBETH_RX_BUFF_MAX + ETH_FCS_LEN, RFLR);

	/* EMAC Mode: PAUSE prohibition; Duplex; TX; RX; CRC Pass Through */
	ravb_write(ndev, ECMR_ZPF | ((priv->duplex > 0) ? ECMR_DM : 0) |
			 ECMR_TE | ECMR_RE | ECMR_RCPT |
			 ECMR_TXF | ECMR_RXF, ECMR);

	ravb_set_rate_gbeth(ndev);

	/* Set MAC address */
	ravb_write(ndev,
		   (ndev->dev_addr[0] << 24) | (ndev->dev_addr[1] << 16) |
		   (ndev->dev_addr[2] << 8)  | (ndev->dev_addr[3]), MAHR);
	ravb_write(ndev, (ndev->dev_addr[4] << 8)  | (ndev->dev_addr[5]), MALR);

	/* E-MAC status register clear */
	ravb_write(ndev, ECSR_ICD | ECSR_LCHNG | ECSR_PFRI, ECSR);
	ravb_write(ndev, CSR0_TPE | CSR0_RPE, CSR0);

	/* E-MAC interrupt enable register */
	ravb_write(ndev, ECSIPR_ICDIP, ECSIPR);

	if (priv->phy_interface == PHY_INTERFACE_MODE_MII) {
		ravb_modify(ndev, CXR31, CXR31_SEL_LINK0 | CXR31_SEL_LINK1, 0);
		ravb_write(ndev, (1000 << 16) | CXR35_SEL_XMII_MII, CXR35);
	} else {
		ravb_modify(ndev, CXR31, CXR31_SEL_LINK0 | CXR31_SEL_LINK1,
			    CXR31_SEL_LINK0);
	}
}

static void ravb_emac_init_rcar(struct net_device *ndev)
{
	/* Receive frame limit set register */
	ravb_write(ndev, ndev->mtu + ETH_HLEN + VLAN_HLEN + ETH_FCS_LEN, RFLR);

	/* EMAC Mode: PAUSE prohibition; Duplex; RX Checksum; TX; RX */
	ravb_write(ndev, ECMR_ZPF | ECMR_DM |
		   (ndev->features & NETIF_F_RXCSUM ? ECMR_RCSC : 0) |
		   ECMR_TE | ECMR_RE, ECMR);

	ravb_set_rate_rcar(ndev);

	/* Set MAC address */
	ravb_write(ndev,
		   (ndev->dev_addr[0] << 24) | (ndev->dev_addr[1] << 16) |
		   (ndev->dev_addr[2] << 8)  | (ndev->dev_addr[3]), MAHR);
	ravb_write(ndev,
		   (ndev->dev_addr[4] << 8)  | (ndev->dev_addr[5]), MALR);

	/* E-MAC status register clear */
	ravb_write(ndev, ECSR_ICD | ECSR_MPD, ECSR);

	/* E-MAC interrupt enable register */
	ravb_write(ndev, ECSIPR_ICDIP | ECSIPR_MPDIP | ECSIPR_LCHNGIP, ECSIPR);
}

/* E-MAC init function */
static void ravb_emac_init(struct net_device *ndev)
{
	struct ravb_private *priv = netdev_priv(ndev);
	const struct ravb_hw_info *info = priv->info;

	info->emac_init(ndev);
}

static int ravb_dmac_init_gbeth(struct net_device *ndev)
{
	int error;

	error = ravb_ring_init(ndev, RAVB_BE);
	if (error)
		return error;

	/* Descriptor format */
	ravb_ring_format(ndev, RAVB_BE);

	/* Set DMAC RX */
	ravb_write(ndev, 0x60000000, RCR);

	/* Set Max Frame Length (RTC) */
	ravb_write(ndev, 0x7ffc0000 | GBETH_RX_BUFF_MAX, RTC);

	/* Set FIFO size */
	ravb_write(ndev, 0x00222200, TGC);

	ravb_write(ndev, 0, TCCR);

	/* Frame receive */
	ravb_write(ndev, RIC0_FRE0, RIC0);
	/* Disable FIFO full warning */
	ravb_write(ndev, 0x0, RIC1);
	/* Receive FIFO full error, descriptor empty */
	ravb_write(ndev, RIC2_QFE0 | RIC2_RFFE, RIC2);

	ravb_write(ndev, TIC_FTE0, TIC);

	return 0;
}

static int ravb_dmac_init_rcar(struct net_device *ndev)
{
	struct ravb_private *priv = netdev_priv(ndev);
	const struct ravb_hw_info *info = priv->info;
	int error;

	error = ravb_ring_init(ndev, RAVB_BE);
	if (error)
		return error;
	error = ravb_ring_init(ndev, RAVB_NC);
	if (error) {
		ravb_ring_free(ndev, RAVB_BE);
		return error;
	}

	/* Descriptor format */
	ravb_ring_format(ndev, RAVB_BE);
	ravb_ring_format(ndev, RAVB_NC);

	/* Set AVB RX */
	ravb_write(ndev,
		   RCR_EFFS | RCR_ENCF | RCR_ETS0 | RCR_ESF | 0x18000000, RCR);

	/* Set FIFO size */
	ravb_write(ndev, TGC_TQP_AVBMODE1 | 0x00112200, TGC);

	/* Timestamp enable */
	ravb_write(ndev, TCCR_TFEN, TCCR);

	/* Interrupt init: */
	if (info->multi_irqs) {
		/* Clear DIL.DPLx */
		ravb_write(ndev, 0, DIL);
		/* Set queue specific interrupt */
		ravb_write(ndev, CIE_CRIE | CIE_CTIE | CIE_CL0M, CIE);
	}
	/* Frame receive */
	ravb_write(ndev, RIC0_FRE0 | RIC0_FRE1, RIC0);
	/* Disable FIFO full warning */
	ravb_write(ndev, 0, RIC1);
	/* Receive FIFO full error, descriptor empty */
	ravb_write(ndev, RIC2_QFE0 | RIC2_QFE1 | RIC2_RFFE, RIC2);
	/* Frame transmitted, timestamp FIFO updated */
	ravb_write(ndev, TIC_FTE0 | TIC_FTE1 | TIC_TFUE, TIC);

	return 0;
}

/* Device init function for Ethernet AVB */
static int ravb_dmac_init(struct net_device *ndev)
{
	struct ravb_private *priv = netdev_priv(ndev);
	const struct ravb_hw_info *info = priv->info;
	int error;

	/* Set CONFIG mode */
	error = ravb_config(ndev);
	if (error)
		return error;

	error = info->dmac_init(ndev);
	if (error)
		return error;

	/* Setting the control will start the AVB-DMAC process. */
	ravb_modify(ndev, CCC, CCC_OPC, CCC_OPC_OPERATION);

	return 0;
}

static void ravb_get_tx_tstamp(struct net_device *ndev)
{
	struct ravb_private *priv = netdev_priv(ndev);
	struct ravb_tstamp_skb *ts_skb, *ts_skb2;
	struct skb_shared_hwtstamps shhwtstamps;
	struct sk_buff *skb;
	struct timespec64 ts;
	u16 tag, tfa_tag;
	int count;
	u32 tfa2;

	count = (ravb_read(ndev, TSR) & TSR_TFFL) >> 8;
	while (count--) {
		tfa2 = ravb_read(ndev, TFA2);
		tfa_tag = (tfa2 & TFA2_TST) >> 16;
		ts.tv_nsec = (u64)ravb_read(ndev, TFA0);
		ts.tv_sec = ((u64)(tfa2 & TFA2_TSV) << 32) |
			    ravb_read(ndev, TFA1);
		memset(&shhwtstamps, 0, sizeof(shhwtstamps));
		shhwtstamps.hwtstamp = timespec64_to_ktime(ts);
		list_for_each_entry_safe(ts_skb, ts_skb2, &priv->ts_skb_list,
					 list) {
			skb = ts_skb->skb;
			tag = ts_skb->tag;
			list_del(&ts_skb->list);
			kfree(ts_skb);
			if (tag == tfa_tag) {
				skb_tstamp_tx(skb, &shhwtstamps);
				dev_consume_skb_any(skb);
				break;
			} else {
				dev_kfree_skb_any(skb);
			}
		}
		ravb_modify(ndev, TCCR, TCCR_TFR, TCCR_TFR);
	}
}

static void ravb_rx_csum(struct sk_buff *skb)
{
	u8 *hw_csum;

	/* The hardware checksum is contained in sizeof(__sum16) (2) bytes
	 * appended to packet data
	 */
	if (unlikely(skb->len < sizeof(__sum16)))
		return;
	hw_csum = skb_tail_pointer(skb) - sizeof(__sum16);
	skb->csum = csum_unfold((__force __sum16)get_unaligned_le16(hw_csum));
	skb->ip_summed = CHECKSUM_COMPLETE;
	skb_trim(skb, skb->len - sizeof(__sum16));
}

static struct sk_buff *ravb_get_skb_gbeth(struct net_device *ndev, int entry,
					  struct ravb_rx_desc *desc)
{
	struct ravb_private *priv = netdev_priv(ndev);
	struct sk_buff *skb;

	skb = priv->rx_skb[RAVB_BE][entry];
	priv->rx_skb[RAVB_BE][entry] = NULL;
	dma_unmap_single(ndev->dev.parent, le32_to_cpu(desc->dptr),
			 ALIGN(GBETH_RX_BUFF_MAX, 16), DMA_FROM_DEVICE);

	return skb;
}

/* Packet receive function for Gigabit Ethernet */
static bool ravb_rx_gbeth(struct net_device *ndev, int *quota, int q)
{
	struct ravb_private *priv = netdev_priv(ndev);
	const struct ravb_hw_info *info = priv->info;
	struct net_device_stats *stats;
	struct ravb_rx_desc *desc;
	struct sk_buff *skb;
	dma_addr_t dma_addr;
	u8  desc_status;
	int boguscnt;
	u16 pkt_len;
	u8  die_dt;
	int entry;
	int limit;

	entry = priv->cur_rx[q] % priv->num_rx_ring[q];
	boguscnt = priv->dirty_rx[q] + priv->num_rx_ring[q] - priv->cur_rx[q];
	stats = &priv->stats[q];

	boguscnt = min(boguscnt, *quota);
	limit = boguscnt;
	desc = &priv->gbeth_rx_ring[entry];
	while (desc->die_dt != DT_FEMPTY) {
		/* Descriptor type must be checked before all other reads */
		dma_rmb();
		desc_status = desc->msc;
		pkt_len = le16_to_cpu(desc->ds_cc) & RX_DS;

		if (--boguscnt < 0)
			break;

		/* We use 0-byte descriptors to mark the DMA mapping errors */
		if (!pkt_len)
			continue;

		if (desc_status & MSC_MC)
			stats->multicast++;

		if (desc_status & (MSC_CRC | MSC_RFE | MSC_RTSF | MSC_RTLF | MSC_CEEF)) {
			stats->rx_errors++;
			if (desc_status & MSC_CRC)
				stats->rx_crc_errors++;
			if (desc_status & MSC_RFE)
				stats->rx_frame_errors++;
			if (desc_status & (MSC_RTLF | MSC_RTSF))
				stats->rx_length_errors++;
			if (desc_status & MSC_CEEF)
				stats->rx_missed_errors++;
		} else {
			die_dt = desc->die_dt & 0xF0;
			switch (die_dt) {
			case DT_FSINGLE:
				skb = ravb_get_skb_gbeth(ndev, entry, desc);
				skb_put(skb, pkt_len);
				skb->protocol = eth_type_trans(skb, ndev);
				napi_gro_receive(&priv->napi[q], skb);
				stats->rx_packets++;
				stats->rx_bytes += pkt_len;
				break;
			case DT_FSTART:
				priv->rx_1st_skb = ravb_get_skb_gbeth(ndev, entry, desc);
				skb_put(priv->rx_1st_skb, pkt_len);
				break;
			case DT_FMID:
				skb = ravb_get_skb_gbeth(ndev, entry, desc);
				skb_copy_to_linear_data_offset(priv->rx_1st_skb,
							       priv->rx_1st_skb->len,
							       skb->data,
							       pkt_len);
				skb_put(priv->rx_1st_skb, pkt_len);
				dev_kfree_skb(skb);
				break;
			case DT_FEND:
				skb = ravb_get_skb_gbeth(ndev, entry, desc);
				skb_copy_to_linear_data_offset(priv->rx_1st_skb,
							       priv->rx_1st_skb->len,
							       skb->data,
							       pkt_len);
				skb_put(priv->rx_1st_skb, pkt_len);
				dev_kfree_skb(skb);
				priv->rx_1st_skb->protocol =
					eth_type_trans(priv->rx_1st_skb, ndev);
				napi_gro_receive(&priv->napi[q],
						 priv->rx_1st_skb);
				stats->rx_packets++;
				stats->rx_bytes += priv->rx_1st_skb->len;
				break;
			}
		}

		entry = (++priv->cur_rx[q]) % priv->num_rx_ring[q];
		desc = &priv->gbeth_rx_ring[entry];
	}

	/* Refill the RX ring buffers. */
	for (; priv->cur_rx[q] - priv->dirty_rx[q] > 0; priv->dirty_rx[q]++) {
		entry = priv->dirty_rx[q] % priv->num_rx_ring[q];
		desc = &priv->gbeth_rx_ring[entry];
		desc->ds_cc = cpu_to_le16(GBETH_RX_DESC_DATA_SIZE);

		if (!priv->rx_skb[q][entry]) {
			skb = netdev_alloc_skb(ndev, info->max_rx_len);
			if (!skb)
				break;
			ravb_set_buffer_align(skb);
			dma_addr = dma_map_single(ndev->dev.parent,
						  skb->data,
						  GBETH_RX_BUFF_MAX,
						  DMA_FROM_DEVICE);
			skb_checksum_none_assert(skb);
			/* We just set the data size to 0 for a failed mapping
			 * which should prevent DMA  from happening...
			 */
			if (dma_mapping_error(ndev->dev.parent, dma_addr))
				desc->ds_cc = cpu_to_le16(0);
			desc->dptr = cpu_to_le32(dma_addr);
			priv->rx_skb[q][entry] = skb;
		}
		/* Descriptor type must be set after all the above writes */
		dma_wmb();
		desc->die_dt = DT_FEMPTY;
	}

	*quota -= limit - (++boguscnt);

	return boguscnt <= 0;
}

/* Packet receive function for Ethernet AVB */
static bool ravb_rx_rcar(struct net_device *ndev, int *quota, int q)
{
	struct ravb_private *priv = netdev_priv(ndev);
	const struct ravb_hw_info *info = priv->info;
	int entry = priv->cur_rx[q] % priv->num_rx_ring[q];
	int boguscnt = (priv->dirty_rx[q] + priv->num_rx_ring[q]) -
			priv->cur_rx[q];
	struct net_device_stats *stats = &priv->stats[q];
	struct ravb_ex_rx_desc *desc;
	struct sk_buff *skb;
	dma_addr_t dma_addr;
	struct timespec64 ts;
	u8  desc_status;
	u16 pkt_len;
	int limit;

	boguscnt = min(boguscnt, *quota);
	limit = boguscnt;
	desc = &priv->rx_ring[q][entry];
	while (desc->die_dt != DT_FEMPTY) {
		/* Descriptor type must be checked before all other reads */
		dma_rmb();
		desc_status = desc->msc;
		pkt_len = le16_to_cpu(desc->ds_cc) & RX_DS;

		if (--boguscnt < 0)
			break;

		/* We use 0-byte descriptors to mark the DMA mapping errors */
		if (!pkt_len)
			continue;

		if (desc_status & MSC_MC)
			stats->multicast++;

		if (desc_status & (MSC_CRC | MSC_RFE | MSC_RTSF | MSC_RTLF |
				   MSC_CEEF)) {
			stats->rx_errors++;
			if (desc_status & MSC_CRC)
				stats->rx_crc_errors++;
			if (desc_status & MSC_RFE)
				stats->rx_frame_errors++;
			if (desc_status & (MSC_RTLF | MSC_RTSF))
				stats->rx_length_errors++;
			if (desc_status & MSC_CEEF)
				stats->rx_missed_errors++;
		} else {
			u32 get_ts = priv->tstamp_rx_ctrl & RAVB_RXTSTAMP_TYPE;

			skb = priv->rx_skb[q][entry];
			priv->rx_skb[q][entry] = NULL;
			dma_unmap_single(ndev->dev.parent, le32_to_cpu(desc->dptr),
					 RX_BUF_SZ,
					 DMA_FROM_DEVICE);
			get_ts &= (q == RAVB_NC) ?
					RAVB_RXTSTAMP_TYPE_V2_L2_EVENT :
					~RAVB_RXTSTAMP_TYPE_V2_L2_EVENT;
			if (get_ts) {
				struct skb_shared_hwtstamps *shhwtstamps;

				shhwtstamps = skb_hwtstamps(skb);
				memset(shhwtstamps, 0, sizeof(*shhwtstamps));
				ts.tv_sec = ((u64) le16_to_cpu(desc->ts_sh) <<
					     32) | le32_to_cpu(desc->ts_sl);
				ts.tv_nsec = le32_to_cpu(desc->ts_n);
				shhwtstamps->hwtstamp = timespec64_to_ktime(ts);
			}

			skb_put(skb, pkt_len);
			skb->protocol = eth_type_trans(skb, ndev);
			if (ndev->features & NETIF_F_RXCSUM)
				ravb_rx_csum(skb);
			napi_gro_receive(&priv->napi[q], skb);
			stats->rx_packets++;
			stats->rx_bytes += pkt_len;
		}

		entry = (++priv->cur_rx[q]) % priv->num_rx_ring[q];
		desc = &priv->rx_ring[q][entry];
	}

	/* Refill the RX ring buffers. */
	for (; priv->cur_rx[q] - priv->dirty_rx[q] > 0; priv->dirty_rx[q]++) {
		entry = priv->dirty_rx[q] % priv->num_rx_ring[q];
		desc = &priv->rx_ring[q][entry];
		desc->ds_cc = cpu_to_le16(RX_BUF_SZ);

		if (!priv->rx_skb[q][entry]) {
			skb = netdev_alloc_skb(ndev, info->max_rx_len);
			if (!skb)
				break;	/* Better luck next round. */
			ravb_set_buffer_align(skb);
			dma_addr = dma_map_single(ndev->dev.parent, skb->data,
						  le16_to_cpu(desc->ds_cc),
						  DMA_FROM_DEVICE);
			skb_checksum_none_assert(skb);
			/* We just set the data size to 0 for a failed mapping
			 * which should prevent DMA  from happening...
			 */
			if (dma_mapping_error(ndev->dev.parent, dma_addr))
				desc->ds_cc = cpu_to_le16(0);
			desc->dptr = cpu_to_le32(dma_addr);
			priv->rx_skb[q][entry] = skb;
		}
		/* Descriptor type must be set after all the above writes */
		dma_wmb();
		desc->die_dt = DT_FEMPTY;
	}

	*quota -= limit - (++boguscnt);

	return boguscnt <= 0;
}

/* Packet receive function for Ethernet AVB */
static bool ravb_rx(struct net_device *ndev, int *quota, int q)
{
	struct ravb_private *priv = netdev_priv(ndev);
	const struct ravb_hw_info *info = priv->info;

	return info->receive(ndev, quota, q);
}

static void ravb_rcv_snd_disable(struct net_device *ndev)
{
	/* Disable TX and RX */
	ravb_modify(ndev, ECMR, ECMR_RE | ECMR_TE, 0);
}

static void ravb_rcv_snd_enable(struct net_device *ndev)
{
	/* Enable TX and RX */
	ravb_modify(ndev, ECMR, ECMR_RE | ECMR_TE, ECMR_RE | ECMR_TE);
}

/* function for waiting dma process finished */
static int ravb_stop_dma(struct net_device *ndev)
{
	struct ravb_private *priv = netdev_priv(ndev);
	const struct ravb_hw_info *info = priv->info;
	int error;

	/* Wait for stopping the hardware TX process */
	error = ravb_wait(ndev, TCCR, info->tccr_mask, 0);

	if (error)
		return error;

	error = ravb_wait(ndev, CSR, CSR_TPO0 | CSR_TPO1 | CSR_TPO2 | CSR_TPO3,
			  0);
	if (error)
		return error;

	/* Stop the E-MAC's RX/TX processes. */
	ravb_rcv_snd_disable(ndev);

	/* Wait for stopping the RX DMA process */
	error = ravb_wait(ndev, CSR, CSR_RPO, 0);
	if (error)
		return error;

	/* Stop AVB-DMAC process */
	return ravb_config(ndev);
}

/* E-MAC interrupt handler */
static void ravb_emac_interrupt_unlocked(struct net_device *ndev)
{
	struct ravb_private *priv = netdev_priv(ndev);
	u32 ecsr, psr;

	ecsr = ravb_read(ndev, ECSR);
	ravb_write(ndev, ecsr, ECSR);	/* clear interrupt */

	if (ecsr & ECSR_MPD)
		pm_wakeup_event(&priv->pdev->dev, 0);
	if (ecsr & ECSR_ICD)
		ndev->stats.tx_carrier_errors++;
	if (ecsr & ECSR_LCHNG) {
		/* Link changed */
		if (priv->no_avb_link)
			return;
		psr = ravb_read(ndev, PSR);
		if (priv->avb_link_active_low)
			psr ^= PSR_LMON;
		if (!(psr & PSR_LMON)) {
			/* DIsable RX and TX */
			ravb_rcv_snd_disable(ndev);
		} else {
			/* Enable RX and TX */
			ravb_rcv_snd_enable(ndev);
		}
	}
}

static irqreturn_t ravb_emac_interrupt(int irq, void *dev_id)
{
	struct net_device *ndev = dev_id;
	struct ravb_private *priv = netdev_priv(ndev);

	spin_lock(&priv->lock);
	ravb_emac_interrupt_unlocked(ndev);
	spin_unlock(&priv->lock);
	return IRQ_HANDLED;
}

/* Error interrupt handler */
static void ravb_error_interrupt(struct net_device *ndev)
{
	struct ravb_private *priv = netdev_priv(ndev);
	u32 eis, ris2;

	eis = ravb_read(ndev, EIS);
	ravb_write(ndev, ~(EIS_QFS | EIS_RESERVED), EIS);
	if (eis & EIS_QFS) {
		ris2 = ravb_read(ndev, RIS2);
		ravb_write(ndev, ~(RIS2_QFF0 | RIS2_RFFF | RIS2_RESERVED),
			   RIS2);

		/* Receive Descriptor Empty int */
		if (ris2 & RIS2_QFF0)
			priv->stats[RAVB_BE].rx_over_errors++;

		    /* Receive Descriptor Empty int */
		if (ris2 & RIS2_QFF1)
			priv->stats[RAVB_NC].rx_over_errors++;

		/* Receive FIFO Overflow int */
		if (ris2 & RIS2_RFFF)
			priv->rx_fifo_errors++;
	}
}

static bool ravb_queue_interrupt(struct net_device *ndev, int q)
{
	struct ravb_private *priv = netdev_priv(ndev);
	const struct ravb_hw_info *info = priv->info;
	u32 ris0 = ravb_read(ndev, RIS0);
	u32 ric0 = ravb_read(ndev, RIC0);
	u32 tis  = ravb_read(ndev, TIS);
	u32 tic  = ravb_read(ndev, TIC);

	if (((ris0 & ric0) & BIT(q)) || ((tis  & tic)  & BIT(q))) {
		if (napi_schedule_prep(&priv->napi[q])) {
			/* Mask RX and TX interrupts */
			if (!info->irq_en_dis) {
				ravb_write(ndev, ric0 & ~BIT(q), RIC0);
				ravb_write(ndev, tic & ~BIT(q), TIC);
			} else {
				ravb_write(ndev, BIT(q), RID0);
				ravb_write(ndev, BIT(q), TID);
			}
			__napi_schedule(&priv->napi[q]);
		} else {
			netdev_warn(ndev,
				    "ignoring interrupt, rx status 0x%08x, rx mask 0x%08x,\n",
				    ris0, ric0);
			netdev_warn(ndev,
				    "                    tx status 0x%08x, tx mask 0x%08x.\n",
				    tis, tic);
		}
		return true;
	}
	return false;
}

static bool ravb_timestamp_interrupt(struct net_device *ndev)
{
	u32 tis = ravb_read(ndev, TIS);

	if (tis & TIS_TFUF) {
		ravb_write(ndev, ~(TIS_TFUF | TIS_RESERVED), TIS);
		ravb_get_tx_tstamp(ndev);
		return true;
	}
	return false;
}

static irqreturn_t ravb_interrupt(int irq, void *dev_id)
{
	struct net_device *ndev = dev_id;
	struct ravb_private *priv = netdev_priv(ndev);
	const struct ravb_hw_info *info = priv->info;
	irqreturn_t result = IRQ_NONE;
	u32 iss;

	spin_lock(&priv->lock);
	/* Get interrupt status */
	iss = ravb_read(ndev, ISS);

	/* Received and transmitted interrupts */
	if (iss & (ISS_FRS | ISS_FTS | ISS_TFUS)) {
		int q;

		/* Timestamp updated */
		if (ravb_timestamp_interrupt(ndev))
			result = IRQ_HANDLED;

		/* Network control and best effort queue RX/TX */
		if (info->nc_queues) {
			for (q = RAVB_NC; q >= RAVB_BE; q--) {
				if (ravb_queue_interrupt(ndev, q))
					result = IRQ_HANDLED;
			}
		} else {
			if (ravb_queue_interrupt(ndev, RAVB_BE))
				result = IRQ_HANDLED;
		}
	}

	/* E-MAC status summary */
	if (iss & ISS_MS) {
		ravb_emac_interrupt_unlocked(ndev);
		result = IRQ_HANDLED;
	}

	/* Error status summary */
	if (iss & ISS_ES) {
		ravb_error_interrupt(ndev);
		result = IRQ_HANDLED;
	}

	/* gPTP interrupt status summary */
	if (iss & ISS_CGIS) {
		ravb_ptp_interrupt(ndev);
		result = IRQ_HANDLED;
	}

	spin_unlock(&priv->lock);
	return result;
}

/* Timestamp/Error/gPTP interrupt handler */
static irqreturn_t ravb_multi_interrupt(int irq, void *dev_id)
{
	struct net_device *ndev = dev_id;
	struct ravb_private *priv = netdev_priv(ndev);
	irqreturn_t result = IRQ_NONE;
	u32 iss;

	spin_lock(&priv->lock);
	/* Get interrupt status */
	iss = ravb_read(ndev, ISS);

	/* Timestamp updated */
	if ((iss & ISS_TFUS) && ravb_timestamp_interrupt(ndev))
		result = IRQ_HANDLED;

	/* Error status summary */
	if (iss & ISS_ES) {
		ravb_error_interrupt(ndev);
		result = IRQ_HANDLED;
	}

	/* gPTP interrupt status summary */
	if (iss & ISS_CGIS) {
		ravb_ptp_interrupt(ndev);
		result = IRQ_HANDLED;
	}

	spin_unlock(&priv->lock);
	return result;
}

static irqreturn_t ravb_dma_interrupt(int irq, void *dev_id, int q)
{
	struct net_device *ndev = dev_id;
	struct ravb_private *priv = netdev_priv(ndev);
	irqreturn_t result = IRQ_NONE;

	spin_lock(&priv->lock);

	/* Network control/Best effort queue RX/TX */
	if (ravb_queue_interrupt(ndev, q))
		result = IRQ_HANDLED;

	spin_unlock(&priv->lock);
	return result;
}

static irqreturn_t ravb_be_interrupt(int irq, void *dev_id)
{
	return ravb_dma_interrupt(irq, dev_id, RAVB_BE);
}

static irqreturn_t ravb_nc_interrupt(int irq, void *dev_id)
{
	return ravb_dma_interrupt(irq, dev_id, RAVB_NC);
}

static int ravb_poll(struct napi_struct *napi, int budget)
{
	struct net_device *ndev = napi->dev;
	struct ravb_private *priv = netdev_priv(ndev);
	const struct ravb_hw_info *info = priv->info;
	bool gptp = info->gptp || info->ccc_gac;
	struct ravb_rx_desc *desc;
	unsigned long flags;
	int q = napi - priv->napi;
	int mask = BIT(q);
	int quota = budget;
	unsigned int entry;

	if (!gptp) {
		entry = priv->cur_rx[q] % priv->num_rx_ring[q];
		desc = &priv->gbeth_rx_ring[entry];
	}
	/* Processing RX Descriptor Ring */
	/* Clear RX interrupt */
	ravb_write(ndev, ~(mask | RIS0_RESERVED), RIS0);
	if (gptp || desc->die_dt != DT_FEMPTY) {
		if (ravb_rx(ndev, &quota, q))
			goto out;
	}

	/* Processing TX Descriptor Ring */
	spin_lock_irqsave(&priv->lock, flags);
	/* Clear TX interrupt */
	ravb_write(ndev, ~(mask | TIS_RESERVED), TIS);
	ravb_tx_free(ndev, q, true);
	netif_wake_subqueue(ndev, q);
	spin_unlock_irqrestore(&priv->lock, flags);

	napi_complete(napi);

	/* Re-enable RX/TX interrupts */
	spin_lock_irqsave(&priv->lock, flags);
	if (!info->irq_en_dis) {
		ravb_modify(ndev, RIC0, mask, mask);
		ravb_modify(ndev, TIC,  mask, mask);
	} else {
		ravb_write(ndev, mask, RIE0);
		ravb_write(ndev, mask, TIE);
	}
	spin_unlock_irqrestore(&priv->lock, flags);

	/* Receive error message handling */
	priv->rx_over_errors =  priv->stats[RAVB_BE].rx_over_errors;
	if (info->nc_queues)
		priv->rx_over_errors += priv->stats[RAVB_NC].rx_over_errors;
	if (priv->rx_over_errors != ndev->stats.rx_over_errors)
		ndev->stats.rx_over_errors = priv->rx_over_errors;
	if (priv->rx_fifo_errors != ndev->stats.rx_fifo_errors)
		ndev->stats.rx_fifo_errors = priv->rx_fifo_errors;
out:
	return budget - quota;
}

static void ravb_set_duplex_gbeth(struct net_device *ndev)
{
	struct ravb_private *priv = netdev_priv(ndev);

	ravb_modify(ndev, ECMR, ECMR_DM, priv->duplex > 0 ? ECMR_DM : 0);
}

/* PHY state control function */
static void ravb_adjust_link(struct net_device *ndev)
{
	struct ravb_private *priv = netdev_priv(ndev);
	const struct ravb_hw_info *info = priv->info;
	struct phy_device *phydev = ndev->phydev;
	bool new_state = false;
	unsigned long flags;

	spin_lock_irqsave(&priv->lock, flags);

	/* Disable TX and RX right over here, if E-MAC change is ignored */
	if (priv->no_avb_link)
		ravb_rcv_snd_disable(ndev);

	if (phydev->link) {
		if (info->half_duplex && phydev->duplex != priv->duplex) {
			new_state = true;
			priv->duplex = phydev->duplex;
			ravb_set_duplex_gbeth(ndev);
		}

		if (phydev->speed != priv->speed) {
			new_state = true;
			priv->speed = phydev->speed;
			info->set_rate(ndev);
		}
		if (!priv->link) {
			ravb_modify(ndev, ECMR, ECMR_TXF, 0);
			new_state = true;
			priv->link = phydev->link;
		}
	} else if (priv->link) {
		new_state = true;
		priv->link = 0;
		priv->speed = 0;
		if (info->half_duplex)
			priv->duplex = -1;
	}

	/* Enable TX and RX right over here, if E-MAC change is ignored */
	if (priv->no_avb_link && phydev->link)
		ravb_rcv_snd_enable(ndev);

	spin_unlock_irqrestore(&priv->lock, flags);

	if (new_state && netif_msg_link(priv))
		phy_print_status(phydev);
}

static const struct soc_device_attribute r8a7795es10[] = {
	{ .soc_id = "r8a7795", .revision = "ES1.0", },
	{ /* sentinel */ }
};

/* PHY init function */
static int ravb_phy_init(struct net_device *ndev)
{
	struct device_node *np = ndev->dev.parent->of_node;
	struct ravb_private *priv = netdev_priv(ndev);
	const struct ravb_hw_info *info = priv->info;
	struct phy_device *phydev;
	struct device_node *pn;
	phy_interface_t iface;
	int err;

	priv->link = 0;
	priv->speed = 0;
	priv->duplex = -1;

	/* Try connecting to PHY */
	pn = of_parse_phandle(np, "phy-handle", 0);
	if (!pn) {
		/* In the case of a fixed PHY, the DT node associated
		 * to the PHY is the Ethernet MAC DT node.
		 */
		if (of_phy_is_fixed_link(np)) {
			err = of_phy_register_fixed_link(np);
			if (err)
				return err;
		}
		pn = of_node_get(np);
	}

	iface = priv->rgmii_override ? PHY_INTERFACE_MODE_RGMII
				     : priv->phy_interface;
	phydev = of_phy_connect(ndev, pn, ravb_adjust_link, 0, iface);
	of_node_put(pn);
	if (!phydev) {
		netdev_err(ndev, "failed to connect PHY\n");
		err = -ENOENT;
		goto err_deregister_fixed_link;
	}

	/* This driver only support 10/100Mbit speeds on R-Car H3 ES1.0
	 * at this time.
	 */
	if (soc_device_match(r8a7795es10)) {
		phy_set_max_speed(phydev, SPEED_100);

		netdev_info(ndev, "limited PHY to 100Mbit/s\n");
	}

	if (!info->half_duplex) {
		/* 10BASE, Pause and Asym Pause is not supported */
		phy_remove_link_mode(phydev, ETHTOOL_LINK_MODE_10baseT_Half_BIT);
		phy_remove_link_mode(phydev, ETHTOOL_LINK_MODE_10baseT_Full_BIT);
		phy_remove_link_mode(phydev, ETHTOOL_LINK_MODE_Pause_BIT);
		phy_remove_link_mode(phydev, ETHTOOL_LINK_MODE_Asym_Pause_BIT);

		/* Half Duplex is not supported */
		phy_remove_link_mode(phydev, ETHTOOL_LINK_MODE_1000baseT_Half_BIT);
		phy_remove_link_mode(phydev, ETHTOOL_LINK_MODE_100baseT_Half_BIT);
	}

	/* Indicate that the MAC is responsible for managing PHY PM */
	phydev->mac_managed_pm = true;
	phy_attached_info(phydev);

	return 0;

err_deregister_fixed_link:
	if (of_phy_is_fixed_link(np))
		of_phy_deregister_fixed_link(np);

	return err;
}

/* PHY control start function */
static int ravb_phy_start(struct net_device *ndev)
{
	int error;

	error = ravb_phy_init(ndev);
	if (error)
		return error;

	phy_start(ndev->phydev);

	return 0;
}

static u32 ravb_get_msglevel(struct net_device *ndev)
{
	struct ravb_private *priv = netdev_priv(ndev);

	return priv->msg_enable;
}

static void ravb_set_msglevel(struct net_device *ndev, u32 value)
{
	struct ravb_private *priv = netdev_priv(ndev);

	priv->msg_enable = value;
}

static const char ravb_gstrings_stats_gbeth[][ETH_GSTRING_LEN] = {
	"rx_queue_0_current",
	"tx_queue_0_current",
	"rx_queue_0_dirty",
	"tx_queue_0_dirty",
	"rx_queue_0_packets",
	"tx_queue_0_packets",
	"rx_queue_0_bytes",
	"tx_queue_0_bytes",
	"rx_queue_0_mcast_packets",
	"rx_queue_0_errors",
	"rx_queue_0_crc_errors",
	"rx_queue_0_frame_errors",
	"rx_queue_0_length_errors",
	"rx_queue_0_csum_offload_errors",
	"rx_queue_0_over_errors",
};

static const char ravb_gstrings_stats[][ETH_GSTRING_LEN] = {
	"rx_queue_0_current",
	"tx_queue_0_current",
	"rx_queue_0_dirty",
	"tx_queue_0_dirty",
	"rx_queue_0_packets",
	"tx_queue_0_packets",
	"rx_queue_0_bytes",
	"tx_queue_0_bytes",
	"rx_queue_0_mcast_packets",
	"rx_queue_0_errors",
	"rx_queue_0_crc_errors",
	"rx_queue_0_frame_errors",
	"rx_queue_0_length_errors",
	"rx_queue_0_missed_errors",
	"rx_queue_0_over_errors",

	"rx_queue_1_current",
	"tx_queue_1_current",
	"rx_queue_1_dirty",
	"tx_queue_1_dirty",
	"rx_queue_1_packets",
	"tx_queue_1_packets",
	"rx_queue_1_bytes",
	"tx_queue_1_bytes",
	"rx_queue_1_mcast_packets",
	"rx_queue_1_errors",
	"rx_queue_1_crc_errors",
	"rx_queue_1_frame_errors",
	"rx_queue_1_length_errors",
	"rx_queue_1_missed_errors",
	"rx_queue_1_over_errors",
};

static int ravb_get_sset_count(struct net_device *netdev, int sset)
{
	struct ravb_private *priv = netdev_priv(netdev);
	const struct ravb_hw_info *info = priv->info;

	switch (sset) {
	case ETH_SS_STATS:
		return info->stats_len;
	default:
		return -EOPNOTSUPP;
	}
}

static void ravb_get_ethtool_stats(struct net_device *ndev,
				   struct ethtool_stats *estats, u64 *data)
{
	struct ravb_private *priv = netdev_priv(ndev);
	const struct ravb_hw_info *info = priv->info;
	int num_rx_q;
	int i = 0;
	int q;

	num_rx_q = info->nc_queues ? NUM_RX_QUEUE : 1;
	/* Device-specific stats */
	for (q = RAVB_BE; q < num_rx_q; q++) {
		struct net_device_stats *stats = &priv->stats[q];

		data[i++] = priv->cur_rx[q];
		data[i++] = priv->cur_tx[q];
		data[i++] = priv->dirty_rx[q];
		data[i++] = priv->dirty_tx[q];
		data[i++] = stats->rx_packets;
		data[i++] = stats->tx_packets;
		data[i++] = stats->rx_bytes;
		data[i++] = stats->tx_bytes;
		data[i++] = stats->multicast;
		data[i++] = stats->rx_errors;
		data[i++] = stats->rx_crc_errors;
		data[i++] = stats->rx_frame_errors;
		data[i++] = stats->rx_length_errors;
		data[i++] = stats->rx_missed_errors;
		data[i++] = stats->rx_over_errors;
	}
}

static void ravb_get_strings(struct net_device *ndev, u32 stringset, u8 *data)
{
	struct ravb_private *priv = netdev_priv(ndev);
	const struct ravb_hw_info *info = priv->info;

	switch (stringset) {
	case ETH_SS_STATS:
		memcpy(data, info->gstrings_stats, info->gstrings_size);
		break;
	}
}

static void ravb_get_ringparam(struct net_device *ndev,
			       struct ethtool_ringparam *ring,
			       struct kernel_ethtool_ringparam *kernel_ring,
			       struct netlink_ext_ack *extack)
{
	struct ravb_private *priv = netdev_priv(ndev);

	ring->rx_max_pending = BE_RX_RING_MAX;
	ring->tx_max_pending = BE_TX_RING_MAX;
	ring->rx_pending = priv->num_rx_ring[RAVB_BE];
	ring->tx_pending = priv->num_tx_ring[RAVB_BE];
}

static int ravb_set_ringparam(struct net_device *ndev,
			      struct ethtool_ringparam *ring,
			      struct kernel_ethtool_ringparam *kernel_ring,
			      struct netlink_ext_ack *extack)
{
	struct ravb_private *priv = netdev_priv(ndev);
	const struct ravb_hw_info *info = priv->info;
	int error;

	if (ring->tx_pending > BE_TX_RING_MAX ||
	    ring->rx_pending > BE_RX_RING_MAX ||
	    ring->tx_pending < BE_TX_RING_MIN ||
	    ring->rx_pending < BE_RX_RING_MIN)
		return -EINVAL;
	if (ring->rx_mini_pending || ring->rx_jumbo_pending)
		return -EINVAL;

	if (netif_running(ndev)) {
		netif_device_detach(ndev);
		/* Stop PTP Clock driver */
		if (info->gptp)
			ravb_ptp_stop(ndev);
		/* Wait for DMA stopping */
		error = ravb_stop_dma(ndev);
		if (error) {
			netdev_err(ndev,
				   "cannot set ringparam! Any AVB processes are still running?\n");
			return error;
		}
		synchronize_irq(ndev->irq);

		/* Free all the skb's in the RX queue and the DMA buffers. */
		ravb_ring_free(ndev, RAVB_BE);
		if (info->nc_queues)
			ravb_ring_free(ndev, RAVB_NC);
	}

	/* Set new parameters */
	priv->num_rx_ring[RAVB_BE] = ring->rx_pending;
	priv->num_tx_ring[RAVB_BE] = ring->tx_pending;

	if (netif_running(ndev)) {
		error = ravb_dmac_init(ndev);
		if (error) {
			netdev_err(ndev,
				   "%s: ravb_dmac_init() failed, error %d\n",
				   __func__, error);
			return error;
		}

		ravb_emac_init(ndev);

		/* Initialise PTP Clock driver */
		if (info->gptp)
			ravb_ptp_init(ndev, priv->pdev);

		netif_device_attach(ndev);
	}

	return 0;
}

static int ravb_get_ts_info(struct net_device *ndev,
			    struct ethtool_ts_info *info)
{
	struct ravb_private *priv = netdev_priv(ndev);
	const struct ravb_hw_info *hw_info = priv->info;

	info->so_timestamping =
		SOF_TIMESTAMPING_TX_SOFTWARE |
		SOF_TIMESTAMPING_RX_SOFTWARE |
		SOF_TIMESTAMPING_SOFTWARE |
		SOF_TIMESTAMPING_TX_HARDWARE |
		SOF_TIMESTAMPING_RX_HARDWARE |
		SOF_TIMESTAMPING_RAW_HARDWARE;
	info->tx_types = (1 << HWTSTAMP_TX_OFF) | (1 << HWTSTAMP_TX_ON);
	info->rx_filters =
		(1 << HWTSTAMP_FILTER_NONE) |
		(1 << HWTSTAMP_FILTER_PTP_V2_L2_EVENT) |
		(1 << HWTSTAMP_FILTER_ALL);
	if (hw_info->gptp || hw_info->ccc_gac)
		info->phc_index = ptp_clock_index(priv->ptp.clock);

	return 0;
}

static void ravb_get_wol(struct net_device *ndev, struct ethtool_wolinfo *wol)
{
	struct ravb_private *priv = netdev_priv(ndev);

	wol->supported = WAKE_MAGIC;
	wol->wolopts = priv->wol_enabled ? WAKE_MAGIC : 0;
}

static int ravb_set_wol(struct net_device *ndev, struct ethtool_wolinfo *wol)
{
	struct ravb_private *priv = netdev_priv(ndev);
	const struct ravb_hw_info *info = priv->info;

	if (!info->magic_pkt || (wol->wolopts & ~WAKE_MAGIC))
		return -EOPNOTSUPP;

	priv->wol_enabled = !!(wol->wolopts & WAKE_MAGIC);

	device_set_wakeup_enable(&priv->pdev->dev, priv->wol_enabled);

	return 0;
}

static const struct ethtool_ops ravb_ethtool_ops = {
	.nway_reset		= phy_ethtool_nway_reset,
	.get_msglevel		= ravb_get_msglevel,
	.set_msglevel		= ravb_set_msglevel,
	.get_link		= ethtool_op_get_link,
	.get_strings		= ravb_get_strings,
	.get_ethtool_stats	= ravb_get_ethtool_stats,
	.get_sset_count		= ravb_get_sset_count,
	.get_ringparam		= ravb_get_ringparam,
	.set_ringparam		= ravb_set_ringparam,
	.get_ts_info		= ravb_get_ts_info,
	.get_link_ksettings	= phy_ethtool_get_link_ksettings,
	.set_link_ksettings	= phy_ethtool_set_link_ksettings,
	.get_wol		= ravb_get_wol,
	.set_wol		= ravb_set_wol,
};

static inline int ravb_hook_irq(unsigned int irq, irq_handler_t handler,
				struct net_device *ndev, struct device *dev,
				const char *ch)
{
	char *name;
	int error;

	name = devm_kasprintf(dev, GFP_KERNEL, "%s:%s", ndev->name, ch);
	if (!name)
		return -ENOMEM;
	error = request_irq(irq, handler, 0, name, ndev);
	if (error)
		netdev_err(ndev, "cannot request IRQ %s\n", name);

	return error;
}

/* Network device open function for Ethernet AVB */
static int ravb_open(struct net_device *ndev)
{
	struct ravb_private *priv = netdev_priv(ndev);
	const struct ravb_hw_info *info = priv->info;
	struct platform_device *pdev = priv->pdev;
	struct device *dev = &pdev->dev;
	int error;

	napi_enable(&priv->napi[RAVB_BE]);
	if (info->nc_queues)
		napi_enable(&priv->napi[RAVB_NC]);

	if (!info->multi_irqs) {
		error = request_irq(ndev->irq, ravb_interrupt, IRQF_SHARED,
				    ndev->name, ndev);
		if (error) {
			netdev_err(ndev, "cannot request IRQ\n");
			goto out_napi_off;
		}
	} else {
		error = ravb_hook_irq(ndev->irq, ravb_multi_interrupt, ndev,
				      dev, "ch22:multi");
		if (error)
			goto out_napi_off;
		error = ravb_hook_irq(priv->emac_irq, ravb_emac_interrupt, ndev,
				      dev, "ch24:emac");
		if (error)
			goto out_free_irq;
		error = ravb_hook_irq(priv->rx_irqs[RAVB_BE], ravb_be_interrupt,
				      ndev, dev, "ch0:rx_be");
		if (error)
			goto out_free_irq_emac;
		error = ravb_hook_irq(priv->tx_irqs[RAVB_BE], ravb_be_interrupt,
				      ndev, dev, "ch18:tx_be");
		if (error)
			goto out_free_irq_be_rx;
		error = ravb_hook_irq(priv->rx_irqs[RAVB_NC], ravb_nc_interrupt,
				      ndev, dev, "ch1:rx_nc");
		if (error)
			goto out_free_irq_be_tx;
		error = ravb_hook_irq(priv->tx_irqs[RAVB_NC], ravb_nc_interrupt,
				      ndev, dev, "ch19:tx_nc");
		if (error)
			goto out_free_irq_nc_rx;

		if (info->err_mgmt_irqs) {
			error = ravb_hook_irq(priv->erra_irq, ravb_multi_interrupt,
					      ndev, dev, "err_a");
			if (error)
				goto out_free_irq_nc_tx;
			error = ravb_hook_irq(priv->mgmta_irq, ravb_multi_interrupt,
					      ndev, dev, "mgmt_a");
			if (error)
				goto out_free_irq_erra;
		}
	}

	/* Device init */
	error = ravb_dmac_init(ndev);
	if (error)
		goto out_free_irq_mgmta;
	ravb_emac_init(ndev);

	/* Initialise PTP Clock driver */
	if (info->gptp)
		ravb_ptp_init(ndev, priv->pdev);

	netif_tx_start_all_queues(ndev);

	/* PHY control start */
	error = ravb_phy_start(ndev);
	if (error)
		goto out_ptp_stop;

	return 0;

out_ptp_stop:
	/* Stop PTP Clock driver */
	if (info->gptp)
		ravb_ptp_stop(ndev);
out_free_irq_mgmta:
	if (!info->multi_irqs)
		goto out_free_irq;
	if (info->err_mgmt_irqs)
		free_irq(priv->mgmta_irq, ndev);
out_free_irq_erra:
	if (info->err_mgmt_irqs)
		free_irq(priv->erra_irq, ndev);
out_free_irq_nc_tx:
	free_irq(priv->tx_irqs[RAVB_NC], ndev);
out_free_irq_nc_rx:
	free_irq(priv->rx_irqs[RAVB_NC], ndev);
out_free_irq_be_tx:
	free_irq(priv->tx_irqs[RAVB_BE], ndev);
out_free_irq_be_rx:
	free_irq(priv->rx_irqs[RAVB_BE], ndev);
out_free_irq_emac:
	free_irq(priv->emac_irq, ndev);
out_free_irq:
	free_irq(ndev->irq, ndev);
out_napi_off:
	if (info->nc_queues)
		napi_disable(&priv->napi[RAVB_NC]);
	napi_disable(&priv->napi[RAVB_BE]);
	return error;
}

/* Timeout function for Ethernet AVB */
static void ravb_tx_timeout(struct net_device *ndev, unsigned int txqueue)
{
	struct ravb_private *priv = netdev_priv(ndev);

	netif_err(priv, tx_err, ndev,
		  "transmit timed out, status %08x, resetting...\n",
		  ravb_read(ndev, ISS));

	/* tx_errors count up */
	ndev->stats.tx_errors++;

	schedule_work(&priv->work);
}

static void ravb_tx_timeout_work(struct work_struct *work)
{
	struct ravb_private *priv = container_of(work, struct ravb_private,
						 work);
	const struct ravb_hw_info *info = priv->info;
	struct net_device *ndev = priv->ndev;
	int error;

	netif_tx_stop_all_queues(ndev);

	/* Stop PTP Clock driver */
	if (info->gptp)
		ravb_ptp_stop(ndev);

	/* Wait for DMA stopping */
	if (ravb_stop_dma(ndev)) {
		/* If ravb_stop_dma() fails, the hardware is still operating
		 * for TX and/or RX. So, this should not call the following
		 * functions because ravb_dmac_init() is possible to fail too.
		 * Also, this should not retry ravb_stop_dma() again and again
		 * here because it's possible to wait forever. So, this just
		 * re-enables the TX and RX and skip the following
		 * re-initialization procedure.
		 */
		ravb_rcv_snd_enable(ndev);
		goto out;
	}

	ravb_ring_free(ndev, RAVB_BE);
	if (info->nc_queues)
		ravb_ring_free(ndev, RAVB_NC);

	/* Device init */
	error = ravb_dmac_init(ndev);
	if (error) {
		/* If ravb_dmac_init() fails, descriptors are freed. So, this
		 * should return here to avoid re-enabling the TX and RX in
		 * ravb_emac_init().
		 */
		netdev_err(ndev, "%s: ravb_dmac_init() failed, error %d\n",
			   __func__, error);
		return;
	}
	ravb_emac_init(ndev);

out:
	/* Initialise PTP Clock driver */
	if (info->gptp)
		ravb_ptp_init(ndev, priv->pdev);

	netif_tx_start_all_queues(ndev);
}

/* Packet transmit function for Ethernet AVB */
static netdev_tx_t ravb_start_xmit(struct sk_buff *skb, struct net_device *ndev)
{
	struct ravb_private *priv = netdev_priv(ndev);
	const struct ravb_hw_info *info = priv->info;
	unsigned int num_tx_desc = priv->num_tx_desc;
	u16 q = skb_get_queue_mapping(skb);
	struct ravb_tstamp_skb *ts_skb;
	struct ravb_tx_desc *desc;
	unsigned long flags;
	u32 dma_addr;
	void *buffer;
	u32 entry;
	u32 len;

	spin_lock_irqsave(&priv->lock, flags);
	if (priv->cur_tx[q] - priv->dirty_tx[q] > (priv->num_tx_ring[q] - 1) *
	    num_tx_desc) {
		netif_err(priv, tx_queued, ndev,
			  "still transmitting with the full ring!\n");
		netif_stop_subqueue(ndev, q);
		spin_unlock_irqrestore(&priv->lock, flags);
		return NETDEV_TX_BUSY;
	}

	if (skb_put_padto(skb, ETH_ZLEN))
		goto exit;

	entry = priv->cur_tx[q] % (priv->num_tx_ring[q] * num_tx_desc);
	priv->tx_skb[q][entry / num_tx_desc] = skb;

	if (num_tx_desc > 1) {
		buffer = PTR_ALIGN(priv->tx_align[q], DPTR_ALIGN) +
			 entry / num_tx_desc * DPTR_ALIGN;
		len = PTR_ALIGN(skb->data, DPTR_ALIGN) - skb->data;

		/* Zero length DMA descriptors are problematic as they seem
		 * to terminate DMA transfers. Avoid them by simply using a
		 * length of DPTR_ALIGN (4) when skb data is aligned to
		 * DPTR_ALIGN.
		 *
		 * As skb is guaranteed to have at least ETH_ZLEN (60)
		 * bytes of data by the call to skb_put_padto() above this
		 * is safe with respect to both the length of the first DMA
		 * descriptor (len) overflowing the available data and the
		 * length of the second DMA descriptor (skb->len - len)
		 * being negative.
		 */
		if (len == 0)
			len = DPTR_ALIGN;

		memcpy(buffer, skb->data, len);
		dma_addr = dma_map_single(ndev->dev.parent, buffer, len,
					  DMA_TO_DEVICE);
		if (dma_mapping_error(ndev->dev.parent, dma_addr))
			goto drop;

		desc = &priv->tx_ring[q][entry];
		desc->ds_tagl = cpu_to_le16(len);
		desc->dptr = cpu_to_le32(dma_addr);

		buffer = skb->data + len;
		len = skb->len - len;
		dma_addr = dma_map_single(ndev->dev.parent, buffer, len,
					  DMA_TO_DEVICE);
		if (dma_mapping_error(ndev->dev.parent, dma_addr))
			goto unmap;

		desc++;
	} else {
		desc = &priv->tx_ring[q][entry];
		len = skb->len;
		dma_addr = dma_map_single(ndev->dev.parent, skb->data, skb->len,
					  DMA_TO_DEVICE);
		if (dma_mapping_error(ndev->dev.parent, dma_addr))
			goto drop;
	}
	desc->ds_tagl = cpu_to_le16(len);
	desc->dptr = cpu_to_le32(dma_addr);

	/* TX timestamp required */
	if (info->gptp || info->ccc_gac) {
		if (q == RAVB_NC) {
			ts_skb = kmalloc(sizeof(*ts_skb), GFP_ATOMIC);
			if (!ts_skb) {
				if (num_tx_desc > 1) {
					desc--;
					dma_unmap_single(ndev->dev.parent, dma_addr,
							 len, DMA_TO_DEVICE);
				}
				goto unmap;
			}
			ts_skb->skb = skb_get(skb);
			ts_skb->tag = priv->ts_skb_tag++;
			priv->ts_skb_tag &= 0x3ff;
			list_add_tail(&ts_skb->list, &priv->ts_skb_list);

			/* TAG and timestamp required flag */
			skb_shinfo(skb)->tx_flags |= SKBTX_IN_PROGRESS;
			desc->tagh_tsr = (ts_skb->tag >> 4) | TX_TSR;
			desc->ds_tagl |= cpu_to_le16(ts_skb->tag << 12);
		}

		skb_tx_timestamp(skb);
	}
	/* Descriptor type must be set after all the above writes */
	dma_wmb();
	if (num_tx_desc > 1) {
		desc->die_dt = DT_FEND;
		desc--;
		desc->die_dt = DT_FSTART;
	} else {
		desc->die_dt = DT_FSINGLE;
	}
	ravb_modify(ndev, TCCR, TCCR_TSRQ0 << q, TCCR_TSRQ0 << q);

	priv->cur_tx[q] += num_tx_desc;
	if (priv->cur_tx[q] - priv->dirty_tx[q] >
	    (priv->num_tx_ring[q] - 1) * num_tx_desc &&
	    !ravb_tx_free(ndev, q, true))
		netif_stop_subqueue(ndev, q);

exit:
	spin_unlock_irqrestore(&priv->lock, flags);
	return NETDEV_TX_OK;

unmap:
	dma_unmap_single(ndev->dev.parent, le32_to_cpu(desc->dptr),
			 le16_to_cpu(desc->ds_tagl), DMA_TO_DEVICE);
drop:
	dev_kfree_skb_any(skb);
	priv->tx_skb[q][entry / num_tx_desc] = NULL;
	goto exit;
}

static u16 ravb_select_queue(struct net_device *ndev, struct sk_buff *skb,
			     struct net_device *sb_dev)
{
	/* If skb needs TX timestamp, it is handled in network control queue */
	return (skb_shinfo(skb)->tx_flags & SKBTX_HW_TSTAMP) ? RAVB_NC :
							       RAVB_BE;

}

static struct net_device_stats *ravb_get_stats(struct net_device *ndev)
{
	struct ravb_private *priv = netdev_priv(ndev);
	const struct ravb_hw_info *info = priv->info;
	struct net_device_stats *nstats, *stats0, *stats1;

	nstats = &ndev->stats;
	stats0 = &priv->stats[RAVB_BE];

	if (info->tx_counters) {
		nstats->tx_dropped += ravb_read(ndev, TROCR);
		ravb_write(ndev, 0, TROCR);	/* (write clear) */
	}

	if (info->carrier_counters) {
		nstats->collisions += ravb_read(ndev, CXR41);
		ravb_write(ndev, 0, CXR41);	/* (write clear) */
		nstats->tx_carrier_errors += ravb_read(ndev, CXR42);
		ravb_write(ndev, 0, CXR42);	/* (write clear) */
	}

	nstats->rx_packets = stats0->rx_packets;
	nstats->tx_packets = stats0->tx_packets;
	nstats->rx_bytes = stats0->rx_bytes;
	nstats->tx_bytes = stats0->tx_bytes;
	nstats->multicast = stats0->multicast;
	nstats->rx_errors = stats0->rx_errors;
	nstats->rx_crc_errors = stats0->rx_crc_errors;
	nstats->rx_frame_errors = stats0->rx_frame_errors;
	nstats->rx_length_errors = stats0->rx_length_errors;
	nstats->rx_missed_errors = stats0->rx_missed_errors;
	nstats->rx_over_errors = stats0->rx_over_errors;
	if (info->nc_queues) {
		stats1 = &priv->stats[RAVB_NC];

		nstats->rx_packets += stats1->rx_packets;
		nstats->tx_packets += stats1->tx_packets;
		nstats->rx_bytes += stats1->rx_bytes;
		nstats->tx_bytes += stats1->tx_bytes;
		nstats->multicast += stats1->multicast;
		nstats->rx_errors += stats1->rx_errors;
		nstats->rx_crc_errors += stats1->rx_crc_errors;
		nstats->rx_frame_errors += stats1->rx_frame_errors;
		nstats->rx_length_errors += stats1->rx_length_errors;
		nstats->rx_missed_errors += stats1->rx_missed_errors;
		nstats->rx_over_errors += stats1->rx_over_errors;
	}

	return nstats;
}

/* Update promiscuous bit */
static void ravb_set_rx_mode(struct net_device *ndev)
{
	struct ravb_private *priv = netdev_priv(ndev);
	unsigned long flags;

	spin_lock_irqsave(&priv->lock, flags);
	ravb_modify(ndev, ECMR, ECMR_PRM,
		    ndev->flags & IFF_PROMISC ? ECMR_PRM : 0);
	spin_unlock_irqrestore(&priv->lock, flags);
}

/* Device close function for Ethernet AVB */
static int ravb_close(struct net_device *ndev)
{
	struct device_node *np = ndev->dev.parent->of_node;
	struct ravb_private *priv = netdev_priv(ndev);
	const struct ravb_hw_info *info = priv->info;
	struct ravb_tstamp_skb *ts_skb, *ts_skb2;

	netif_tx_stop_all_queues(ndev);

	/* Disable interrupts by clearing the interrupt masks. */
	ravb_write(ndev, 0, RIC0);
	ravb_write(ndev, 0, RIC2);
	ravb_write(ndev, 0, TIC);

	/* Stop PTP Clock driver */
	if (info->gptp)
		ravb_ptp_stop(ndev);

	/* Set the config mode to stop the AVB-DMAC's processes */
	if (ravb_stop_dma(ndev) < 0)
		netdev_err(ndev,
			   "device will be stopped after h/w processes are done.\n");

	/* Clear the timestamp list */
	if (info->gptp || info->ccc_gac) {
		list_for_each_entry_safe(ts_skb, ts_skb2, &priv->ts_skb_list, list) {
			list_del(&ts_skb->list);
			kfree_skb(ts_skb->skb);
			kfree(ts_skb);
		}
	}

	/* PHY disconnect */
	if (ndev->phydev) {
		phy_stop(ndev->phydev);
		phy_disconnect(ndev->phydev);
		if (of_phy_is_fixed_link(np))
			of_phy_deregister_fixed_link(np);
	}

	if (info->multi_irqs) {
		free_irq(priv->tx_irqs[RAVB_NC], ndev);
		free_irq(priv->rx_irqs[RAVB_NC], ndev);
		free_irq(priv->tx_irqs[RAVB_BE], ndev);
		free_irq(priv->rx_irqs[RAVB_BE], ndev);
		free_irq(priv->emac_irq, ndev);
		if (info->err_mgmt_irqs) {
			free_irq(priv->erra_irq, ndev);
			free_irq(priv->mgmta_irq, ndev);
		}
	}
	free_irq(ndev->irq, ndev);

	if (info->nc_queues)
		napi_disable(&priv->napi[RAVB_NC]);
	napi_disable(&priv->napi[RAVB_BE]);

	/* Free all the skb's in the RX queue and the DMA buffers. */
	ravb_ring_free(ndev, RAVB_BE);
	if (info->nc_queues)
		ravb_ring_free(ndev, RAVB_NC);

	return 0;
}

static int ravb_hwtstamp_get(struct net_device *ndev, struct ifreq *req)
{
	struct ravb_private *priv = netdev_priv(ndev);
	struct hwtstamp_config config;

	config.flags = 0;
	config.tx_type = priv->tstamp_tx_ctrl ? HWTSTAMP_TX_ON :
						HWTSTAMP_TX_OFF;
	switch (priv->tstamp_rx_ctrl & RAVB_RXTSTAMP_TYPE) {
	case RAVB_RXTSTAMP_TYPE_V2_L2_EVENT:
		config.rx_filter = HWTSTAMP_FILTER_PTP_V2_L2_EVENT;
		break;
	case RAVB_RXTSTAMP_TYPE_ALL:
		config.rx_filter = HWTSTAMP_FILTER_ALL;
		break;
	default:
		config.rx_filter = HWTSTAMP_FILTER_NONE;
	}

	return copy_to_user(req->ifr_data, &config, sizeof(config)) ?
		-EFAULT : 0;
}

/* Control hardware time stamping */
static int ravb_hwtstamp_set(struct net_device *ndev, struct ifreq *req)
{
	struct ravb_private *priv = netdev_priv(ndev);
	struct hwtstamp_config config;
	u32 tstamp_rx_ctrl = RAVB_RXTSTAMP_ENABLED;
	u32 tstamp_tx_ctrl;

	if (copy_from_user(&config, req->ifr_data, sizeof(config)))
		return -EFAULT;

	switch (config.tx_type) {
	case HWTSTAMP_TX_OFF:
		tstamp_tx_ctrl = 0;
		break;
	case HWTSTAMP_TX_ON:
		tstamp_tx_ctrl = RAVB_TXTSTAMP_ENABLED;
		break;
	default:
		return -ERANGE;
	}

	switch (config.rx_filter) {
	case HWTSTAMP_FILTER_NONE:
		tstamp_rx_ctrl = 0;
		break;
	case HWTSTAMP_FILTER_PTP_V2_L2_EVENT:
		tstamp_rx_ctrl |= RAVB_RXTSTAMP_TYPE_V2_L2_EVENT;
		break;
	default:
		config.rx_filter = HWTSTAMP_FILTER_ALL;
		tstamp_rx_ctrl |= RAVB_RXTSTAMP_TYPE_ALL;
	}

	priv->tstamp_tx_ctrl = tstamp_tx_ctrl;
	priv->tstamp_rx_ctrl = tstamp_rx_ctrl;

	return copy_to_user(req->ifr_data, &config, sizeof(config)) ?
		-EFAULT : 0;
}

/* ioctl to device function */
static int ravb_do_ioctl(struct net_device *ndev, struct ifreq *req, int cmd)
{
	struct phy_device *phydev = ndev->phydev;

	if (!netif_running(ndev))
		return -EINVAL;

	if (!phydev)
		return -ENODEV;

	switch (cmd) {
	case SIOCGHWTSTAMP:
		return ravb_hwtstamp_get(ndev, req);
	case SIOCSHWTSTAMP:
		return ravb_hwtstamp_set(ndev, req);
	}

	return phy_mii_ioctl(phydev, req, cmd);
}

static int ravb_change_mtu(struct net_device *ndev, int new_mtu)
{
	struct ravb_private *priv = netdev_priv(ndev);

	ndev->mtu = new_mtu;

	if (netif_running(ndev)) {
		synchronize_irq(priv->emac_irq);
		ravb_emac_init(ndev);
	}

	netdev_update_features(ndev);

	return 0;
}

static void ravb_set_rx_csum(struct net_device *ndev, bool enable)
{
	struct ravb_private *priv = netdev_priv(ndev);
	unsigned long flags;

	spin_lock_irqsave(&priv->lock, flags);

	/* Disable TX and RX */
	ravb_rcv_snd_disable(ndev);

	/* Modify RX Checksum setting */
	ravb_modify(ndev, ECMR, ECMR_RCSC, enable ? ECMR_RCSC : 0);

	/* Enable TX and RX */
	ravb_rcv_snd_enable(ndev);

	spin_unlock_irqrestore(&priv->lock, flags);
}

static int ravb_set_features_gbeth(struct net_device *ndev,
				   netdev_features_t features)
{
	/* Place holder */
	return 0;
}

static int ravb_set_features_rcar(struct net_device *ndev,
				  netdev_features_t features)
{
	netdev_features_t changed = ndev->features ^ features;

	if (changed & NETIF_F_RXCSUM)
		ravb_set_rx_csum(ndev, features & NETIF_F_RXCSUM);

	ndev->features = features;

	return 0;
}

static int ravb_set_features(struct net_device *ndev,
			     netdev_features_t features)
{
	struct ravb_private *priv = netdev_priv(ndev);
	const struct ravb_hw_info *info = priv->info;

	return info->set_feature(ndev, features);
}

static const struct net_device_ops ravb_netdev_ops = {
	.ndo_open		= ravb_open,
	.ndo_stop		= ravb_close,
	.ndo_start_xmit		= ravb_start_xmit,
	.ndo_select_queue	= ravb_select_queue,
	.ndo_get_stats		= ravb_get_stats,
	.ndo_set_rx_mode	= ravb_set_rx_mode,
	.ndo_tx_timeout		= ravb_tx_timeout,
	.ndo_eth_ioctl		= ravb_do_ioctl,
	.ndo_change_mtu		= ravb_change_mtu,
	.ndo_validate_addr	= eth_validate_addr,
	.ndo_set_mac_address	= eth_mac_addr,
	.ndo_set_features	= ravb_set_features,
};

/* MDIO bus init function */
static int ravb_mdio_init(struct ravb_private *priv)
{
	struct platform_device *pdev = priv->pdev;
	struct device *dev = &pdev->dev;
	int error;

	/* Bitbang init */
	priv->mdiobb.ops = &bb_ops;

	/* MII controller setting */
	priv->mii_bus = alloc_mdio_bitbang(&priv->mdiobb);
	if (!priv->mii_bus)
		return -ENOMEM;

	/* Hook up MII support for ethtool */
	priv->mii_bus->name = "ravb_mii";
	priv->mii_bus->parent = dev;
	snprintf(priv->mii_bus->id, MII_BUS_ID_SIZE, "%s-%x",
		 pdev->name, pdev->id);

	/* Register MDIO bus */
	error = of_mdiobus_register(priv->mii_bus, dev->of_node);
	if (error)
		goto out_free_bus;

	return 0;

out_free_bus:
	free_mdio_bitbang(priv->mii_bus);
	return error;
}

/* MDIO bus release function */
static int ravb_mdio_release(struct ravb_private *priv)
{
	/* Unregister mdio bus */
	mdiobus_unregister(priv->mii_bus);

	/* Free bitbang info */
	free_mdio_bitbang(priv->mii_bus);

	return 0;
}

static const struct ravb_hw_info ravb_gen3_hw_info = {
	.rx_ring_free = ravb_rx_ring_free_rcar,
	.rx_ring_format = ravb_rx_ring_format_rcar,
	.alloc_rx_desc = ravb_alloc_rx_desc_rcar,
	.receive = ravb_rx_rcar,
	.set_rate = ravb_set_rate_rcar,
	.set_feature = ravb_set_features_rcar,
	.dmac_init = ravb_dmac_init_rcar,
	.emac_init = ravb_emac_init_rcar,
	.gstrings_stats = ravb_gstrings_stats,
	.gstrings_size = sizeof(ravb_gstrings_stats),
	.net_hw_features = NETIF_F_RXCSUM,
	.net_features = NETIF_F_RXCSUM,
	.stats_len = ARRAY_SIZE(ravb_gstrings_stats),
	.max_rx_len = RX_BUF_SZ + RAVB_ALIGN - 1,
	.tccr_mask = TCCR_TSRQ0 | TCCR_TSRQ1 | TCCR_TSRQ2 | TCCR_TSRQ3,
	.rx_max_buf_size = SZ_2K,
	.internal_delay = 1,
	.tx_counters = 1,
	.multi_irqs = 1,
	.irq_en_dis = 1,
	.ccc_gac = 1,
	.nc_queues = 1,
	.magic_pkt = 1,
};

static const struct ravb_hw_info ravb_gen2_hw_info = {
	.rx_ring_free = ravb_rx_ring_free_rcar,
	.rx_ring_format = ravb_rx_ring_format_rcar,
	.alloc_rx_desc = ravb_alloc_rx_desc_rcar,
	.receive = ravb_rx_rcar,
	.set_rate = ravb_set_rate_rcar,
	.set_feature = ravb_set_features_rcar,
	.dmac_init = ravb_dmac_init_rcar,
	.emac_init = ravb_emac_init_rcar,
	.gstrings_stats = ravb_gstrings_stats,
	.gstrings_size = sizeof(ravb_gstrings_stats),
	.net_hw_features = NETIF_F_RXCSUM,
	.net_features = NETIF_F_RXCSUM,
	.stats_len = ARRAY_SIZE(ravb_gstrings_stats),
	.max_rx_len = RX_BUF_SZ + RAVB_ALIGN - 1,
	.tccr_mask = TCCR_TSRQ0 | TCCR_TSRQ1 | TCCR_TSRQ2 | TCCR_TSRQ3,
	.rx_max_buf_size = SZ_2K,
	.aligned_tx = 1,
	.gptp = 1,
	.nc_queues = 1,
	.magic_pkt = 1,
};

static const struct ravb_hw_info ravb_rzv2m_hw_info = {
	.rx_ring_free = ravb_rx_ring_free_rcar,
	.rx_ring_format = ravb_rx_ring_format_rcar,
	.alloc_rx_desc = ravb_alloc_rx_desc_rcar,
	.receive = ravb_rx_rcar,
	.set_rate = ravb_set_rate_rcar,
	.set_feature = ravb_set_features_rcar,
	.dmac_init = ravb_dmac_init_rcar,
	.emac_init = ravb_emac_init_rcar,
	.gstrings_stats = ravb_gstrings_stats,
	.gstrings_size = sizeof(ravb_gstrings_stats),
	.net_hw_features = NETIF_F_RXCSUM,
	.net_features = NETIF_F_RXCSUM,
	.stats_len = ARRAY_SIZE(ravb_gstrings_stats),
	.max_rx_len = RX_BUF_SZ + RAVB_ALIGN - 1,
	.tccr_mask = TCCR_TSRQ0 | TCCR_TSRQ1 | TCCR_TSRQ2 | TCCR_TSRQ3,
	.rx_max_buf_size = SZ_2K,
	.multi_irqs = 1,
	.err_mgmt_irqs = 1,
	.gptp = 1,
	.gptp_ref_clk = 1,
	.nc_queues = 1,
	.magic_pkt = 1,
};

static const struct ravb_hw_info gbeth_hw_info = {
	.rx_ring_free = ravb_rx_ring_free_gbeth,
	.rx_ring_format = ravb_rx_ring_format_gbeth,
	.alloc_rx_desc = ravb_alloc_rx_desc_gbeth,
	.receive = ravb_rx_gbeth,
	.set_rate = ravb_set_rate_gbeth,
	.set_feature = ravb_set_features_gbeth,
	.dmac_init = ravb_dmac_init_gbeth,
	.emac_init = ravb_emac_init_gbeth,
	.gstrings_stats = ravb_gstrings_stats_gbeth,
	.gstrings_size = sizeof(ravb_gstrings_stats_gbeth),
	.stats_len = ARRAY_SIZE(ravb_gstrings_stats_gbeth),
	.max_rx_len = ALIGN(GBETH_RX_BUFF_MAX, RAVB_ALIGN),
	.tccr_mask = TCCR_TSRQ0,
	.rx_max_buf_size = SZ_8K,
	.aligned_tx = 1,
	.tx_counters = 1,
	.carrier_counters = 1,
	.half_duplex = 1,
};

static const struct of_device_id ravb_match_table[] = {
	{ .compatible = "renesas,etheravb-r8a7790", .data = &ravb_gen2_hw_info },
	{ .compatible = "renesas,etheravb-r8a7794", .data = &ravb_gen2_hw_info },
	{ .compatible = "renesas,etheravb-rcar-gen2", .data = &ravb_gen2_hw_info },
	{ .compatible = "renesas,etheravb-r8a7795", .data = &ravb_gen3_hw_info },
	{ .compatible = "renesas,etheravb-rcar-gen3", .data = &ravb_gen3_hw_info },
<<<<<<< HEAD
=======
	{ .compatible = "renesas,etheravb-rcar-gen4", .data = &ravb_gen3_hw_info },
>>>>>>> 7365df19
	{ .compatible = "renesas,etheravb-rzv2m", .data = &ravb_rzv2m_hw_info },
	{ .compatible = "renesas,rzg2l-gbeth", .data = &gbeth_hw_info },
	{ }
};
MODULE_DEVICE_TABLE(of, ravb_match_table);

static int ravb_set_gti(struct net_device *ndev)
{
	struct ravb_private *priv = netdev_priv(ndev);
	const struct ravb_hw_info *info = priv->info;
	struct device *dev = ndev->dev.parent;
	unsigned long rate;
	uint64_t inc;

	if (info->gptp_ref_clk)
		rate = clk_get_rate(priv->gptp_clk);
	else
		rate = clk_get_rate(priv->clk);
	if (!rate)
		return -EINVAL;

	inc = div64_ul(1000000000ULL << 20, rate);

	if (inc < GTI_TIV_MIN || inc > GTI_TIV_MAX) {
		dev_err(dev, "gti.tiv increment 0x%llx is outside the range 0x%x - 0x%x\n",
			inc, GTI_TIV_MIN, GTI_TIV_MAX);
		return -EINVAL;
	}

	ravb_write(ndev, inc, GTI);

	return 0;
}

static void ravb_set_config_mode(struct net_device *ndev)
{
	struct ravb_private *priv = netdev_priv(ndev);
	const struct ravb_hw_info *info = priv->info;

	if (info->gptp) {
		ravb_modify(ndev, CCC, CCC_OPC, CCC_OPC_CONFIG);
		/* Set CSEL value */
		ravb_modify(ndev, CCC, CCC_CSEL, CCC_CSEL_HPB);
	} else if (info->ccc_gac) {
		ravb_modify(ndev, CCC, CCC_OPC, CCC_OPC_CONFIG |
			    CCC_GAC | CCC_CSEL_HPB);
	} else {
		ravb_modify(ndev, CCC, CCC_OPC, CCC_OPC_CONFIG);
	}
}

/* Set tx and rx clock internal delay modes */
static void ravb_parse_delay_mode(struct device_node *np, struct net_device *ndev)
{
	struct ravb_private *priv = netdev_priv(ndev);
	bool explicit_delay = false;
	u32 delay;

	if (!of_property_read_u32(np, "rx-internal-delay-ps", &delay)) {
		/* Valid values are 0 and 1800, according to DT bindings */
		priv->rxcidm = !!delay;
		explicit_delay = true;
	}
	if (!of_property_read_u32(np, "tx-internal-delay-ps", &delay)) {
		/* Valid values are 0 and 2000, according to DT bindings */
		priv->txcidm = !!delay;
		explicit_delay = true;
	}

	if (explicit_delay)
		return;

	/* Fall back to legacy rgmii-*id behavior */
	if (priv->phy_interface == PHY_INTERFACE_MODE_RGMII_ID ||
	    priv->phy_interface == PHY_INTERFACE_MODE_RGMII_RXID) {
		priv->rxcidm = 1;
		priv->rgmii_override = 1;
	}

	if (priv->phy_interface == PHY_INTERFACE_MODE_RGMII_ID ||
	    priv->phy_interface == PHY_INTERFACE_MODE_RGMII_TXID) {
		priv->txcidm = 1;
		priv->rgmii_override = 1;
	}
}

static void ravb_set_delay_mode(struct net_device *ndev)
{
	struct ravb_private *priv = netdev_priv(ndev);
	u32 set = 0;

	if (priv->rxcidm)
		set |= APSR_RDM;
	if (priv->txcidm)
		set |= APSR_TDM;
	ravb_modify(ndev, APSR, APSR_RDM | APSR_TDM, set);
}

static int ravb_probe(struct platform_device *pdev)
{
	struct device_node *np = pdev->dev.of_node;
	const struct ravb_hw_info *info;
	struct reset_control *rstc;
	struct ravb_private *priv;
	struct net_device *ndev;
	int error, irq, q;
	struct resource *res;
	int i;

	if (!np) {
		dev_err(&pdev->dev,
			"this driver is required to be instantiated from device tree\n");
		return -EINVAL;
	}

	rstc = devm_reset_control_get_optional_exclusive(&pdev->dev, NULL);
	if (IS_ERR(rstc))
		return dev_err_probe(&pdev->dev, PTR_ERR(rstc),
				     "failed to get cpg reset\n");

	ndev = alloc_etherdev_mqs(sizeof(struct ravb_private),
				  NUM_TX_QUEUE, NUM_RX_QUEUE);
	if (!ndev)
		return -ENOMEM;

	info = of_device_get_match_data(&pdev->dev);

	ndev->features = info->net_features;
	ndev->hw_features = info->net_hw_features;

	reset_control_deassert(rstc);
	pm_runtime_enable(&pdev->dev);
	pm_runtime_get_sync(&pdev->dev);

	if (info->multi_irqs) {
		if (info->err_mgmt_irqs)
			irq = platform_get_irq_byname(pdev, "dia");
		else
			irq = platform_get_irq_byname(pdev, "ch22");
	} else {
		irq = platform_get_irq(pdev, 0);
	}
	if (irq < 0) {
		error = irq;
		goto out_release;
	}
	ndev->irq = irq;

	SET_NETDEV_DEV(ndev, &pdev->dev);

	priv = netdev_priv(ndev);
	priv->info = info;
	priv->rstc = rstc;
	priv->ndev = ndev;
	priv->pdev = pdev;
	priv->num_tx_ring[RAVB_BE] = BE_TX_RING_SIZE;
	priv->num_rx_ring[RAVB_BE] = BE_RX_RING_SIZE;
	if (info->nc_queues) {
		priv->num_tx_ring[RAVB_NC] = NC_TX_RING_SIZE;
		priv->num_rx_ring[RAVB_NC] = NC_RX_RING_SIZE;
	}

	priv->addr = devm_platform_get_and_ioremap_resource(pdev, 0, &res);
	if (IS_ERR(priv->addr)) {
		error = PTR_ERR(priv->addr);
		goto out_release;
	}

	/* The Ether-specific entries in the device structure. */
	ndev->base_addr = res->start;

	spin_lock_init(&priv->lock);
	INIT_WORK(&priv->work, ravb_tx_timeout_work);

	error = of_get_phy_mode(np, &priv->phy_interface);
	if (error && error != -ENODEV)
		goto out_release;

	priv->no_avb_link = of_property_read_bool(np, "renesas,no-ether-link");
	priv->avb_link_active_low =
		of_property_read_bool(np, "renesas,ether-link-active-low");

	if (info->multi_irqs) {
		if (info->err_mgmt_irqs)
			irq = platform_get_irq_byname(pdev, "line3");
		else
			irq = platform_get_irq_byname(pdev, "ch24");
		if (irq < 0) {
			error = irq;
			goto out_release;
		}
		priv->emac_irq = irq;
		for (i = 0; i < NUM_RX_QUEUE; i++) {
			irq = platform_get_irq_byname(pdev, ravb_rx_irqs[i]);
			if (irq < 0) {
				error = irq;
				goto out_release;
			}
			priv->rx_irqs[i] = irq;
		}
		for (i = 0; i < NUM_TX_QUEUE; i++) {
			irq = platform_get_irq_byname(pdev, ravb_tx_irqs[i]);
			if (irq < 0) {
				error = irq;
				goto out_release;
			}
			priv->tx_irqs[i] = irq;
		}

		if (info->err_mgmt_irqs) {
			irq = platform_get_irq_byname(pdev, "err_a");
			if (irq < 0) {
				error = irq;
				goto out_release;
			}
			priv->erra_irq = irq;

			irq = platform_get_irq_byname(pdev, "mgmt_a");
			if (irq < 0) {
				error = irq;
				goto out_release;
			}
			priv->mgmta_irq = irq;
		}
	}

	priv->clk = devm_clk_get(&pdev->dev, NULL);
	if (IS_ERR(priv->clk)) {
		error = PTR_ERR(priv->clk);
		goto out_release;
	}

	priv->refclk = devm_clk_get_optional(&pdev->dev, "refclk");
	if (IS_ERR(priv->refclk)) {
		error = PTR_ERR(priv->refclk);
		goto out_release;
	}
	clk_prepare_enable(priv->refclk);

	if (info->gptp_ref_clk) {
		priv->gptp_clk = devm_clk_get(&pdev->dev, "gptp");
		if (IS_ERR(priv->gptp_clk)) {
			error = PTR_ERR(priv->gptp_clk);
			goto out_disable_refclk;
		}
		clk_prepare_enable(priv->gptp_clk);
	}

	ndev->max_mtu = info->rx_max_buf_size - (ETH_HLEN + VLAN_HLEN + ETH_FCS_LEN);
	ndev->min_mtu = ETH_MIN_MTU;

	/* FIXME: R-Car Gen2 has 4byte alignment restriction for tx buffer
	 * Use two descriptor to handle such situation. First descriptor to
	 * handle aligned data buffer and second descriptor to handle the
	 * overflow data because of alignment.
	 */
	priv->num_tx_desc = info->aligned_tx ? 2 : 1;

	/* Set function */
	ndev->netdev_ops = &ravb_netdev_ops;
	ndev->ethtool_ops = &ravb_ethtool_ops;

	/* Set AVB config mode */
	ravb_set_config_mode(ndev);

	if (info->gptp || info->ccc_gac) {
		/* Set GTI value */
		error = ravb_set_gti(ndev);
		if (error)
			goto out_disable_gptp_clk;

		/* Request GTI loading */
		ravb_modify(ndev, GCCR, GCCR_LTI, GCCR_LTI);
	}

	if (info->internal_delay) {
		ravb_parse_delay_mode(np, ndev);
		ravb_set_delay_mode(ndev);
	}

	/* Allocate descriptor base address table */
	priv->desc_bat_size = sizeof(struct ravb_desc) * DBAT_ENTRY_NUM;
	priv->desc_bat = dma_alloc_coherent(ndev->dev.parent, priv->desc_bat_size,
					    &priv->desc_bat_dma, GFP_KERNEL);
	if (!priv->desc_bat) {
		dev_err(&pdev->dev,
			"Cannot allocate desc base address table (size %d bytes)\n",
			priv->desc_bat_size);
		error = -ENOMEM;
		goto out_disable_gptp_clk;
	}
	for (q = RAVB_BE; q < DBAT_ENTRY_NUM; q++)
		priv->desc_bat[q].die_dt = DT_EOS;
	ravb_write(ndev, priv->desc_bat_dma, DBAT);

	/* Initialise HW timestamp list */
	INIT_LIST_HEAD(&priv->ts_skb_list);

	/* Initialise PTP Clock driver */
	if (info->ccc_gac)
		ravb_ptp_init(ndev, pdev);

	/* Debug message level */
	priv->msg_enable = RAVB_DEF_MSG_ENABLE;

	/* Read and set MAC address */
	ravb_read_mac_address(np, ndev);
	if (!is_valid_ether_addr(ndev->dev_addr)) {
		dev_warn(&pdev->dev,
			 "no valid MAC address supplied, using a random one\n");
		eth_hw_addr_random(ndev);
	}

	/* MDIO bus init */
	error = ravb_mdio_init(priv);
	if (error) {
		dev_err(&pdev->dev, "failed to initialize MDIO\n");
		goto out_dma_free;
	}

	netif_napi_add(ndev, &priv->napi[RAVB_BE], ravb_poll);
	if (info->nc_queues)
		netif_napi_add(ndev, &priv->napi[RAVB_NC], ravb_poll);

	/* Network device register */
	error = register_netdev(ndev);
	if (error)
		goto out_napi_del;

	device_set_wakeup_capable(&pdev->dev, 1);

	/* Print device information */
	netdev_info(ndev, "Base address at %#x, %pM, IRQ %d.\n",
		    (u32)ndev->base_addr, ndev->dev_addr, ndev->irq);

	platform_set_drvdata(pdev, ndev);

	return 0;

out_napi_del:
	if (info->nc_queues)
		netif_napi_del(&priv->napi[RAVB_NC]);

	netif_napi_del(&priv->napi[RAVB_BE]);
	ravb_mdio_release(priv);
out_dma_free:
	dma_free_coherent(ndev->dev.parent, priv->desc_bat_size, priv->desc_bat,
			  priv->desc_bat_dma);

	/* Stop PTP Clock driver */
	if (info->ccc_gac)
		ravb_ptp_stop(ndev);
out_disable_gptp_clk:
	clk_disable_unprepare(priv->gptp_clk);
out_disable_refclk:
	clk_disable_unprepare(priv->refclk);
out_release:
	free_netdev(ndev);

	pm_runtime_put(&pdev->dev);
	pm_runtime_disable(&pdev->dev);
	reset_control_assert(rstc);
	return error;
}

static int ravb_remove(struct platform_device *pdev)
{
	struct net_device *ndev = platform_get_drvdata(pdev);
	struct ravb_private *priv = netdev_priv(ndev);
	const struct ravb_hw_info *info = priv->info;

	/* Stop PTP Clock driver */
	if (info->ccc_gac)
		ravb_ptp_stop(ndev);

	clk_disable_unprepare(priv->gptp_clk);
	clk_disable_unprepare(priv->refclk);

	dma_free_coherent(ndev->dev.parent, priv->desc_bat_size, priv->desc_bat,
			  priv->desc_bat_dma);
	/* Set reset mode */
	ravb_write(ndev, CCC_OPC_RESET, CCC);
	pm_runtime_put_sync(&pdev->dev);
	unregister_netdev(ndev);
	if (info->nc_queues)
		netif_napi_del(&priv->napi[RAVB_NC]);
	netif_napi_del(&priv->napi[RAVB_BE]);
	ravb_mdio_release(priv);
	pm_runtime_disable(&pdev->dev);
	reset_control_assert(priv->rstc);
	free_netdev(ndev);
	platform_set_drvdata(pdev, NULL);

	return 0;
}

static int ravb_wol_setup(struct net_device *ndev)
{
	struct ravb_private *priv = netdev_priv(ndev);
	const struct ravb_hw_info *info = priv->info;

	/* Disable interrupts by clearing the interrupt masks. */
	ravb_write(ndev, 0, RIC0);
	ravb_write(ndev, 0, RIC2);
	ravb_write(ndev, 0, TIC);

	/* Only allow ECI interrupts */
	synchronize_irq(priv->emac_irq);
	if (info->nc_queues)
		napi_disable(&priv->napi[RAVB_NC]);
	napi_disable(&priv->napi[RAVB_BE]);
	ravb_write(ndev, ECSIPR_MPDIP, ECSIPR);

	/* Enable MagicPacket */
	ravb_modify(ndev, ECMR, ECMR_MPDE, ECMR_MPDE);

	return enable_irq_wake(priv->emac_irq);
}

static int ravb_wol_restore(struct net_device *ndev)
{
	struct ravb_private *priv = netdev_priv(ndev);
	const struct ravb_hw_info *info = priv->info;

	if (info->nc_queues)
		napi_enable(&priv->napi[RAVB_NC]);
	napi_enable(&priv->napi[RAVB_BE]);

	/* Disable MagicPacket */
	ravb_modify(ndev, ECMR, ECMR_MPDE, 0);

	ravb_close(ndev);

	return disable_irq_wake(priv->emac_irq);
}

static int __maybe_unused ravb_suspend(struct device *dev)
{
	struct net_device *ndev = dev_get_drvdata(dev);
	struct ravb_private *priv = netdev_priv(ndev);
	int ret;

	if (!netif_running(ndev))
		return 0;

	netif_device_detach(ndev);

	if (priv->wol_enabled)
		ret = ravb_wol_setup(ndev);
	else
		ret = ravb_close(ndev);

	return ret;
}

static int __maybe_unused ravb_resume(struct device *dev)
{
	struct net_device *ndev = dev_get_drvdata(dev);
	struct ravb_private *priv = netdev_priv(ndev);
	const struct ravb_hw_info *info = priv->info;
	int ret = 0;

	/* If WoL is enabled set reset mode to rearm the WoL logic */
	if (priv->wol_enabled)
		ravb_write(ndev, CCC_OPC_RESET, CCC);

	/* All register have been reset to default values.
	 * Restore all registers which where setup at probe time and
	 * reopen device if it was running before system suspended.
	 */

	/* Set AVB config mode */
	ravb_set_config_mode(ndev);

	if (info->gptp || info->ccc_gac) {
		/* Set GTI value */
		ret = ravb_set_gti(ndev);
		if (ret)
			return ret;

		/* Request GTI loading */
		ravb_modify(ndev, GCCR, GCCR_LTI, GCCR_LTI);
	}

	if (info->internal_delay)
		ravb_set_delay_mode(ndev);

	/* Restore descriptor base address table */
	ravb_write(ndev, priv->desc_bat_dma, DBAT);

	if (netif_running(ndev)) {
		if (priv->wol_enabled) {
			ret = ravb_wol_restore(ndev);
			if (ret)
				return ret;
		}
		ret = ravb_open(ndev);
		if (ret < 0)
			return ret;
		netif_device_attach(ndev);
	}

	return ret;
}

static int __maybe_unused ravb_runtime_nop(struct device *dev)
{
	/* Runtime PM callback shared between ->runtime_suspend()
	 * and ->runtime_resume(). Simply returns success.
	 *
	 * This driver re-initializes all registers after
	 * pm_runtime_get_sync() anyway so there is no need
	 * to save and restore registers here.
	 */
	return 0;
}

static const struct dev_pm_ops ravb_dev_pm_ops = {
	SET_SYSTEM_SLEEP_PM_OPS(ravb_suspend, ravb_resume)
	SET_RUNTIME_PM_OPS(ravb_runtime_nop, ravb_runtime_nop, NULL)
};

static struct platform_driver ravb_driver = {
	.probe		= ravb_probe,
	.remove		= ravb_remove,
	.driver = {
		.name	= "ravb",
		.pm	= &ravb_dev_pm_ops,
		.of_match_table = ravb_match_table,
	},
};

module_platform_driver(ravb_driver);

MODULE_AUTHOR("Mitsuhiro Kimura, Masaru Nagai");
MODULE_DESCRIPTION("Renesas Ethernet AVB driver");
MODULE_LICENSE("GPL v2");<|MERGE_RESOLUTION|>--- conflicted
+++ resolved
@@ -2520,10 +2520,7 @@
 	{ .compatible = "renesas,etheravb-rcar-gen2", .data = &ravb_gen2_hw_info },
 	{ .compatible = "renesas,etheravb-r8a7795", .data = &ravb_gen3_hw_info },
 	{ .compatible = "renesas,etheravb-rcar-gen3", .data = &ravb_gen3_hw_info },
-<<<<<<< HEAD
-=======
 	{ .compatible = "renesas,etheravb-rcar-gen4", .data = &ravb_gen3_hw_info },
->>>>>>> 7365df19
 	{ .compatible = "renesas,etheravb-rzv2m", .data = &ravb_rzv2m_hw_info },
 	{ .compatible = "renesas,rzg2l-gbeth", .data = &gbeth_hw_info },
 	{ }
