/* SPDX-License-Identifier: BSD-3-Clause OR GPL-2.0 */
/* Copyright (c) 2019-2020 Marvell International Ltd. All rights reserved. */

#ifndef _PRESTERA_HW_H_
#define _PRESTERA_HW_H_

#include <linux/types.h>
#include "prestera_acl.h"

enum prestera_accept_frm_type {
	PRESTERA_ACCEPT_FRAME_TYPE_TAGGED,
	PRESTERA_ACCEPT_FRAME_TYPE_UNTAGGED,
	PRESTERA_ACCEPT_FRAME_TYPE_ALL,
};

enum prestera_fdb_flush_mode {
	PRESTERA_FDB_FLUSH_MODE_DYNAMIC = BIT(0),
	PRESTERA_FDB_FLUSH_MODE_STATIC = BIT(1),
	PRESTERA_FDB_FLUSH_MODE_ALL = PRESTERA_FDB_FLUSH_MODE_DYNAMIC
					| PRESTERA_FDB_FLUSH_MODE_STATIC,
};

enum {
	PRESTERA_MAC_MODE_INTERNAL,
	PRESTERA_MAC_MODE_SGMII,
	PRESTERA_MAC_MODE_1000BASE_X,
	PRESTERA_MAC_MODE_KR,
	PRESTERA_MAC_MODE_KR2,
	PRESTERA_MAC_MODE_KR4,
	PRESTERA_MAC_MODE_CR,
	PRESTERA_MAC_MODE_CR2,
	PRESTERA_MAC_MODE_CR4,
	PRESTERA_MAC_MODE_SR_LR,
	PRESTERA_MAC_MODE_SR_LR2,
	PRESTERA_MAC_MODE_SR_LR4,

	PRESTERA_MAC_MODE_MAX
};

enum {
	PRESTERA_LINK_MODE_10baseT_Half,
	PRESTERA_LINK_MODE_10baseT_Full,
	PRESTERA_LINK_MODE_100baseT_Half,
	PRESTERA_LINK_MODE_100baseT_Full,
	PRESTERA_LINK_MODE_1000baseT_Half,
	PRESTERA_LINK_MODE_1000baseT_Full,
	PRESTERA_LINK_MODE_1000baseX_Full,
	PRESTERA_LINK_MODE_1000baseKX_Full,
	PRESTERA_LINK_MODE_2500baseX_Full,
	PRESTERA_LINK_MODE_10GbaseKR_Full,
	PRESTERA_LINK_MODE_10GbaseSR_Full,
	PRESTERA_LINK_MODE_10GbaseLR_Full,
	PRESTERA_LINK_MODE_20GbaseKR2_Full,
	PRESTERA_LINK_MODE_25GbaseCR_Full,
	PRESTERA_LINK_MODE_25GbaseKR_Full,
	PRESTERA_LINK_MODE_25GbaseSR_Full,
	PRESTERA_LINK_MODE_40GbaseKR4_Full,
	PRESTERA_LINK_MODE_40GbaseCR4_Full,
	PRESTERA_LINK_MODE_40GbaseSR4_Full,
	PRESTERA_LINK_MODE_50GbaseCR2_Full,
	PRESTERA_LINK_MODE_50GbaseKR2_Full,
	PRESTERA_LINK_MODE_50GbaseSR2_Full,
	PRESTERA_LINK_MODE_100GbaseKR4_Full,
	PRESTERA_LINK_MODE_100GbaseSR4_Full,
	PRESTERA_LINK_MODE_100GbaseCR4_Full,

	PRESTERA_LINK_MODE_MAX
};

enum {
	PRESTERA_PORT_TYPE_NONE,
	PRESTERA_PORT_TYPE_TP,
	PRESTERA_PORT_TYPE_AUI,
	PRESTERA_PORT_TYPE_MII,
	PRESTERA_PORT_TYPE_FIBRE,
	PRESTERA_PORT_TYPE_BNC,
	PRESTERA_PORT_TYPE_DA,
	PRESTERA_PORT_TYPE_OTHER,

	PRESTERA_PORT_TYPE_MAX
};

enum {
	PRESTERA_PORT_TCVR_COPPER,
	PRESTERA_PORT_TCVR_SFP,

	PRESTERA_PORT_TCVR_MAX
};

enum {
	PRESTERA_PORT_FEC_OFF,
	PRESTERA_PORT_FEC_BASER,
	PRESTERA_PORT_FEC_RS,

	PRESTERA_PORT_FEC_MAX
};

enum {
	PRESTERA_PORT_DUPLEX_HALF,
	PRESTERA_PORT_DUPLEX_FULL,
};

enum {
	PRESTERA_STP_DISABLED,
	PRESTERA_STP_BLOCK_LISTEN,
	PRESTERA_STP_LEARN,
	PRESTERA_STP_FORWARD,
};

enum {
	PRESTERA_POLICER_TYPE_INGRESS,
	PRESTERA_POLICER_TYPE_EGRESS
};

enum prestera_hw_cpu_code_cnt_t {
	PRESTERA_HW_CPU_CODE_CNT_TYPE_DROP = 0,
	PRESTERA_HW_CPU_CODE_CNT_TYPE_TRAP = 1,
};

enum prestera_hw_vtcam_direction_t {
	PRESTERA_HW_VTCAM_DIR_INGRESS = 0,
	PRESTERA_HW_VTCAM_DIR_EGRESS = 1,
};

enum {
	PRESTERA_HW_COUNTER_CLIENT_INGRESS_LOOKUP_0 = 0,
	PRESTERA_HW_COUNTER_CLIENT_INGRESS_LOOKUP_1 = 1,
	PRESTERA_HW_COUNTER_CLIENT_INGRESS_LOOKUP_2 = 2,
	PRESTERA_HW_COUNTER_CLIENT_EGRESS_LOOKUP = 3,
};

struct prestera_switch;
struct prestera_port;
struct prestera_port_stats;
struct prestera_port_caps;
enum prestera_event_type;
struct prestera_event;

typedef void (*prestera_event_cb_t)
	(struct prestera_switch *sw, struct prestera_event *evt, void *arg);

struct prestera_rxtx_params;
struct prestera_acl_hw_action_info;
struct prestera_acl_iface;
struct prestera_counter_stats;
struct prestera_iface;
struct prestera_flood_domain;
struct prestera_mdb_entry;
<<<<<<< HEAD
=======
struct prestera_neigh_info;
>>>>>>> 7365df19

/* Switch API */
int prestera_hw_switch_init(struct prestera_switch *sw);
void prestera_hw_switch_fini(struct prestera_switch *sw);
int prestera_hw_switch_ageing_set(struct prestera_switch *sw, u32 ageing_ms);
int prestera_hw_switch_mac_set(struct prestera_switch *sw, const char *mac);

/* Port API */
int prestera_hw_port_info_get(const struct prestera_port *port,
			      u32 *dev_id, u32 *hw_id, u16 *fp_id);

int prestera_hw_port_mac_mode_get(const struct prestera_port *port,
				  u32 *mode, u32 *speed, u8 *duplex, u8 *fec);
int prestera_hw_port_mac_mode_set(const struct prestera_port *port,
				  bool admin, u32 mode, u8 inband,
				  u32 speed, u8 duplex, u8 fec);
int prestera_hw_port_phy_mode_get(const struct prestera_port *port,
				  u8 *mdix, u64 *lmode_bmap,
				  bool *fc_pause, bool *fc_asym);
int prestera_hw_port_phy_mode_set(const struct prestera_port *port,
				  bool admin, bool adv, u32 mode, u64 modes,
				  u8 mdix);

int prestera_hw_port_mtu_set(const struct prestera_port *port, u32 mtu);
int prestera_hw_port_mtu_get(const struct prestera_port *port, u32 *mtu);
int prestera_hw_port_mac_set(const struct prestera_port *port, const char *mac);
int prestera_hw_port_mac_get(const struct prestera_port *port, char *mac);
int prestera_hw_port_cap_get(const struct prestera_port *port,
			     struct prestera_port_caps *caps);
int prestera_hw_port_type_get(const struct prestera_port *port, u8 *type);
int prestera_hw_port_autoneg_restart(struct prestera_port *port);
int prestera_hw_port_stats_get(const struct prestera_port *port,
			       struct prestera_port_stats *stats);
int prestera_hw_port_speed_get(const struct prestera_port *port, u32 *speed);
int prestera_hw_port_learning_set(struct prestera_port *port, bool enable);
int prestera_hw_port_uc_flood_set(const struct prestera_port *port, bool flood);
int prestera_hw_port_mc_flood_set(const struct prestera_port *port, bool flood);
<<<<<<< HEAD
=======
int prestera_hw_port_br_locked_set(const struct prestera_port *port,
				   bool br_locked);
>>>>>>> 7365df19
int prestera_hw_port_accept_frm_type(struct prestera_port *port,
				     enum prestera_accept_frm_type type);
/* Vlan API */
int prestera_hw_vlan_create(struct prestera_switch *sw, u16 vid);
int prestera_hw_vlan_delete(struct prestera_switch *sw, u16 vid);
int prestera_hw_vlan_port_set(struct prestera_port *port, u16 vid,
			      bool is_member, bool untagged);
int prestera_hw_vlan_port_vid_set(struct prestera_port *port, u16 vid);
int prestera_hw_vlan_port_stp_set(struct prestera_port *port, u16 vid, u8 state);

/* FDB API */
int prestera_hw_fdb_add(struct prestera_port *port, const unsigned char *mac,
			u16 vid, bool dynamic);
int prestera_hw_fdb_del(struct prestera_port *port, const unsigned char *mac,
			u16 vid);
int prestera_hw_fdb_flush_port(struct prestera_port *port, u32 mode);
int prestera_hw_fdb_flush_vlan(struct prestera_switch *sw, u16 vid, u32 mode);
int prestera_hw_fdb_flush_port_vlan(struct prestera_port *port, u16 vid,
				    u32 mode);

/* Bridge API */
int prestera_hw_bridge_create(struct prestera_switch *sw, u16 *bridge_id);
int prestera_hw_bridge_delete(struct prestera_switch *sw, u16 bridge_id);
int prestera_hw_bridge_port_add(struct prestera_port *port, u16 bridge_id);
int prestera_hw_bridge_port_delete(struct prestera_port *port, u16 bridge_id);

/* vTCAM API */
int prestera_hw_vtcam_create(struct prestera_switch *sw,
			     u8 lookup, const u32 *keymask, u32 *vtcam_id,
			     enum prestera_hw_vtcam_direction_t direction);
int prestera_hw_vtcam_rule_add(struct prestera_switch *sw, u32 vtcam_id,
			       u32 prio, void *key, void *keymask,
			       struct prestera_acl_hw_action_info *act,
			       u8 n_act, u32 *rule_id);
int prestera_hw_vtcam_rule_del(struct prestera_switch *sw,
			       u32 vtcam_id, u32 rule_id);
int prestera_hw_vtcam_destroy(struct prestera_switch *sw, u32 vtcam_id);
int prestera_hw_vtcam_iface_bind(struct prestera_switch *sw,
				 struct prestera_acl_iface *iface,
				 u32 vtcam_id, u16 pcl_id);
int prestera_hw_vtcam_iface_unbind(struct prestera_switch *sw,
				   struct prestera_acl_iface *iface,
				   u32 vtcam_id);

/* Counter API */
int prestera_hw_counter_trigger(struct prestera_switch *sw, u32 block_id);
int prestera_hw_counter_abort(struct prestera_switch *sw);
int prestera_hw_counters_get(struct prestera_switch *sw, u32 idx,
			     u32 *len, bool *done,
			     struct prestera_counter_stats *stats);
int prestera_hw_counter_block_get(struct prestera_switch *sw,
				  u32 client, u32 *block_id, u32 *offset,
				  u32 *num_counters);
int prestera_hw_counter_block_release(struct prestera_switch *sw,
				      u32 block_id);
int prestera_hw_counter_clear(struct prestera_switch *sw, u32 block_id,
			      u32 counter_id);

/* SPAN API */
int prestera_hw_span_get(const struct prestera_port *port, u8 *span_id);
int prestera_hw_span_bind(const struct prestera_port *port, u8 span_id,
			  bool ingress);
int prestera_hw_span_unbind(const struct prestera_port *port, bool ingress);
int prestera_hw_span_release(struct prestera_switch *sw, u8 span_id);

/* Router API */
int prestera_hw_rif_create(struct prestera_switch *sw,
			   struct prestera_iface *iif, u8 *mac, u16 *rif_id);
int prestera_hw_rif_delete(struct prestera_switch *sw, u16 rif_id,
			   struct prestera_iface *iif);

/* Virtual Router API */
int prestera_hw_vr_create(struct prestera_switch *sw, u16 *vr_id);
int prestera_hw_vr_delete(struct prestera_switch *sw, u16 vr_id);

/* LPM PI */
int prestera_hw_lpm_add(struct prestera_switch *sw, u16 vr_id,
			__be32 dst, u32 dst_len, u32 grp_id);
int prestera_hw_lpm_del(struct prestera_switch *sw, u16 vr_id,
			__be32 dst, u32 dst_len);

/* NH API */
int prestera_hw_nh_entries_set(struct prestera_switch *sw, int count,
			       struct prestera_neigh_info *nhs, u32 grp_id);
int prestera_hw_nhgrp_blk_get(struct prestera_switch *sw,
			      u8 *hw_state, u32 buf_size /* Buffer in bytes */);
int prestera_hw_nh_group_create(struct prestera_switch *sw, u16 nh_count,
				u32 *grp_id);
int prestera_hw_nh_group_delete(struct prestera_switch *sw, u16 nh_count,
				u32 grp_id);

/* Event handlers */
int prestera_hw_event_handler_register(struct prestera_switch *sw,
				       enum prestera_event_type type,
				       prestera_event_cb_t fn,
				       void *arg);
void prestera_hw_event_handler_unregister(struct prestera_switch *sw,
					  enum prestera_event_type type,
					  prestera_event_cb_t fn);

/* RX/TX */
int prestera_hw_rxtx_init(struct prestera_switch *sw,
			  struct prestera_rxtx_params *params);

/* LAG API */
int prestera_hw_lag_member_add(struct prestera_port *port, u16 lag_id);
int prestera_hw_lag_member_del(struct prestera_port *port, u16 lag_id);
int prestera_hw_lag_member_enable(struct prestera_port *port, u16 lag_id,
				  bool enable);
int prestera_hw_lag_fdb_add(struct prestera_switch *sw, u16 lag_id,
			    const unsigned char *mac, u16 vid, bool dynamic);
int prestera_hw_lag_fdb_del(struct prestera_switch *sw, u16 lag_id,
			    const unsigned char *mac, u16 vid);
int prestera_hw_fdb_flush_lag(struct prestera_switch *sw, u16 lag_id,
			      u32 mode);
int prestera_hw_fdb_flush_lag_vlan(struct prestera_switch *sw,
				   u16 lag_id, u16 vid, u32 mode);

/* HW trap/drop counters API */
int
prestera_hw_cpu_code_counters_get(struct prestera_switch *sw, u8 code,
				  enum prestera_hw_cpu_code_cnt_t counter_type,
				  u64 *packet_count);

/* Policer API */
int prestera_hw_policer_create(struct prestera_switch *sw, u8 type,
			       u32 *policer_id);
int prestera_hw_policer_release(struct prestera_switch *sw,
				u32 policer_id);
int prestera_hw_policer_sr_tcm_set(struct prestera_switch *sw,
				   u32 policer_id, u64 cir, u32 cbs);

/* Flood domain / MDB API */
int prestera_hw_flood_domain_create(struct prestera_flood_domain *domain);
int prestera_hw_flood_domain_destroy(struct prestera_flood_domain *domain);
int prestera_hw_flood_domain_ports_set(struct prestera_flood_domain *domain);
int prestera_hw_flood_domain_ports_reset(struct prestera_flood_domain *domain);

int prestera_hw_mdb_create(struct prestera_mdb_entry *mdb);
int prestera_hw_mdb_destroy(struct prestera_mdb_entry *mdb);

#endif /* _PRESTERA_HW_H_ */<|MERGE_RESOLUTION|>--- conflicted
+++ resolved
@@ -146,10 +146,7 @@
 struct prestera_iface;
 struct prestera_flood_domain;
 struct prestera_mdb_entry;
-<<<<<<< HEAD
-=======
 struct prestera_neigh_info;
->>>>>>> 7365df19
 
 /* Switch API */
 int prestera_hw_switch_init(struct prestera_switch *sw);
@@ -187,11 +184,8 @@
 int prestera_hw_port_learning_set(struct prestera_port *port, bool enable);
 int prestera_hw_port_uc_flood_set(const struct prestera_port *port, bool flood);
 int prestera_hw_port_mc_flood_set(const struct prestera_port *port, bool flood);
-<<<<<<< HEAD
-=======
 int prestera_hw_port_br_locked_set(const struct prestera_port *port,
 				   bool br_locked);
->>>>>>> 7365df19
 int prestera_hw_port_accept_frm_type(struct prestera_port *port,
 				     enum prestera_accept_frm_type type);
 /* Vlan API */
