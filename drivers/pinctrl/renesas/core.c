// SPDX-License-Identifier: GPL-2.0
/*
 * Pin Control and GPIO driver for SuperH Pin Function Controller.
 *
 * Authors: Magnus Damm, Paul Mundt, Laurent Pinchart
 *
 * Copyright (C) 2008 Magnus Damm
 * Copyright (C) 2009 - 2012 Paul Mundt
 */

#define DRV_NAME "sh-pfc"

#include <linux/bitops.h>
#include <linux/err.h>
#include <linux/errno.h>
#include <linux/init.h>
#include <linux/io.h>
#include <linux/ioport.h>
#include <linux/kernel.h>
#include <linux/math.h>
#include <linux/of.h>
#include <linux/of_device.h>
#include <linux/pinctrl/machine.h>
#include <linux/platform_device.h>
#include <linux/psci.h>
#include <linux/slab.h>
#include <linux/sys_soc.h>

#include "core.h"

static int sh_pfc_map_resources(struct sh_pfc *pfc,
				struct platform_device *pdev)
{
	struct sh_pfc_window *windows;
	unsigned int *irqs = NULL;
	unsigned int num_windows;
	struct resource *res;
	unsigned int i;
	int num_irqs;

	/* Count the MEM and IRQ resources. */
	for (num_windows = 0;; num_windows++) {
		res = platform_get_resource(pdev, IORESOURCE_MEM, num_windows);
		if (!res)
			break;
	}
	if (num_windows == 0)
		return -EINVAL;

	num_irqs = platform_irq_count(pdev);
	if (num_irqs < 0)
		return num_irqs;

	/* Allocate memory windows and IRQs arrays. */
	windows = devm_kcalloc(pfc->dev, num_windows, sizeof(*windows),
			       GFP_KERNEL);
	if (windows == NULL)
		return -ENOMEM;

	pfc->num_windows = num_windows;
	pfc->windows = windows;

	if (num_irqs) {
		irqs = devm_kcalloc(pfc->dev, num_irqs, sizeof(*irqs),
				    GFP_KERNEL);
		if (irqs == NULL)
			return -ENOMEM;

		pfc->num_irqs = num_irqs;
		pfc->irqs = irqs;
	}

	/* Fill them. */
	for (i = 0; i < num_windows; i++) {
		windows->virt = devm_platform_get_and_ioremap_resource(pdev, i, &res);
		if (IS_ERR(windows->virt))
			return -ENOMEM;
		windows->phys = res->start;
		windows->size = resource_size(res);
		windows++;
	}
	for (i = 0; i < num_irqs; i++)
		*irqs++ = platform_get_irq(pdev, i);

	return 0;
}

static void __iomem *sh_pfc_phys_to_virt(struct sh_pfc *pfc, u32 reg)
{
	struct sh_pfc_window *window;
	phys_addr_t address = reg;
	unsigned int i;

	/* scan through physical windows and convert address */
	for (i = 0; i < pfc->num_windows; i++) {
		window = pfc->windows + i;

		if (address < window->phys)
			continue;

		if (address >= (window->phys + window->size))
			continue;

		return window->virt + (address - window->phys);
	}

	BUG();
	return NULL;
}

int sh_pfc_get_pin_index(struct sh_pfc *pfc, unsigned int pin)
{
	unsigned int offset;
	unsigned int i;

	for (i = 0, offset = 0; i < pfc->nr_ranges; ++i) {
		const struct sh_pfc_pin_range *range = &pfc->ranges[i];

		if (pin <= range->end)
			return pin >= range->start
			     ? offset + pin - range->start : -1;

		offset += range->end - range->start + 1;
	}

	return -EINVAL;
}

static int sh_pfc_enum_in_range(u16 enum_id, const struct pinmux_range *r)
{
	if (enum_id < r->begin)
		return 0;

	if (enum_id > r->end)
		return 0;

	return 1;
}

u32 sh_pfc_read_raw_reg(void __iomem *mapped_reg, unsigned int reg_width)
{
	switch (reg_width) {
	case 8:
		return ioread8(mapped_reg);
	case 16:
		return ioread16(mapped_reg);
	case 32:
		return ioread32(mapped_reg);
	}

	BUG();
	return 0;
}

void sh_pfc_write_raw_reg(void __iomem *mapped_reg, unsigned int reg_width,
			  u32 data)
{
	switch (reg_width) {
	case 8:
		iowrite8(data, mapped_reg);
		return;
	case 16:
		iowrite16(data, mapped_reg);
		return;
	case 32:
		iowrite32(data, mapped_reg);
		return;
	}

	BUG();
}

u32 sh_pfc_read(struct sh_pfc *pfc, u32 reg)
{
	return sh_pfc_read_raw_reg(sh_pfc_phys_to_virt(pfc, reg), 32);
}

static void sh_pfc_unlock_reg(struct sh_pfc *pfc, u32 reg, u32 data)
{
	u32 unlock;

	if (!pfc->info->unlock_reg)
		return;

	if (pfc->info->unlock_reg >= 0x80000000UL)
		unlock = pfc->info->unlock_reg;
	else
		/* unlock_reg is a mask */
		unlock = reg & ~pfc->info->unlock_reg;

	sh_pfc_write_raw_reg(sh_pfc_phys_to_virt(pfc, unlock), 32, ~data);
}

void sh_pfc_write(struct sh_pfc *pfc, u32 reg, u32 data)
{
	sh_pfc_unlock_reg(pfc, reg, data);
	sh_pfc_write_raw_reg(sh_pfc_phys_to_virt(pfc, reg), 32, data);
}

static void sh_pfc_config_reg_helper(struct sh_pfc *pfc,
				     const struct pinmux_cfg_reg *crp,
				     unsigned int in_pos,
				     void __iomem **mapped_regp, u32 *maskp,
				     unsigned int *posp)
{
	unsigned int k;

	*mapped_regp = sh_pfc_phys_to_virt(pfc, crp->reg);

	if (crp->field_width) {
		*maskp = (1 << crp->field_width) - 1;
		*posp = crp->reg_width - ((in_pos + 1) * crp->field_width);
	} else {
		*maskp = (1 << crp->var_field_width[in_pos]) - 1;
		*posp = crp->reg_width;
		for (k = 0; k <= in_pos; k++)
			*posp -= abs(crp->var_field_width[k]);
	}
}

static void sh_pfc_write_config_reg(struct sh_pfc *pfc,
				    const struct pinmux_cfg_reg *crp,
				    unsigned int field, u32 value)
{
	void __iomem *mapped_reg;
	unsigned int pos;
	u32 mask, data;

	sh_pfc_config_reg_helper(pfc, crp, field, &mapped_reg, &mask, &pos);

	dev_dbg(pfc->dev, "write_reg addr = %x, value = 0x%x, field = %u, "
		"r_width = %u, f_width = %u\n",
		crp->reg, value, field, crp->reg_width, hweight32(mask));

	mask = ~(mask << pos);
	value = value << pos;

	data = sh_pfc_read_raw_reg(mapped_reg, crp->reg_width);
	data &= mask;
	data |= value;

	sh_pfc_unlock_reg(pfc, crp->reg, data);
	sh_pfc_write_raw_reg(mapped_reg, crp->reg_width, data);
}

static int sh_pfc_get_config_reg(struct sh_pfc *pfc, u16 enum_id,
				 const struct pinmux_cfg_reg **crp,
				 unsigned int *fieldp, u32 *valuep)
{
	unsigned int k = 0;

	while (1) {
		const struct pinmux_cfg_reg *config_reg =
			pfc->info->cfg_regs + k;
		unsigned int r_width = config_reg->reg_width;
		unsigned int f_width = config_reg->field_width;
		unsigned int curr_width;
		unsigned int bit_pos;
		unsigned int pos = 0;
		unsigned int m = 0;

		if (!r_width)
			break;

		for (bit_pos = 0; bit_pos < r_width; bit_pos += curr_width, m++) {
			u32 ncomb;
			u32 n;

			if (f_width) {
				curr_width = f_width;
			} else {
				curr_width = abs(config_reg->var_field_width[m]);
				if (config_reg->var_field_width[m] < 0)
					continue;
			}

			ncomb = 1 << curr_width;
			for (n = 0; n < ncomb; n++) {
				if (config_reg->enum_ids[pos + n] == enum_id) {
					*crp = config_reg;
					*fieldp = m;
					*valuep = n;
					return 0;
				}
			}
			pos += ncomb;
		}
		k++;
	}

	return -EINVAL;
}

static int sh_pfc_mark_to_enum(struct sh_pfc *pfc, u16 mark, int pos,
			      u16 *enum_idp)
{
	const u16 *data = pfc->info->pinmux_data;
	unsigned int k;

	if (pos) {
		*enum_idp = data[pos + 1];
		return pos + 1;
	}

	for (k = 0; k < pfc->info->pinmux_data_size; k++) {
		if (data[k] == mark) {
			*enum_idp = data[k + 1];
			return k + 1;
		}
	}

	dev_err(pfc->dev, "cannot locate data/mark enum_id for mark %d\n",
		mark);
	return -EINVAL;
}

int sh_pfc_config_mux(struct sh_pfc *pfc, unsigned mark, int pinmux_type)
{
	const struct pinmux_range *range;
	int pos = 0;

	switch (pinmux_type) {
	case PINMUX_TYPE_GPIO:
	case PINMUX_TYPE_FUNCTION:
		range = NULL;
		break;

#ifdef CONFIG_PINCTRL_SH_PFC_GPIO
	case PINMUX_TYPE_OUTPUT:
		range = &pfc->info->output;
		break;

	case PINMUX_TYPE_INPUT:
		range = &pfc->info->input;
		break;
#endif /* CONFIG_PINCTRL_SH_PFC_GPIO */

	default:
		return -EINVAL;
	}

	/* Iterate over all the configuration fields we need to update. */
	while (1) {
		const struct pinmux_cfg_reg *cr;
		unsigned int field;
		u16 enum_id;
		u32 value;
		int in_range;
		int ret;

		pos = sh_pfc_mark_to_enum(pfc, mark, pos, &enum_id);
		if (pos < 0)
			return pos;

		if (!enum_id)
			break;

		/* Check if the configuration field selects a function. If it
		 * doesn't, skip the field if it's not applicable to the
		 * requested pinmux type.
		 */
		in_range = sh_pfc_enum_in_range(enum_id, &pfc->info->function);
		if (!in_range) {
			if (pinmux_type == PINMUX_TYPE_FUNCTION) {
				/* Functions are allowed to modify all
				 * fields.
				 */
				in_range = 1;
			} else if (pinmux_type != PINMUX_TYPE_GPIO) {
				/* Input/output types can only modify fields
				 * that correspond to their respective ranges.
				 */
				in_range = sh_pfc_enum_in_range(enum_id, range);

				/*
				 * special case pass through for fixed
				 * input-only or output-only pins without
				 * function enum register association.
				 */
				if (in_range && enum_id == range->force)
					continue;
			}
			/* GPIOs are only allowed to modify function fields. */
		}

		if (!in_range)
			continue;

		ret = sh_pfc_get_config_reg(pfc, enum_id, &cr, &field, &value);
		if (ret < 0)
			return ret;

		sh_pfc_write_config_reg(pfc, cr, field, value);
	}

	return 0;
}

static int sh_pfc_init_ranges(struct sh_pfc *pfc)
{
	struct sh_pfc_pin_range *range;
	unsigned int nr_ranges;
	unsigned int i;

	if (pfc->info->pins[0].pin == (u16)-1) {
		/* Pin number -1 denotes that the SoC doesn't report pin numbers
		 * in its pin arrays yet. Consider the pin numbers range as
		 * continuous and allocate a single range.
		 */
		pfc->nr_ranges = 1;
		pfc->ranges = devm_kzalloc(pfc->dev, sizeof(*pfc->ranges),
					   GFP_KERNEL);
		if (pfc->ranges == NULL)
			return -ENOMEM;

		pfc->ranges->start = 0;
		pfc->ranges->end = pfc->info->nr_pins - 1;
		pfc->nr_gpio_pins = pfc->info->nr_pins;

		return 0;
	}

	/* Count, allocate and fill the ranges. The PFC SoC data pins array must
	 * be sorted by pin numbers, and pins without a GPIO port must come
	 * last.
	 */
	for (i = 1, nr_ranges = 1; i < pfc->info->nr_pins; ++i) {
		if (pfc->info->pins[i-1].pin != pfc->info->pins[i].pin - 1)
			nr_ranges++;
	}

	pfc->nr_ranges = nr_ranges;
	pfc->ranges = devm_kcalloc(pfc->dev, nr_ranges, sizeof(*pfc->ranges),
				   GFP_KERNEL);
	if (pfc->ranges == NULL)
		return -ENOMEM;

	range = pfc->ranges;
	range->start = pfc->info->pins[0].pin;

	for (i = 1; i < pfc->info->nr_pins; ++i) {
		if (pfc->info->pins[i-1].pin == pfc->info->pins[i].pin - 1)
			continue;

		range->end = pfc->info->pins[i-1].pin;
		if (!(pfc->info->pins[i-1].configs & SH_PFC_PIN_CFG_NO_GPIO))
			pfc->nr_gpio_pins = range->end + 1;

		range++;
		range->start = pfc->info->pins[i].pin;
	}

	range->end = pfc->info->pins[i-1].pin;
	if (!(pfc->info->pins[i-1].configs & SH_PFC_PIN_CFG_NO_GPIO))
		pfc->nr_gpio_pins = range->end + 1;

	return 0;
}

#ifdef CONFIG_OF
static const struct of_device_id sh_pfc_of_table[] = {
#ifdef CONFIG_PINCTRL_PFC_EMEV2
	{
		.compatible = "renesas,pfc-emev2",
		.data = &emev2_pinmux_info,
	},
#endif
#ifdef CONFIG_PINCTRL_PFC_R8A73A4
	{
		.compatible = "renesas,pfc-r8a73a4",
		.data = &r8a73a4_pinmux_info,
	},
#endif
#ifdef CONFIG_PINCTRL_PFC_R8A7740
	{
		.compatible = "renesas,pfc-r8a7740",
		.data = &r8a7740_pinmux_info,
	},
#endif
#ifdef CONFIG_PINCTRL_PFC_R8A7742
	{
		.compatible = "renesas,pfc-r8a7742",
		.data = &r8a7742_pinmux_info,
	},
#endif
#ifdef CONFIG_PINCTRL_PFC_R8A7743
	{
		.compatible = "renesas,pfc-r8a7743",
		.data = &r8a7743_pinmux_info,
	},
#endif
#ifdef CONFIG_PINCTRL_PFC_R8A7744
	{
		.compatible = "renesas,pfc-r8a7744",
		.data = &r8a7744_pinmux_info,
	},
#endif
#ifdef CONFIG_PINCTRL_PFC_R8A7745
	{
		.compatible = "renesas,pfc-r8a7745",
		.data = &r8a7745_pinmux_info,
	},
#endif
#ifdef CONFIG_PINCTRL_PFC_R8A77470
	{
		.compatible = "renesas,pfc-r8a77470",
		.data = &r8a77470_pinmux_info,
	},
#endif
#ifdef CONFIG_PINCTRL_PFC_R8A774A1
	{
		.compatible = "renesas,pfc-r8a774a1",
		.data = &r8a774a1_pinmux_info,
	},
#endif
#ifdef CONFIG_PINCTRL_PFC_R8A774B1
	{
		.compatible = "renesas,pfc-r8a774b1",
		.data = &r8a774b1_pinmux_info,
	},
#endif
#ifdef CONFIG_PINCTRL_PFC_R8A774C0
	{
		.compatible = "renesas,pfc-r8a774c0",
		.data = &r8a774c0_pinmux_info,
	},
#endif
#ifdef CONFIG_PINCTRL_PFC_R8A774E1
	{
		.compatible = "renesas,pfc-r8a774e1",
		.data = &r8a774e1_pinmux_info,
	},
#endif
#ifdef CONFIG_PINCTRL_PFC_R8A7778
	{
		.compatible = "renesas,pfc-r8a7778",
		.data = &r8a7778_pinmux_info,
	},
#endif
#ifdef CONFIG_PINCTRL_PFC_R8A7779
	{
		.compatible = "renesas,pfc-r8a7779",
		.data = &r8a7779_pinmux_info,
	},
#endif
#ifdef CONFIG_PINCTRL_PFC_R8A7790
	{
		.compatible = "renesas,pfc-r8a7790",
		.data = &r8a7790_pinmux_info,
	},
#endif
#ifdef CONFIG_PINCTRL_PFC_R8A7791
	{
		.compatible = "renesas,pfc-r8a7791",
		.data = &r8a7791_pinmux_info,
	},
#endif
#ifdef CONFIG_PINCTRL_PFC_R8A7792
	{
		.compatible = "renesas,pfc-r8a7792",
		.data = &r8a7792_pinmux_info,
	},
#endif
#ifdef CONFIG_PINCTRL_PFC_R8A7793
	{
		.compatible = "renesas,pfc-r8a7793",
		.data = &r8a7793_pinmux_info,
	},
#endif
#ifdef CONFIG_PINCTRL_PFC_R8A7794
	{
		.compatible = "renesas,pfc-r8a7794",
		.data = &r8a7794_pinmux_info,
	},
#endif
/*
 * Both r8a7795 entries must be present to make sanity checks work, but only
 * the first entry is actually used.
 * R-Car H3 ES1.x is matched using soc_device_match() instead.
 */
#ifdef CONFIG_PINCTRL_PFC_R8A77951
	{
		.compatible = "renesas,pfc-r8a7795",
		.data = &r8a77951_pinmux_info,
	},
#endif
#ifdef CONFIG_PINCTRL_PFC_R8A77950
	{
		.compatible = "renesas,pfc-r8a7795",
		.data = &r8a77950_pinmux_info,
	},
#endif
#ifdef CONFIG_PINCTRL_PFC_R8A77960
	{
		.compatible = "renesas,pfc-r8a7796",
		.data = &r8a77960_pinmux_info,
	},
#endif
#ifdef CONFIG_PINCTRL_PFC_R8A77961
	{
		.compatible = "renesas,pfc-r8a77961",
		.data = &r8a77961_pinmux_info,
	},
#endif
#ifdef CONFIG_PINCTRL_PFC_R8A77965
	{
		.compatible = "renesas,pfc-r8a77965",
		.data = &r8a77965_pinmux_info,
	},
#endif
#ifdef CONFIG_PINCTRL_PFC_R8A77970
	{
		.compatible = "renesas,pfc-r8a77970",
		.data = &r8a77970_pinmux_info,
	},
#endif
#ifdef CONFIG_PINCTRL_PFC_R8A77980
	{
		.compatible = "renesas,pfc-r8a77980",
		.data = &r8a77980_pinmux_info,
	},
#endif
#ifdef CONFIG_PINCTRL_PFC_R8A77990
	{
		.compatible = "renesas,pfc-r8a77990",
		.data = &r8a77990_pinmux_info,
	},
#endif
#ifdef CONFIG_PINCTRL_PFC_R8A77995
	{
		.compatible = "renesas,pfc-r8a77995",
		.data = &r8a77995_pinmux_info,
	},
#endif
#ifdef CONFIG_PINCTRL_PFC_R8A779A0
	{
		.compatible = "renesas,pfc-r8a779a0",
		.data = &r8a779a0_pinmux_info,
	},
#endif
#ifdef CONFIG_PINCTRL_PFC_R8A779F0
	{
		.compatible = "renesas,pfc-r8a779f0",
		.data = &r8a779f0_pinmux_info,
	},
#endif
#ifdef CONFIG_PINCTRL_PFC_SH73A0
	{
		.compatible = "renesas,pfc-sh73a0",
		.data = &sh73a0_pinmux_info,
	},
#endif
	{ },
};
#endif

#if defined(CONFIG_PM_SLEEP) && defined(CONFIG_ARM_PSCI_FW)
static void sh_pfc_nop_reg(struct sh_pfc *pfc, u32 reg, unsigned int idx)
{
}

static void sh_pfc_save_reg(struct sh_pfc *pfc, u32 reg, unsigned int idx)
{
	pfc->saved_regs[idx] = sh_pfc_read(pfc, reg);
}

static void sh_pfc_restore_reg(struct sh_pfc *pfc, u32 reg, unsigned int idx)
{
	sh_pfc_write(pfc, reg, pfc->saved_regs[idx]);
}

static unsigned int sh_pfc_walk_regs(struct sh_pfc *pfc,
	void (*do_reg)(struct sh_pfc *pfc, u32 reg, unsigned int idx))
{
	unsigned int i, n = 0;

	if (pfc->info->cfg_regs)
		for (i = 0; pfc->info->cfg_regs[i].reg; i++)
			do_reg(pfc, pfc->info->cfg_regs[i].reg, n++);

	if (pfc->info->drive_regs)
		for (i = 0; pfc->info->drive_regs[i].reg; i++)
			do_reg(pfc, pfc->info->drive_regs[i].reg, n++);

	if (pfc->info->bias_regs)
		for (i = 0; pfc->info->bias_regs[i].puen ||
			    pfc->info->bias_regs[i].pud; i++) {
			if (pfc->info->bias_regs[i].puen)
				do_reg(pfc, pfc->info->bias_regs[i].puen, n++);
			if (pfc->info->bias_regs[i].pud)
				do_reg(pfc, pfc->info->bias_regs[i].pud, n++);
		}

	if (pfc->info->ioctrl_regs)
		for (i = 0; pfc->info->ioctrl_regs[i].reg; i++)
			do_reg(pfc, pfc->info->ioctrl_regs[i].reg, n++);

	return n;
}

static int sh_pfc_suspend_init(struct sh_pfc *pfc)
{
	unsigned int n;

	/* This is the best we can do to check for the presence of PSCI */
	if (!psci_ops.cpu_suspend)
		return 0;

	n = sh_pfc_walk_regs(pfc, sh_pfc_nop_reg);
	if (!n)
		return 0;

	pfc->saved_regs = devm_kmalloc_array(pfc->dev, n,
					     sizeof(*pfc->saved_regs),
					     GFP_KERNEL);
	if (!pfc->saved_regs)
		return -ENOMEM;

	dev_dbg(pfc->dev, "Allocated space to save %u regs\n", n);
	return 0;
}

static int sh_pfc_suspend_noirq(struct device *dev)
{
	struct sh_pfc *pfc = dev_get_drvdata(dev);

	if (pfc->saved_regs)
		sh_pfc_walk_regs(pfc, sh_pfc_save_reg);
	return 0;
}

static int sh_pfc_resume_noirq(struct device *dev)
{
	struct sh_pfc *pfc = dev_get_drvdata(dev);

	if (pfc->saved_regs)
		sh_pfc_walk_regs(pfc, sh_pfc_restore_reg);
	return 0;
}

static const struct dev_pm_ops sh_pfc_pm  = {
	SET_NOIRQ_SYSTEM_SLEEP_PM_OPS(sh_pfc_suspend_noirq, sh_pfc_resume_noirq)
};
#define DEV_PM_OPS	&sh_pfc_pm
#else
static int sh_pfc_suspend_init(struct sh_pfc *pfc) { return 0; }
#define DEV_PM_OPS	NULL
#endif /* CONFIG_PM_SLEEP && CONFIG_ARM_PSCI_FW */

#ifdef DEBUG
#define SH_PFC_MAX_REGS		300
#define SH_PFC_MAX_ENUMS	5000

static unsigned int sh_pfc_errors __initdata;
static unsigned int sh_pfc_warnings __initdata;
static bool sh_pfc_bias_done __initdata;
static bool sh_pfc_drive_done __initdata;
static bool sh_pfc_power_done __initdata;
static struct {
	u32 reg;
	u32 bits;
} *sh_pfc_regs __initdata;
static u32 sh_pfc_num_regs __initdata;
static u16 *sh_pfc_enums __initdata;
static u32 sh_pfc_num_enums __initdata;

#define sh_pfc_err(fmt, ...)					\
	do {							\
		pr_err("%s: " fmt, drvname, ##__VA_ARGS__);	\
		sh_pfc_errors++;				\
	} while (0)

#define sh_pfc_err_once(type, fmt, ...)				\
	do {							\
		if (!sh_pfc_ ## type ## _done) {		\
			sh_pfc_ ## type ## _done = true;	\
			sh_pfc_err(fmt, ##__VA_ARGS__);		\
		}						\
	} while (0)

#define sh_pfc_warn(fmt, ...)					\
	do {							\
		pr_warn("%s: " fmt, drvname, ##__VA_ARGS__);	\
		sh_pfc_warnings++;				\
	} while (0)

static bool __init is0s(const u16 *enum_ids, unsigned int n)
{
	unsigned int i;

	for (i = 0; i < n; i++)
		if (enum_ids[i])
			return false;

	return true;
}

static bool __init same_name(const char *a, const char *b)
{
	return a && b && !strcmp(a, b);
}

static void __init sh_pfc_check_reg(const char *drvname, u32 reg, u32 bits)
{
	unsigned int i;

	for (i = 0; i < sh_pfc_num_regs; i++) {
		if (reg != sh_pfc_regs[i].reg)
			continue;

		if (bits & sh_pfc_regs[i].bits)
			sh_pfc_err("reg 0x%x: bits 0x%x conflict\n", reg,
				   bits & sh_pfc_regs[i].bits);

		sh_pfc_regs[i].bits |= bits;
		return;
	}

	if (sh_pfc_num_regs == SH_PFC_MAX_REGS) {
		pr_warn_once("%s: Please increase SH_PFC_MAX_REGS\n", drvname);
		return;
	}

	sh_pfc_regs[sh_pfc_num_regs].reg = reg;
	sh_pfc_regs[sh_pfc_num_regs].bits = bits;
	sh_pfc_num_regs++;
}

static int __init sh_pfc_check_enum(const char *drvname, u16 enum_id)
{
	unsigned int i;

	for (i = 0; i < sh_pfc_num_enums; i++) {
		if (enum_id == sh_pfc_enums[i])
			return -EINVAL;
	}

	if (sh_pfc_num_enums == SH_PFC_MAX_ENUMS) {
		pr_warn_once("%s: Please increase SH_PFC_MAX_ENUMS\n", drvname);
		return 0;
	}

	sh_pfc_enums[sh_pfc_num_enums++] = enum_id;
	return 0;
}

static void __init sh_pfc_check_reg_enums(const char *drvname, u32 reg,
					  const u16 *enums, unsigned int n)
{
	unsigned int i;

	for (i = 0; i < n; i++) {
		if (enums[i] && sh_pfc_check_enum(drvname, enums[i]))
			sh_pfc_err("reg 0x%x enum_id %u conflict\n", reg,
				   enums[i]);
	}
}

static const struct sh_pfc_pin __init *sh_pfc_find_pin(
	const struct sh_pfc_soc_info *info, u32 reg, unsigned int pin)
{
	const char *drvname = info->name;
	unsigned int i;

	if (pin == SH_PFC_PIN_NONE)
		return NULL;

	for (i = 0; i < info->nr_pins; i++) {
		if (pin == info->pins[i].pin)
			return &info->pins[i];
	}

	sh_pfc_err("reg 0x%x: pin %u not found\n", reg, pin);
	return NULL;
}

static void __init sh_pfc_check_cfg_reg(const char *drvname,
					const struct pinmux_cfg_reg *cfg_reg)
{
	unsigned int i, n, rw, r;
	int fw;

	sh_pfc_check_reg(drvname, cfg_reg->reg,
			 GENMASK(cfg_reg->reg_width - 1, 0));

	if (cfg_reg->field_width) {
		fw = cfg_reg->field_width;
		n = (cfg_reg->reg_width / fw) << fw;
<<<<<<< HEAD
=======
		for (i = 0, r = 0; i < n; i += 1 << fw) {
			if (is0s(&cfg_reg->enum_ids[i], 1 << fw))
				r++;
		}

		if ((r << fw) * sizeof(u16) > cfg_reg->reg_width / fw)
			sh_pfc_warn("reg 0x%x can be described with variable-width reserved fields\n",
				    cfg_reg->reg);

>>>>>>> 88084a3d
		/* Skip field checks (done at build time) */
		goto check_enum_ids;
	}

	for (i = 0, n = 0, rw = 0; (fw = cfg_reg->var_field_width[i]); i++) {
		if (fw < 0) {
			rw += -fw;
		} else {
			if (is0s(&cfg_reg->enum_ids[n], 1 << fw))
				sh_pfc_warn("reg 0x%x: field [%u:%u] can be described as reserved\n",
					    cfg_reg->reg, rw, rw + fw - 1);
			n += 1 << fw;
			rw += fw;
		}
	}

	if (rw != cfg_reg->reg_width)
		sh_pfc_err("reg 0x%x: var_field_width declares %u instead of %u bits\n",
			   cfg_reg->reg, rw, cfg_reg->reg_width);

	if (n != cfg_reg->nr_enum_ids)
		sh_pfc_err("reg 0x%x: enum_ids[] has %u instead of %u values\n",
			   cfg_reg->reg, cfg_reg->nr_enum_ids, n);

check_enum_ids:
	sh_pfc_check_reg_enums(drvname, cfg_reg->reg, cfg_reg->enum_ids, n);
}

static void __init sh_pfc_check_drive_reg(const struct sh_pfc_soc_info *info,
					  const struct pinmux_drive_reg *drive)
{
	const char *drvname = info->name;
	const struct sh_pfc_pin *pin;
	unsigned int i;

	for (i = 0; i < ARRAY_SIZE(drive->fields); i++) {
		const struct pinmux_drive_reg_field *field = &drive->fields[i];

		if (!field->pin && !field->offset && !field->size)
			continue;

		sh_pfc_check_reg(info->name, drive->reg,
				 GENMASK(field->offset + field->size - 1,
					 field->offset));

		pin = sh_pfc_find_pin(info, drive->reg, field->pin);
		if (pin && !(pin->configs & SH_PFC_PIN_CFG_DRIVE_STRENGTH))
			sh_pfc_err("drive_reg 0x%x: field %u: pin %s lacks SH_PFC_PIN_CFG_DRIVE_STRENGTH flag\n",
				   drive->reg, i, pin->name);
	}
}

static void __init sh_pfc_check_bias_reg(const struct sh_pfc_soc_info *info,
					 const struct pinmux_bias_reg *bias)
{
	const char *drvname = info->name;
	const struct sh_pfc_pin *pin;
	unsigned int i;
	u32 bits;

	for (i = 0, bits = 0; i < ARRAY_SIZE(bias->pins); i++)
		if (bias->pins[i] != SH_PFC_PIN_NONE)
			bits |= BIT(i);

	if (bias->puen)
		sh_pfc_check_reg(info->name, bias->puen, bits);
	if (bias->pud)
		sh_pfc_check_reg(info->name, bias->pud, bits);
	for (i = 0; i < ARRAY_SIZE(bias->pins); i++) {
		pin = sh_pfc_find_pin(info, bias->puen, bias->pins[i]);
		if (!pin)
			continue;

		if (bias->puen && bias->pud) {
			/*
			 * Pull-enable and pull-up/down control registers
			 * As some SoCs have pins that support only pull-up
			 * or pull-down, we just check for one of them
			 */
			if (!(pin->configs & SH_PFC_PIN_CFG_PULL_UP_DOWN))
				sh_pfc_err("bias_reg 0x%x:%u: pin %s lacks one or more SH_PFC_PIN_CFG_PULL_* flags\n",
					   bias->puen, i, pin->name);
		} else if (bias->puen) {
			/* Pull-up control register only */
			if (!(pin->configs & SH_PFC_PIN_CFG_PULL_UP))
				sh_pfc_err("bias_reg 0x%x:%u: pin %s lacks SH_PFC_PIN_CFG_PULL_UP flag\n",
					   bias->puen, i, pin->name);
		} else if (bias->pud) {
			/* Pull-down control register only */
			if (!(pin->configs & SH_PFC_PIN_CFG_PULL_DOWN))
				sh_pfc_err("bias_reg 0x%x:%u: pin %s lacks SH_PFC_PIN_CFG_PULL_DOWN flag\n",
					   bias->pud, i, pin->name);
		}
	}
}

static void __init sh_pfc_compare_groups(const char *drvname,
					 const struct sh_pfc_pin_group *a,
					 const struct sh_pfc_pin_group *b)
{
	unsigned int i;
	size_t len;

	if (same_name(a->name, b->name))
		sh_pfc_err("group %s: name conflict\n", a->name);

	if (a->nr_pins > b->nr_pins)
		swap(a, b);

	len = a->nr_pins * sizeof(a->pins[0]);
	for (i = 0; i <= b->nr_pins - a->nr_pins; i++) {
		if (a->pins == b->pins + i || a->mux == b->mux + i ||
		    memcmp(a->pins, b->pins + i, len) ||
		    memcmp(a->mux, b->mux + i, len))
			continue;

		if (a->nr_pins == b->nr_pins)
			sh_pfc_warn("group %s can be an alias for %s\n",
				    a->name, b->name);
		else
			sh_pfc_warn("group %s is a subset of %s\n", a->name,
				    b->name);
	}
}

static void __init sh_pfc_check_info(const struct sh_pfc_soc_info *info)
{
	const struct pinmux_drive_reg *drive_regs = info->drive_regs;
<<<<<<< HEAD
=======
#define drive_nfields	ARRAY_SIZE(drive_regs->fields)
#define drive_ofs(i)	drive_regs[(i) / drive_nfields]
#define drive_reg(i)	drive_ofs(i).reg
#define drive_bit(i)	((i) % drive_nfields)
#define drive_field(i)	drive_ofs(i).fields[drive_bit(i)]
>>>>>>> 88084a3d
	const struct pinmux_bias_reg *bias_regs = info->bias_regs;
#define bias_npins	ARRAY_SIZE(bias_regs->pins)
#define bias_ofs(i)	bias_regs[(i) / bias_npins]
#define bias_puen(i)	bias_ofs(i).puen
#define bias_pud(i)	bias_ofs(i).pud
#define bias_bit(i)	((i) % bias_npins)
#define bias_pin(i)	bias_ofs(i).pins[bias_bit(i)]
	const char *drvname = info->name;
	unsigned int *refcnts;
	unsigned int i, j, k;

	pr_info("sh_pfc: Checking %s\n", drvname);
	sh_pfc_num_regs = 0;
	sh_pfc_num_enums = 0;
	sh_pfc_bias_done = false;
	sh_pfc_drive_done = false;
	sh_pfc_power_done = false;

	/* Check pins */
	for (i = 0; i < info->nr_pins; i++) {
		const struct sh_pfc_pin *pin = &info->pins[i];
		unsigned int x;

		if (!pin->name) {
			sh_pfc_err("empty pin %u\n", i);
			continue;
		}
		for (j = 0; j < i; j++) {
			const struct sh_pfc_pin *pin2 = &info->pins[j];

			if (same_name(pin->name, pin2->name))
				sh_pfc_err("pin %s: name conflict\n",
					   pin->name);

			if (pin->pin != (u16)-1 && pin->pin == pin2->pin)
				sh_pfc_err("pin %s/%s: pin %u conflict\n",
					   pin->name, pin2->name, pin->pin);

			if (pin->enum_id && pin->enum_id == pin2->enum_id)
				sh_pfc_err("pin %s/%s: enum_id %u conflict\n",
					   pin->name, pin2->name,
					   pin->enum_id);
		}

		if (pin->configs & SH_PFC_PIN_CFG_PULL_UP_DOWN) {
			if (!info->ops || !info->ops->get_bias ||
			    !info->ops->set_bias)
				sh_pfc_err_once(bias, "SH_PFC_PIN_CFG_PULL_* flag set but .[gs]et_bias() not implemented\n");

			if (!bias_regs &&
			     (!info->ops || !info->ops->pin_to_portcr))
				sh_pfc_err_once(bias, "SH_PFC_PIN_CFG_PULL_UP flag set but no bias_regs defined and .pin_to_portcr() not implemented\n");
		}

		if ((pin->configs & SH_PFC_PIN_CFG_PULL_UP_DOWN) && bias_regs) {
			const struct pinmux_bias_reg *bias_reg =
				rcar_pin_to_bias_reg(info, pin->pin, &x);

			if (!bias_reg ||
			    ((pin->configs & SH_PFC_PIN_CFG_PULL_UP) &&
			     !bias_reg->puen))
				sh_pfc_err("pin %s: SH_PFC_PIN_CFG_PULL_UP flag set but pin not in bias_regs\n",
					   pin->name);

			if (!bias_reg ||
			    ((pin->configs & SH_PFC_PIN_CFG_PULL_DOWN) &&
			     !bias_reg->pud))
				sh_pfc_err("pin %s: SH_PFC_PIN_CFG_PULL_DOWN flag set but pin not in bias_regs\n",
					   pin->name);
		}

		if (pin->configs & SH_PFC_PIN_CFG_DRIVE_STRENGTH) {
			if (!drive_regs) {
				sh_pfc_err_once(drive, "SH_PFC_PIN_CFG_DRIVE_STRENGTH flag set but drive_regs missing\n");
			} else {
<<<<<<< HEAD
				for (j = 0; drive_regs[j / 8].reg; j++) {
					if (!drive_regs[j / 8].fields[j % 8].pin &&
					    !drive_regs[j / 8].fields[j % 8].offset &&
					    !drive_regs[j / 8].fields[j % 8].size)
						continue;

					if (drive_regs[j / 8].fields[j % 8].pin == pin->pin)
						break;
				}

				if (!drive_regs[j / 8].reg)
=======
				for (j = 0; drive_reg(j); j++) {
					if (!drive_field(j).pin &&
					    !drive_field(j).offset &&
					    !drive_field(j).size)
						continue;

					if (drive_field(j).pin == pin->pin)
						break;
				}

				if (!drive_reg(j))
>>>>>>> 88084a3d
					sh_pfc_err("pin %s: SH_PFC_PIN_CFG_DRIVE_STRENGTH flag set but not in drive_regs\n",
						   pin->name);
			}
		}

		if (pin->configs & SH_PFC_PIN_CFG_IO_VOLTAGE) {
			if (!info->ops || !info->ops->pin_to_pocctrl)
				sh_pfc_err_once(power, "SH_PFC_PIN_CFG_IO_VOLTAGE flag set but .pin_to_pocctrl() not implemented\n");
			else if (info->ops->pin_to_pocctrl(pin->pin, &x) < 0)
				sh_pfc_err("pin %s: SH_PFC_PIN_CFG_IO_VOLTAGE set but invalid pin_to_pocctrl()\n",
					   pin->name);
		} else if (info->ops && info->ops->pin_to_pocctrl &&
			   info->ops->pin_to_pocctrl(pin->pin, &x) >= 0) {
			sh_pfc_warn("pin %s: SH_PFC_PIN_CFG_IO_VOLTAGE not set but valid pin_to_pocctrl()\n",
				    pin->name);
		}
	}

	/* Check groups and functions */
	refcnts = kcalloc(info->nr_groups, sizeof(*refcnts), GFP_KERNEL);
	if (!refcnts)
		return;

	for (i = 0; i < info->nr_functions; i++) {
		const struct sh_pfc_function *func = &info->functions[i];

		if (!func->name) {
			sh_pfc_err("empty function %u\n", i);
			continue;
		}
		for (j = 0; j < i; j++) {
			if (same_name(func->name, info->functions[j].name))
				sh_pfc_err("function %s: name conflict\n",
					   func->name);
		}
		for (j = 0; j < func->nr_groups; j++) {
			for (k = 0; k < info->nr_groups; k++) {
				if (same_name(func->groups[j],
					      info->groups[k].name)) {
					refcnts[k]++;
					break;
				}
			}

			if (k == info->nr_groups)
				sh_pfc_err("function %s: group %s not found\n",
					   func->name, func->groups[j]);
		}
	}

	for (i = 0; i < info->nr_groups; i++) {
		const struct sh_pfc_pin_group *group = &info->groups[i];

		if (!group->name) {
			sh_pfc_err("empty group %u\n", i);
			continue;
		}
		for (j = 0; j < i; j++)
			sh_pfc_compare_groups(drvname, group, &info->groups[j]);

		if (!refcnts[i])
			sh_pfc_err("orphan group %s\n", group->name);
		else if (refcnts[i] > 1)
			sh_pfc_warn("group %s referenced by %u functions\n",
				    group->name, refcnts[i]);
	}

	kfree(refcnts);

	/* Check config register descriptions */
	for (i = 0; info->cfg_regs && info->cfg_regs[i].reg; i++)
		sh_pfc_check_cfg_reg(drvname, &info->cfg_regs[i]);

	/* Check drive strength registers */
	for (i = 0; drive_regs && drive_regs[i].reg; i++)
		sh_pfc_check_drive_reg(info, &drive_regs[i]);

<<<<<<< HEAD
	for (i = 0; drive_regs && drive_regs[i / 8].reg; i++) {
		if (!drive_regs[i / 8].fields[i % 8].pin &&
		    !drive_regs[i / 8].fields[i % 8].offset &&
		    !drive_regs[i / 8].fields[i % 8].size)
			continue;

		for (j = 0; j < i; j++) {
			if (drive_regs[i / 8].fields[i % 8].pin ==
			    drive_regs[j / 8].fields[j % 8].pin &&
			    drive_regs[j / 8].fields[j % 8].offset &&
			    drive_regs[j / 8].fields[j % 8].size) {
				sh_pfc_err("drive_reg 0x%x:%u/0x%x:%u: pin conflict\n",
					   drive_regs[i / 8].reg, i % 8,
					   drive_regs[j / 8].reg, j % 8);
=======
	for (i = 0; drive_regs && drive_reg(i); i++) {
		if (!drive_field(i).pin && !drive_field(i).offset &&
		    !drive_field(i).size)
			continue;

		for (j = 0; j < i; j++) {
			if (drive_field(i).pin == drive_field(j).pin &&
			    drive_field(j).offset && drive_field(j).size) {
				sh_pfc_err("drive_reg 0x%x:%zu/0x%x:%zu: pin conflict\n",
					   drive_reg(i), drive_bit(i),
					   drive_reg(j), drive_bit(j));
>>>>>>> 88084a3d
			}
		}
	}

	/* Check bias registers */
	for (i = 0; bias_regs && (bias_regs[i].puen || bias_regs[i].pud); i++)
		sh_pfc_check_bias_reg(info, &bias_regs[i]);

<<<<<<< HEAD
	for (i = 0; bias_regs &&
		    (bias_regs[i / 32].puen || bias_regs[i / 32].pud); i++) {
		if (bias_regs[i / 32].pins[i % 32] == SH_PFC_PIN_NONE)
			continue;

		for (j = 0; j < i; j++) {
			if (bias_regs[i / 32].pins[i % 32] !=
			    bias_regs[j / 32].pins[j % 32])
				continue;

			if (bias_regs[i / 32].puen && bias_regs[j / 32].puen)
				sh_pfc_err("bias_reg 0x%x:%u/0x%x:%u: pin conflict\n",
					   bias_regs[i / 32].puen, i % 32,
					   bias_regs[j / 32].puen, j % 32);
			if (bias_regs[i / 32].pud && bias_regs[j / 32].pud)
				sh_pfc_err("bias_reg 0x%x:%u/0x%x:%u: pin conflict\n",
					   bias_regs[i / 32].pud, i % 32,
					   bias_regs[j / 32].pud, j % 32);
		}

=======
	for (i = 0; bias_regs && (bias_puen(i) || bias_pud(i)); i++) {
		if (bias_pin(i) == SH_PFC_PIN_NONE)
			continue;

		for (j = 0; j < i; j++) {
			if (bias_pin(i) != bias_pin(j))
				continue;

			if (bias_puen(i) && bias_puen(j))
				sh_pfc_err("bias_reg 0x%x:%zu/0x%x:%zu: pin conflict\n",
					   bias_puen(i), bias_bit(i),
					   bias_puen(j), bias_bit(j));
			if (bias_pud(i) && bias_pud(j))
				sh_pfc_err("bias_reg 0x%x:%zu/0x%x:%zu: pin conflict\n",
					   bias_pud(i), bias_bit(i),
					   bias_pud(j), bias_bit(j));
		}
>>>>>>> 88084a3d
	}

	/* Check ioctrl registers */
	for (i = 0; info->ioctrl_regs && info->ioctrl_regs[i].reg; i++)
		sh_pfc_check_reg(drvname, info->ioctrl_regs[i].reg, U32_MAX);

	/* Check data registers */
	for (i = 0; info->data_regs && info->data_regs[i].reg; i++) {
		sh_pfc_check_reg(drvname, info->data_regs[i].reg,
				 GENMASK(info->data_regs[i].reg_width - 1, 0));
		sh_pfc_check_reg_enums(drvname, info->data_regs[i].reg,
				       info->data_regs[i].enum_ids,
				       info->data_regs[i].reg_width);
	}

#ifdef CONFIG_PINCTRL_SH_FUNC_GPIO
	/* Check function GPIOs */
	for (i = 0; i < info->nr_func_gpios; i++) {
		const struct pinmux_func *func = &info->func_gpios[i];

		if (!func->name) {
			sh_pfc_err("empty function gpio %u\n", i);
			continue;
		}
		for (j = 0; j < i; j++) {
			if (same_name(func->name, info->func_gpios[j].name))
				sh_pfc_err("func_gpio %s: name conflict\n",
					   func->name);
		}
		if (sh_pfc_check_enum(drvname, func->enum_id))
			sh_pfc_err("%s enum_id %u conflict\n", func->name,
				   func->enum_id);
	}
#endif
}

static void __init sh_pfc_check_driver(const struct platform_driver *pdrv)
{
	unsigned int i;

	if (!IS_ENABLED(CONFIG_SUPERH) &&
	    !of_find_matching_node(NULL, pdrv->driver.of_match_table))
		return;

	sh_pfc_regs = kcalloc(SH_PFC_MAX_REGS, sizeof(*sh_pfc_regs),
			      GFP_KERNEL);
	if (!sh_pfc_regs)
		return;

	sh_pfc_enums = kcalloc(SH_PFC_MAX_ENUMS, sizeof(*sh_pfc_enums),
			      GFP_KERNEL);
	if (!sh_pfc_enums)
		goto free_regs;

	pr_warn("sh_pfc: Checking builtin pinmux tables\n");

	for (i = 0; pdrv->id_table[i].name[0]; i++)
		sh_pfc_check_info((void *)pdrv->id_table[i].driver_data);

#ifdef CONFIG_OF
	for (i = 0; pdrv->driver.of_match_table[i].compatible[0]; i++)
		sh_pfc_check_info(pdrv->driver.of_match_table[i].data);
#endif

	pr_warn("sh_pfc: Detected %u errors and %u warnings\n", sh_pfc_errors,
		sh_pfc_warnings);

	kfree(sh_pfc_enums);
free_regs:
	kfree(sh_pfc_regs);
}

#else /* !DEBUG */
static inline void sh_pfc_check_driver(struct platform_driver *pdrv) {}
#endif /* !DEBUG */

#ifdef CONFIG_OF
static const void *sh_pfc_quirk_match(void)
{
#ifdef CONFIG_PINCTRL_PFC_R8A77950
	const struct soc_device_attribute *match;
	static const struct soc_device_attribute quirks[] = {
		{
			.soc_id = "r8a7795", .revision = "ES1.*",
			.data = &r8a77950_pinmux_info,
		},
		{ /* sentinel */ }
	};

	match = soc_device_match(quirks);
	if (match)
		return match->data;
#endif /* CONFIG_PINCTRL_PFC_R8A77950 */

	return NULL;
}
#endif /* CONFIG_OF */

static int sh_pfc_probe(struct platform_device *pdev)
{
	const struct sh_pfc_soc_info *info;
	struct sh_pfc *pfc;
	int ret;

#ifdef CONFIG_OF
	if (pdev->dev.of_node) {
		info = sh_pfc_quirk_match();
		if (!info)
			info = of_device_get_match_data(&pdev->dev);
	} else
#endif
		info = (const void *)platform_get_device_id(pdev)->driver_data;

	pfc = devm_kzalloc(&pdev->dev, sizeof(*pfc), GFP_KERNEL);
	if (pfc == NULL)
		return -ENOMEM;

	pfc->info = info;
	pfc->dev = &pdev->dev;

	ret = sh_pfc_map_resources(pfc, pdev);
	if (unlikely(ret < 0))
		return ret;

	spin_lock_init(&pfc->lock);

	if (info->ops && info->ops->init) {
		ret = info->ops->init(pfc);
		if (ret < 0)
			return ret;

		/* .init() may have overridden pfc->info */
		info = pfc->info;
	}

	ret = sh_pfc_suspend_init(pfc);
	if (ret)
		return ret;

	/* Enable dummy states for those platforms without pinctrl support */
	if (!of_have_populated_dt())
		pinctrl_provide_dummies();

	ret = sh_pfc_init_ranges(pfc);
	if (ret < 0)
		return ret;

	/*
	 * Initialize pinctrl bindings first
	 */
	ret = sh_pfc_register_pinctrl(pfc);
	if (unlikely(ret != 0))
		return ret;

#ifdef CONFIG_PINCTRL_SH_PFC_GPIO
	/*
	 * Then the GPIO chip
	 */
	ret = sh_pfc_register_gpiochip(pfc);
	if (unlikely(ret != 0)) {
		/*
		 * If the GPIO chip fails to come up we still leave the
		 * PFC state as it is, given that there are already
		 * extant users of it that have succeeded by this point.
		 */
		dev_notice(pfc->dev, "failed to init GPIO chip, ignoring...\n");
	}
#endif

	platform_set_drvdata(pdev, pfc);

	dev_info(pfc->dev, "%s support registered\n", info->name);

	return 0;
}

static const struct platform_device_id sh_pfc_id_table[] = {
#ifdef CONFIG_PINCTRL_PFC_SH7203
	{ "pfc-sh7203", (kernel_ulong_t)&sh7203_pinmux_info },
#endif
#ifdef CONFIG_PINCTRL_PFC_SH7264
	{ "pfc-sh7264", (kernel_ulong_t)&sh7264_pinmux_info },
#endif
#ifdef CONFIG_PINCTRL_PFC_SH7269
	{ "pfc-sh7269", (kernel_ulong_t)&sh7269_pinmux_info },
#endif
#ifdef CONFIG_PINCTRL_PFC_SH7720
	{ "pfc-sh7720", (kernel_ulong_t)&sh7720_pinmux_info },
#endif
#ifdef CONFIG_PINCTRL_PFC_SH7722
	{ "pfc-sh7722", (kernel_ulong_t)&sh7722_pinmux_info },
#endif
#ifdef CONFIG_PINCTRL_PFC_SH7723
	{ "pfc-sh7723", (kernel_ulong_t)&sh7723_pinmux_info },
#endif
#ifdef CONFIG_PINCTRL_PFC_SH7724
	{ "pfc-sh7724", (kernel_ulong_t)&sh7724_pinmux_info },
#endif
#ifdef CONFIG_PINCTRL_PFC_SH7734
	{ "pfc-sh7734", (kernel_ulong_t)&sh7734_pinmux_info },
#endif
#ifdef CONFIG_PINCTRL_PFC_SH7757
	{ "pfc-sh7757", (kernel_ulong_t)&sh7757_pinmux_info },
#endif
#ifdef CONFIG_PINCTRL_PFC_SH7785
	{ "pfc-sh7785", (kernel_ulong_t)&sh7785_pinmux_info },
#endif
#ifdef CONFIG_PINCTRL_PFC_SH7786
	{ "pfc-sh7786", (kernel_ulong_t)&sh7786_pinmux_info },
#endif
#ifdef CONFIG_PINCTRL_PFC_SHX3
	{ "pfc-shx3", (kernel_ulong_t)&shx3_pinmux_info },
#endif
	{ },
};

static struct platform_driver sh_pfc_driver = {
	.probe		= sh_pfc_probe,
	.id_table	= sh_pfc_id_table,
	.driver		= {
		.name	= DRV_NAME,
		.of_match_table = of_match_ptr(sh_pfc_of_table),
		.pm     = DEV_PM_OPS,
	},
};

static int __init sh_pfc_init(void)
{
	sh_pfc_check_driver(&sh_pfc_driver);
	return platform_driver_register(&sh_pfc_driver);
}
postcore_initcall(sh_pfc_init);<|MERGE_RESOLUTION|>--- conflicted
+++ resolved
@@ -886,8 +886,6 @@
 	if (cfg_reg->field_width) {
 		fw = cfg_reg->field_width;
 		n = (cfg_reg->reg_width / fw) << fw;
-<<<<<<< HEAD
-=======
 		for (i = 0, r = 0; i < n; i += 1 << fw) {
 			if (is0s(&cfg_reg->enum_ids[i], 1 << fw))
 				r++;
@@ -897,7 +895,6 @@
 			sh_pfc_warn("reg 0x%x can be described with variable-width reserved fields\n",
 				    cfg_reg->reg);
 
->>>>>>> 88084a3d
 		/* Skip field checks (done at build time) */
 		goto check_enum_ids;
 	}
@@ -1026,14 +1023,11 @@
 static void __init sh_pfc_check_info(const struct sh_pfc_soc_info *info)
 {
 	const struct pinmux_drive_reg *drive_regs = info->drive_regs;
-<<<<<<< HEAD
-=======
 #define drive_nfields	ARRAY_SIZE(drive_regs->fields)
 #define drive_ofs(i)	drive_regs[(i) / drive_nfields]
 #define drive_reg(i)	drive_ofs(i).reg
 #define drive_bit(i)	((i) % drive_nfields)
 #define drive_field(i)	drive_ofs(i).fields[drive_bit(i)]
->>>>>>> 88084a3d
 	const struct pinmux_bias_reg *bias_regs = info->bias_regs;
 #define bias_npins	ARRAY_SIZE(bias_regs->pins)
 #define bias_ofs(i)	bias_regs[(i) / bias_npins]
@@ -1109,19 +1103,6 @@
 			if (!drive_regs) {
 				sh_pfc_err_once(drive, "SH_PFC_PIN_CFG_DRIVE_STRENGTH flag set but drive_regs missing\n");
 			} else {
-<<<<<<< HEAD
-				for (j = 0; drive_regs[j / 8].reg; j++) {
-					if (!drive_regs[j / 8].fields[j % 8].pin &&
-					    !drive_regs[j / 8].fields[j % 8].offset &&
-					    !drive_regs[j / 8].fields[j % 8].size)
-						continue;
-
-					if (drive_regs[j / 8].fields[j % 8].pin == pin->pin)
-						break;
-				}
-
-				if (!drive_regs[j / 8].reg)
-=======
 				for (j = 0; drive_reg(j); j++) {
 					if (!drive_field(j).pin &&
 					    !drive_field(j).offset &&
@@ -1133,7 +1114,6 @@
 				}
 
 				if (!drive_reg(j))
->>>>>>> 88084a3d
 					sh_pfc_err("pin %s: SH_PFC_PIN_CFG_DRIVE_STRENGTH flag set but not in drive_regs\n",
 						   pin->name);
 			}
@@ -1211,22 +1191,6 @@
 	for (i = 0; drive_regs && drive_regs[i].reg; i++)
 		sh_pfc_check_drive_reg(info, &drive_regs[i]);
 
-<<<<<<< HEAD
-	for (i = 0; drive_regs && drive_regs[i / 8].reg; i++) {
-		if (!drive_regs[i / 8].fields[i % 8].pin &&
-		    !drive_regs[i / 8].fields[i % 8].offset &&
-		    !drive_regs[i / 8].fields[i % 8].size)
-			continue;
-
-		for (j = 0; j < i; j++) {
-			if (drive_regs[i / 8].fields[i % 8].pin ==
-			    drive_regs[j / 8].fields[j % 8].pin &&
-			    drive_regs[j / 8].fields[j % 8].offset &&
-			    drive_regs[j / 8].fields[j % 8].size) {
-				sh_pfc_err("drive_reg 0x%x:%u/0x%x:%u: pin conflict\n",
-					   drive_regs[i / 8].reg, i % 8,
-					   drive_regs[j / 8].reg, j % 8);
-=======
 	for (i = 0; drive_regs && drive_reg(i); i++) {
 		if (!drive_field(i).pin && !drive_field(i).offset &&
 		    !drive_field(i).size)
@@ -1238,7 +1202,6 @@
 				sh_pfc_err("drive_reg 0x%x:%zu/0x%x:%zu: pin conflict\n",
 					   drive_reg(i), drive_bit(i),
 					   drive_reg(j), drive_bit(j));
->>>>>>> 88084a3d
 			}
 		}
 	}
@@ -1247,28 +1210,6 @@
 	for (i = 0; bias_regs && (bias_regs[i].puen || bias_regs[i].pud); i++)
 		sh_pfc_check_bias_reg(info, &bias_regs[i]);
 
-<<<<<<< HEAD
-	for (i = 0; bias_regs &&
-		    (bias_regs[i / 32].puen || bias_regs[i / 32].pud); i++) {
-		if (bias_regs[i / 32].pins[i % 32] == SH_PFC_PIN_NONE)
-			continue;
-
-		for (j = 0; j < i; j++) {
-			if (bias_regs[i / 32].pins[i % 32] !=
-			    bias_regs[j / 32].pins[j % 32])
-				continue;
-
-			if (bias_regs[i / 32].puen && bias_regs[j / 32].puen)
-				sh_pfc_err("bias_reg 0x%x:%u/0x%x:%u: pin conflict\n",
-					   bias_regs[i / 32].puen, i % 32,
-					   bias_regs[j / 32].puen, j % 32);
-			if (bias_regs[i / 32].pud && bias_regs[j / 32].pud)
-				sh_pfc_err("bias_reg 0x%x:%u/0x%x:%u: pin conflict\n",
-					   bias_regs[i / 32].pud, i % 32,
-					   bias_regs[j / 32].pud, j % 32);
-		}
-
-=======
 	for (i = 0; bias_regs && (bias_puen(i) || bias_pud(i)); i++) {
 		if (bias_pin(i) == SH_PFC_PIN_NONE)
 			continue;
@@ -1286,7 +1227,6 @@
 					   bias_pud(i), bias_bit(i),
 					   bias_pud(j), bias_bit(j));
 		}
->>>>>>> 88084a3d
 	}
 
 	/* Check ioctrl registers */
