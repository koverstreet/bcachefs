--- conflicted
+++ resolved
@@ -140,14 +140,12 @@
 		  DMI_EXACT_MATCH(DMI_PRODUCT_NAME, "T103HAF"),
 		},
 		.driver_data = (void *)&lcd800x1280_rightside_up,
-<<<<<<< HEAD
 	}, {	/* AYA NEO 2021 */
 		.matches = {
 		  DMI_EXACT_MATCH(DMI_SYS_VENDOR, "AYADEVICE"),
 		  DMI_EXACT_MATCH(DMI_PRODUCT_NAME, "AYA NEO 2021"),
 		},
 		.driver_data = (void *)&lcd800x1280_rightside_up,
-=======
 	}, {	/* Chuwi HiBook (CWI514) */
 		.matches = {
 			DMI_MATCH(DMI_BOARD_VENDOR, "Hampoo"),
@@ -162,7 +160,6 @@
 		  DMI_EXACT_MATCH(DMI_PRODUCT_NAME, "Hi10 pro tablet"),
 		},
 		.driver_data = (void *)&lcd1200x1920_rightside_up,
->>>>>>> d9bd0541
 	}, {	/* GPD MicroPC (generic strings, also match on bios date) */
 		.matches = {
 		  DMI_EXACT_MATCH(DMI_SYS_VENDOR, "Default string"),
