/* SPDX-License-Identifier: GPL-2.0-only */
/*
 *  Bluetooth supports for Qualcomm Atheros ROME chips
 *
 *  Copyright (c) 2015 The Linux Foundation. All rights reserved.
 */

#define EDL_PATCH_CMD_OPCODE		(0xFC00)
#define EDL_NVM_ACCESS_OPCODE		(0xFC0B)
#define EDL_WRITE_BD_ADDR_OPCODE	(0xFC14)
#define EDL_PATCH_CMD_LEN		(1)
#define EDL_PATCH_VER_REQ_CMD		(0x19)
#define EDL_PATCH_TLV_REQ_CMD		(0x1E)
#define EDL_NVM_ACCESS_SET_REQ_CMD	(0x01)
#define MAX_SIZE_PER_TLV_SEGMENT	(243)

#define EDL_CMD_REQ_RES_EVT		(0x00)
#define EDL_PATCH_VER_RES_EVT		(0x19)
#define EDL_APP_VER_RES_EVT		(0x02)
#define EDL_TVL_DNLD_RES_EVT		(0x04)
#define EDL_CMD_EXE_STATUS_EVT		(0x00)
#define EDL_SET_BAUDRATE_RSP_EVT	(0x92)
#define EDL_NVM_ACCESS_CODE_EVT		(0x0B)

#define EDL_TAG_ID_HCI			(17)
#define EDL_TAG_ID_DEEP_SLEEP		(27)

#define QCA_WCN3990_POWERON_PULSE	0xFC
#define QCA_WCN3990_POWEROFF_PULSE	0xC0

<<<<<<< HEAD
=======
#define QCA_HCI_CC_OPCODE		0xFC00
#define QCA_HCI_CC_SUCCESS		0x00

>>>>>>> 4ff96fb5
enum qca_baudrate {
	QCA_BAUDRATE_115200 	= 0,
	QCA_BAUDRATE_57600,
	QCA_BAUDRATE_38400,
	QCA_BAUDRATE_19200,
	QCA_BAUDRATE_9600,
	QCA_BAUDRATE_230400,
	QCA_BAUDRATE_250000,
	QCA_BAUDRATE_460800,
	QCA_BAUDRATE_500000,
	QCA_BAUDRATE_720000,
	QCA_BAUDRATE_921600,
	QCA_BAUDRATE_1000000,
	QCA_BAUDRATE_1250000,
	QCA_BAUDRATE_2000000,
	QCA_BAUDRATE_3000000,
	QCA_BAUDRATE_4000000,
	QCA_BAUDRATE_1600000,
	QCA_BAUDRATE_3200000,
	QCA_BAUDRATE_3500000,
	QCA_BAUDRATE_AUTO 	= 0xFE,
	QCA_BAUDRATE_RESERVED
};

enum rome_tlv_dnld_mode {
	ROME_SKIP_EVT_NONE,
	ROME_SKIP_EVT_VSE,
	ROME_SKIP_EVT_CC,
	ROME_SKIP_EVT_VSE_CC
};

enum rome_tlv_type {
	TLV_TYPE_PATCH = 1,
	TLV_TYPE_NVM
};

struct rome_config {
	u8 type;
	char fwname[64];
	uint8_t user_baud_rate;
	enum rome_tlv_dnld_mode dnld_mode;
	enum rome_tlv_dnld_mode dnld_type;
};

struct edl_event_hdr {
	__u8 cresp;
	__u8 rtype;
	__u8 data[0];
} __packed;

struct rome_version {
	__le32 product_id;
	__le16 patch_ver;
	__le16 rome_ver;
	__le32 soc_id;
} __packed;

struct tlv_seg_resp {
	__u8 result;
} __packed;

struct tlv_type_patch {
	__le32 total_size;
	__le32 data_length;
	__u8   format_version;
	__u8   signature;
	__u8   download_mode;
	__u8   reserved1;
	__le16 product_id;
	__le16 rom_build;
	__le16 patch_version;
	__le16 reserved2;
	__le32 entry;
} __packed;

struct tlv_type_nvm {
	__le16 tag_id;
	__le16 tag_len;
	__le32 reserve1;
	__le32 reserve2;
	__u8   data[0];
} __packed;

struct tlv_type_hdr {
	__le32 type_len;
	__u8   data[0];
} __packed;

enum qca_btsoc_type {
	QCA_INVALID = -1,
	QCA_AR3002,
	QCA_ROME,
	QCA_WCN3990,
	QCA_WCN3998,
};

#if IS_ENABLED(CONFIG_BT_QCA)

int qca_set_bdaddr_rome(struct hci_dev *hdev, const bdaddr_t *bdaddr);
int qca_uart_setup(struct hci_dev *hdev, uint8_t baudrate,
		   enum qca_btsoc_type soc_type, u32 soc_ver,
		   const char *firmware_name);
int qca_read_soc_version(struct hci_dev *hdev, u32 *soc_version);
int qca_set_bdaddr(struct hci_dev *hdev, const bdaddr_t *bdaddr);
static inline bool qca_is_wcn399x(enum qca_btsoc_type soc_type)
{
	return soc_type == QCA_WCN3990 || soc_type == QCA_WCN3998;
}
#else

static inline int qca_set_bdaddr_rome(struct hci_dev *hdev, const bdaddr_t *bdaddr)
{
	return -EOPNOTSUPP;
}

static inline int qca_uart_setup(struct hci_dev *hdev, uint8_t baudrate,
				 enum qca_btsoc_type soc_type, u32 soc_ver,
				 const char *firmware_name)
{
	return -EOPNOTSUPP;
}

static inline int qca_read_soc_version(struct hci_dev *hdev, u32 *soc_version)
{
	return -EOPNOTSUPP;
}

static inline int qca_set_bdaddr(struct hci_dev *hdev, const bdaddr_t *bdaddr)
{
	return -EOPNOTSUPP;
}

static inline bool qca_is_wcn399x(enum qca_btsoc_type soc_type)
{
	return false;
}
#endif<|MERGE_RESOLUTION|>--- conflicted
+++ resolved
@@ -28,12 +28,9 @@
 #define QCA_WCN3990_POWERON_PULSE	0xFC
 #define QCA_WCN3990_POWEROFF_PULSE	0xC0
 
-<<<<<<< HEAD
-=======
 #define QCA_HCI_CC_OPCODE		0xFC00
 #define QCA_HCI_CC_SUCCESS		0x00
 
->>>>>>> 4ff96fb5
 enum qca_baudrate {
 	QCA_BAUDRATE_115200 	= 0,
 	QCA_BAUDRATE_57600,
