--- conflicted
+++ resolved
@@ -739,11 +739,6 @@
 	if (ret)
 		dev_err(&client->dev, "Failed to power down device (%pe)\n",
 			ERR_PTR(ret));
-<<<<<<< HEAD
-
-	return 0;
-=======
->>>>>>> 7365df19
 }
 
 static int atlas_runtime_suspend(struct device *dev)
