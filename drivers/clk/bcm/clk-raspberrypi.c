--- conflicted
+++ resolved
@@ -361,11 +361,7 @@
 	 * zero element as sentinel.
 	 */
 	clks = devm_kcalloc(rpi->dev,
-<<<<<<< HEAD
-			    RPI_FIRMWARE_NUM_CLK_ID, sizeof(*clks),
-=======
 			    RPI_FIRMWARE_NUM_CLK_ID + 1, sizeof(*clks),
->>>>>>> 7365df19
 			    GFP_KERNEL);
 	if (!clks)
 		return -ENOMEM;
