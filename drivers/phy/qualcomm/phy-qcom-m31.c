// SPDX-License-Identifier: GPL-2.0+
/*
 * Copyright (c) 2014-2023, The Linux Foundation. All rights reserved.
 */

#include <linux/clk.h>
#include <linux/delay.h>
#include <linux/err.h>
#include <linux/io.h>
#include <linux/kernel.h>
#include <linux/module.h>
#include <linux/of.h>
#include <linux/phy/phy.h>
#include <linux/platform_device.h>
#include <linux/reset.h>
#include <linux/slab.h>

#define USB2PHY_PORT_UTMI_CTRL1		0x40

#define USB2PHY_PORT_UTMI_CTRL2		0x44
 #define UTMI_ULPI_SEL			BIT(7)
 #define UTMI_TEST_MUX_SEL		BIT(6)

#define HS_PHY_CTRL_REG			0x10
 #define UTMI_OTG_VBUS_VALID		BIT(20)
 #define SW_SESSVLD_SEL			BIT(28)

#define USB_PHY_UTMI_CTRL0		0x3c

#define USB_PHY_UTMI_CTRL5		0x50
 #define POR_EN				BIT(1)

#define USB_PHY_HS_PHY_CTRL_COMMON0	0x54
 #define COMMONONN			BIT(7)
 #define FSEL				BIT(4)
 #define RETENABLEN			BIT(3)
 #define FREQ_24MHZ			(BIT(6) | BIT(4))

#define USB_PHY_HS_PHY_CTRL2		0x64
 #define USB2_SUSPEND_N_SEL		BIT(3)
 #define USB2_SUSPEND_N			BIT(2)
 #define USB2_UTMI_CLK_EN		BIT(1)

#define USB_PHY_CFG0			0x94
 #define UTMI_PHY_OVERRIDE_EN		BIT(1)

#define USB_PHY_REFCLK_CTRL		0xa0
 #define CLKCORE			BIT(1)

#define USB2PHY_PORT_POWERDOWN		0xa4
 #define POWER_UP			BIT(0)
 #define POWER_DOWN			0

#define USB_PHY_FSEL_SEL		0xb8
 #define FREQ_SEL			BIT(0)

#define USB2PHY_USB_PHY_M31_XCFGI_1	0xbc
 #define USB2_0_TX_ENABLE		BIT(2)

#define USB2PHY_USB_PHY_M31_XCFGI_4	0xc8
 #define HSTX_SLEW_RATE_565PS		GENMASK(1, 0)
 #define PLL_CHARGING_PUMP_CURRENT_35UA	GENMASK(4, 3)
 #define ODT_VALUE_38_02_OHM		GENMASK(7, 6)

#define USB2PHY_USB_PHY_M31_XCFGI_5	0xcc
 #define ODT_VALUE_45_02_OHM		BIT(2)
 #define HSTX_PRE_EMPHASIS_LEVEL_0_55MA	BIT(0)

#define USB2PHY_USB_PHY_M31_XCFGI_11	0xe4
 #define XCFG_COARSE_TUNE_NUM		BIT(1)
 #define XCFG_FINE_TUNE_NUM		BIT(3)

struct m31_phy_regs {
	u32 off;
	u32 val;
	u32 delay;
};

struct m31_priv_data {
	bool				ulpi_mode;
	const struct m31_phy_regs	*regs;
	unsigned int			nregs;
};

<<<<<<< HEAD
static const struct m31_phy_regs m31_ipq5018_regs[] = {
	{
		.off = USB_PHY_CFG0,
		.val = UTMI_PHY_OVERRIDE_EN
	},
	{
		.off = USB_PHY_UTMI_CTRL5,
		.val = POR_EN,
		.delay = 15
	},
	{
		.off = USB_PHY_FSEL_SEL,
		.val = FREQ_SEL
	},
	{
		.off = USB_PHY_HS_PHY_CTRL_COMMON0,
		.val = COMMONONN | FSEL | RETENABLEN
	},
	{
		.off = USB_PHY_REFCLK_CTRL,
		.val = CLKCORE
	},
	{
		.off = USB_PHY_UTMI_CTRL5,
		.val = POR_EN
	},
	{
		.off = USB_PHY_HS_PHY_CTRL2,
		.val = USB2_SUSPEND_N_SEL | USB2_SUSPEND_N | USB2_UTMI_CLK_EN
	},
	{
		.off = USB_PHY_UTMI_CTRL5,
		.val = 0x0
	},
	{
		.off = USB_PHY_HS_PHY_CTRL2,
		.val = USB2_SUSPEND_N | USB2_UTMI_CLK_EN
	},
	{
		.off = USB_PHY_CFG0,
		.val = 0x0
	},
};

struct m31_phy_regs m31_ipq5332_regs[] = {
=======
static struct m31_phy_regs m31_ipq5332_regs[] = {
>>>>>>> 089667aa
	{
		USB_PHY_CFG0,
		UTMI_PHY_OVERRIDE_EN,
		0
	},
	{
		USB_PHY_UTMI_CTRL5,
		POR_EN,
		15
	},
	{
		USB_PHY_FSEL_SEL,
		FREQ_SEL,
		0
	},
	{
		USB_PHY_HS_PHY_CTRL_COMMON0,
		COMMONONN | FREQ_24MHZ | RETENABLEN,
		0
	},
	{
		USB_PHY_UTMI_CTRL5,
		POR_EN,
		0
	},
	{
		USB_PHY_HS_PHY_CTRL2,
		USB2_SUSPEND_N_SEL | USB2_SUSPEND_N | USB2_UTMI_CLK_EN,
		0
	},
	{
		USB2PHY_USB_PHY_M31_XCFGI_11,
		XCFG_COARSE_TUNE_NUM  | XCFG_FINE_TUNE_NUM,
		0
	},
	{
		USB2PHY_USB_PHY_M31_XCFGI_4,
		HSTX_SLEW_RATE_565PS | PLL_CHARGING_PUMP_CURRENT_35UA | ODT_VALUE_38_02_OHM,
		0
	},
	{
		USB2PHY_USB_PHY_M31_XCFGI_1,
		USB2_0_TX_ENABLE,
		0
	},
	{
		USB2PHY_USB_PHY_M31_XCFGI_5,
		ODT_VALUE_45_02_OHM | HSTX_PRE_EMPHASIS_LEVEL_0_55MA,
		4
	},
	{
		USB_PHY_UTMI_CTRL5,
		0x0,
		0
	},
	{
		USB_PHY_HS_PHY_CTRL2,
		USB2_SUSPEND_N | USB2_UTMI_CLK_EN,
		0
	},
};

struct m31usb_phy {
	struct phy			*phy;
	void __iomem			*base;
	const struct m31_phy_regs	*regs;
	int				nregs;

	struct regulator		*vreg;
	struct clk			*clk;
	struct reset_control		*reset;

	bool				ulpi_mode;
};

static int m31usb_phy_init(struct phy *phy)
{
	struct m31usb_phy *qphy = phy_get_drvdata(phy);
	const struct m31_phy_regs *regs = qphy->regs;
	int i, ret;

	ret = regulator_enable(qphy->vreg);
	if (ret) {
		dev_err(&phy->dev, "failed to enable regulator, %d\n", ret);
		return ret;
	}

	ret = clk_prepare_enable(qphy->clk);
	if (ret) {
		regulator_disable(qphy->vreg);
		dev_err(&phy->dev, "failed to enable cfg ahb clock, %d\n", ret);
		return ret;
	}

	/* Perform phy reset */
	reset_control_assert(qphy->reset);
	udelay(5);
	reset_control_deassert(qphy->reset);

	/* configure for ULPI mode if requested */
	if (qphy->ulpi_mode)
		writel(0x0, qphy->base + USB2PHY_PORT_UTMI_CTRL2);

	/* Enable the PHY */
	writel(POWER_UP, qphy->base + USB2PHY_PORT_POWERDOWN);

	/* Turn on phy ref clock */
	for (i = 0; i < qphy->nregs; i++) {
		writel(regs[i].val, qphy->base + regs[i].off);
		if (regs[i].delay)
			udelay(regs[i].delay);
	}

	return 0;
}

static int m31usb_phy_shutdown(struct phy *phy)
{
	struct m31usb_phy *qphy = phy_get_drvdata(phy);

	/* Disable the PHY */
	writel_relaxed(POWER_DOWN, qphy->base + USB2PHY_PORT_POWERDOWN);

	clk_disable_unprepare(qphy->clk);

	regulator_disable(qphy->vreg);

	return 0;
}

static const struct phy_ops m31usb_phy_gen_ops = {
	.power_on	= m31usb_phy_init,
	.power_off	= m31usb_phy_shutdown,
	.owner		= THIS_MODULE,
};

static int m31usb_phy_probe(struct platform_device *pdev)
{
	struct phy_provider *phy_provider;
	const struct m31_priv_data *data;
	struct device *dev = &pdev->dev;
	struct m31usb_phy *qphy;

	qphy = devm_kzalloc(dev, sizeof(*qphy), GFP_KERNEL);
	if (!qphy)
		return -ENOMEM;

	qphy->base = devm_platform_ioremap_resource(pdev, 0);
	if (IS_ERR(qphy->base))
		return PTR_ERR(qphy->base);

	qphy->reset = devm_reset_control_get_exclusive_by_index(dev, 0);
	if (IS_ERR(qphy->reset))
		return PTR_ERR(qphy->reset);

	qphy->clk = devm_clk_get(dev, NULL);
	if (IS_ERR(qphy->clk))
		return dev_err_probe(dev, PTR_ERR(qphy->clk),
				     "failed to get clk\n");

	data = of_device_get_match_data(dev);
	qphy->regs		= data->regs;
	qphy->nregs		= data->nregs;
	qphy->ulpi_mode		= data->ulpi_mode;

	qphy->phy = devm_phy_create(dev, NULL, &m31usb_phy_gen_ops);
	if (IS_ERR(qphy->phy))
		return dev_err_probe(dev, PTR_ERR(qphy->phy),
				     "failed to create phy\n");

	qphy->vreg = devm_regulator_get(dev, "vdda-phy");
	if (IS_ERR(qphy->vreg))
<<<<<<< HEAD
		return dev_err_probe(dev, PTR_ERR(qphy->phy),
				     "failed to get vreg\n");
=======
		return dev_err_probe(dev, PTR_ERR(qphy->vreg),
						"failed to get vreg\n");
>>>>>>> 089667aa

	phy_set_drvdata(qphy->phy, qphy);

	phy_provider = devm_of_phy_provider_register(dev, of_phy_simple_xlate);
	if (!IS_ERR(phy_provider))
		dev_info(dev, "Registered M31 USB phy\n");

	return PTR_ERR_OR_ZERO(phy_provider);
}

static const struct m31_priv_data m31_ipq5018_data = {
	.ulpi_mode = false,
	.regs = m31_ipq5018_regs,
	.nregs = ARRAY_SIZE(m31_ipq5018_regs),
};

static const struct m31_priv_data m31_ipq5332_data = {
	.ulpi_mode = false,
	.regs = m31_ipq5332_regs,
	.nregs = ARRAY_SIZE(m31_ipq5332_regs),
};

static const struct of_device_id m31usb_phy_id_table[] = {
	{ .compatible = "qcom,ipq5018-usb-hsphy", .data = &m31_ipq5018_data },
	{ .compatible = "qcom,ipq5332-usb-hsphy", .data = &m31_ipq5332_data },
	{ },
};
MODULE_DEVICE_TABLE(of, m31usb_phy_id_table);

static struct platform_driver m31usb_phy_driver = {
	.probe = m31usb_phy_probe,
	.driver = {
		.name = "qcom-m31usb-phy",
		.of_match_table = m31usb_phy_id_table,
	},
};

module_platform_driver(m31usb_phy_driver);

MODULE_DESCRIPTION("USB2 Qualcomm M31 HSPHY driver");
MODULE_LICENSE("GPL");<|MERGE_RESOLUTION|>--- conflicted
+++ resolved
@@ -82,7 +82,6 @@
 	unsigned int			nregs;
 };
 
-<<<<<<< HEAD
 static const struct m31_phy_regs m31_ipq5018_regs[] = {
 	{
 		.off = USB_PHY_CFG0,
@@ -127,10 +126,7 @@
 	},
 };
 
-struct m31_phy_regs m31_ipq5332_regs[] = {
-=======
 static struct m31_phy_regs m31_ipq5332_regs[] = {
->>>>>>> 089667aa
 	{
 		USB_PHY_CFG0,
 		UTMI_PHY_OVERRIDE_EN,
@@ -303,13 +299,8 @@
 
 	qphy->vreg = devm_regulator_get(dev, "vdda-phy");
 	if (IS_ERR(qphy->vreg))
-<<<<<<< HEAD
 		return dev_err_probe(dev, PTR_ERR(qphy->phy),
 				     "failed to get vreg\n");
-=======
-		return dev_err_probe(dev, PTR_ERR(qphy->vreg),
-						"failed to get vreg\n");
->>>>>>> 089667aa
 
 	phy_set_drvdata(qphy->phy, qphy);
 
