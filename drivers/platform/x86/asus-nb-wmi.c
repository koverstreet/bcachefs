// SPDX-License-Identifier: GPL-2.0-or-later
/*
 * Asus Notebooks WMI hotkey driver
 *
 * Copyright(C) 2010 Corentin Chary <corentin.chary@gmail.com>
 */

#define pr_fmt(fmt) KBUILD_MODNAME ": " fmt

#include <linux/backlight.h>
#include <linux/kernel.h>
#include <linux/module.h>
#include <linux/init.h>
#include <linux/input.h>
#include <linux/input/sparse-keymap.h>
#include <linux/dmi.h>
#include <linux/i8042.h>

#include <acpi/video.h>

#include "asus-wmi.h"

#define	ASUS_NB_WMI_FILE	"asus-nb-wmi"

MODULE_AUTHOR("Corentin Chary <corentin.chary@gmail.com>");
MODULE_DESCRIPTION("Asus Notebooks WMI Hotkey Driver");
MODULE_LICENSE("GPL");

#define ASUS_NB_WMI_EVENT_GUID	"0B3CBB35-E3C2-45ED-91C2-4C5A6D195D1C"

MODULE_ALIAS("wmi:"ASUS_NB_WMI_EVENT_GUID);

/*
 * WAPF defines the behavior of the Fn+Fx wlan key
 * The significance of values is yet to be found, but
 * most of the time:
 * Bit | Bluetooth | WLAN
 *  0  | Hardware  | Hardware
 *  1  | Hardware  | Software
 *  4  | Software  | Software
 */
static int wapf = -1;
module_param(wapf, uint, 0444);
MODULE_PARM_DESC(wapf, "WAPF value");

static int tablet_mode_sw = -1;
module_param(tablet_mode_sw, uint, 0444);
MODULE_PARM_DESC(tablet_mode_sw, "Tablet mode detect: -1:auto 0:disable 1:kbd-dock 2:lid-flip 3:lid-flip-rog");

static struct quirk_entry *quirks;
static bool atkbd_reports_vol_keys;

static bool asus_i8042_filter(unsigned char data, unsigned char str, struct serio *port,
			      void *context)
{
	static bool extended_e0;
	static bool extended_e1;

	if (str & I8042_STR_AUXDATA)
		return false;

	if (quirks->filter_i8042_e1_extended_codes) {
		if (data == 0xe1) {
			extended_e1 = true;
			return true;
		}

		if (extended_e1) {
			extended_e1 = false;
			return true;
		}
	}

	if (data == 0xe0) {
		extended_e0 = true;
	} else if (extended_e0) {
		extended_e0 = false;

		switch (data & 0x7f) {
		case 0x20: /* e0 20 / e0 a0, Volume Mute press / release */
		case 0x2e: /* e0 2e / e0 ae, Volume Down press / release */
		case 0x30: /* e0 30 / e0 b0, Volume Up press / release */
			atkbd_reports_vol_keys = true;
			break;
		}
	}

	return false;
}

static struct quirk_entry quirk_asus_unknown = {
	.wapf = 0,
	.wmi_backlight_set_devstate = true,
};

static struct quirk_entry quirk_asus_q500a = {
	.filter_i8042_e1_extended_codes = true,
	.wmi_backlight_set_devstate = true,
};

/*
 * For those machines that need software to control bt/wifi status
 * and have duplicate events(ACPI and WMI) for display toggle
 */
static struct quirk_entry quirk_asus_x55u = {
	.wapf = 4,
	.wmi_backlight_set_devstate = true,
	.no_display_toggle = true,
};

static struct quirk_entry quirk_asus_wapf4 = {
	.wapf = 4,
	.wmi_backlight_set_devstate = true,
};

static struct quirk_entry quirk_asus_x200ca = {
	.wapf = 2,
	.wmi_backlight_set_devstate = true,
};

static struct quirk_entry quirk_asus_x550lb = {
	.wmi_backlight_set_devstate = true,
	.xusb2pr = 0x01D9,
};

static struct quirk_entry quirk_asus_forceals = {
	.wmi_backlight_set_devstate = true,
	.wmi_force_als_set = true,
};

static struct quirk_entry quirk_asus_use_kbd_dock_devid = {
	.tablet_switch_mode = asus_wmi_kbd_dock_devid,
};

static struct quirk_entry quirk_asus_use_lid_flip_devid = {
	.wmi_backlight_set_devstate = true,
	.tablet_switch_mode = asus_wmi_lid_flip_devid,
};

static struct quirk_entry quirk_asus_tablet_mode = {
	.wmi_backlight_set_devstate = true,
	.tablet_switch_mode = asus_wmi_lid_flip_rog_devid,
};

static struct quirk_entry quirk_asus_ignore_fan = {
	.wmi_ignore_fan = true,
};

static struct quirk_entry quirk_asus_zenbook_duo_kbd = {
	.key_wlan_event = ASUS_WMI_KEY_IGNORE,
};

static struct quirk_entry quirk_asus_z13 = {
	.key_wlan_event = ASUS_WMI_KEY_ARMOURY,
	.tablet_switch_mode = asus_wmi_kbd_dock_devid,
};

static int dmi_matched(const struct dmi_system_id *dmi)
{
	pr_info("Identified laptop model '%s'\n", dmi->ident);
	quirks = dmi->driver_data;
	return 1;
}

static const struct dmi_system_id asus_quirks[] = {
	{
		.callback = dmi_matched,
		.ident = "ASUSTeK COMPUTER INC. Q500A",
		.matches = {
			DMI_MATCH(DMI_SYS_VENDOR, "ASUSTeK COMPUTER INC."),
			DMI_MATCH(DMI_PRODUCT_NAME, "Q500A"),
		},
		.driver_data = &quirk_asus_q500a,
	},
	{
		.callback = dmi_matched,
		.ident = "ASUSTeK COMPUTER INC. U32U",
		.matches = {
			DMI_MATCH(DMI_SYS_VENDOR, "ASUSTeK Computer Inc."),
			DMI_MATCH(DMI_PRODUCT_NAME, "U32U"),
		},
		.driver_data = &quirk_asus_wapf4,
	},
	{
		.callback = dmi_matched,
		.ident = "ASUSTeK COMPUTER INC. X302UA",
		.matches = {
			DMI_MATCH(DMI_SYS_VENDOR, "ASUSTeK COMPUTER INC."),
			DMI_MATCH(DMI_PRODUCT_NAME, "X302UA"),
		},
		.driver_data = &quirk_asus_wapf4,
	},
	{
		.callback = dmi_matched,
		.ident = "ASUSTeK COMPUTER INC. X401U",
		.matches = {
			DMI_MATCH(DMI_SYS_VENDOR, "ASUSTeK COMPUTER INC."),
			DMI_MATCH(DMI_PRODUCT_NAME, "X401U"),
		},
		.driver_data = &quirk_asus_x55u,
	},
	{
		.callback = dmi_matched,
		.ident = "ASUSTeK COMPUTER INC. X401A",
		.matches = {
			DMI_MATCH(DMI_SYS_VENDOR, "ASUSTeK COMPUTER INC."),
			DMI_MATCH(DMI_PRODUCT_NAME, "X401A"),
		},
		.driver_data = &quirk_asus_wapf4,
	},
	{
		.callback = dmi_matched,
		.ident = "ASUSTeK COMPUTER INC. X401A1",
		.matches = {
			DMI_MATCH(DMI_SYS_VENDOR, "ASUSTeK COMPUTER INC."),
			DMI_MATCH(DMI_PRODUCT_NAME, "X401A1"),
		},
		.driver_data = &quirk_asus_wapf4,
	},
	{
		.callback = dmi_matched,
		.ident = "ASUSTeK COMPUTER INC. X45U",
		.matches = {
			DMI_MATCH(DMI_SYS_VENDOR, "ASUSTeK COMPUTER INC."),
			DMI_MATCH(DMI_PRODUCT_NAME, "X45U"),
		},
		.driver_data = &quirk_asus_wapf4,
	},
	{
		.callback = dmi_matched,
		.ident = "ASUSTeK COMPUTER INC. X456UA",
		.matches = {
			DMI_MATCH(DMI_SYS_VENDOR, "ASUSTeK COMPUTER INC."),
			DMI_MATCH(DMI_PRODUCT_NAME, "X456UA"),
		},
		.driver_data = &quirk_asus_wapf4,
	},
	{
		.callback = dmi_matched,
		.ident = "ASUSTeK COMPUTER INC. X456UF",
		.matches = {
			DMI_MATCH(DMI_SYS_VENDOR, "ASUSTeK COMPUTER INC."),
			DMI_MATCH(DMI_PRODUCT_NAME, "X456UF"),
		},
		.driver_data = &quirk_asus_wapf4,
	},
	{
		.callback = dmi_matched,
		.ident = "ASUSTeK COMPUTER INC. X501U",
		.matches = {
			DMI_MATCH(DMI_SYS_VENDOR, "ASUSTeK COMPUTER INC."),
			DMI_MATCH(DMI_PRODUCT_NAME, "X501U"),
		},
		.driver_data = &quirk_asus_x55u,
	},
	{
		.callback = dmi_matched,
		.ident = "ASUSTeK COMPUTER INC. X501A",
		.matches = {
			DMI_MATCH(DMI_SYS_VENDOR, "ASUSTeK COMPUTER INC."),
			DMI_MATCH(DMI_PRODUCT_NAME, "X501A"),
		},
		.driver_data = &quirk_asus_wapf4,
	},
	{
		.callback = dmi_matched,
		.ident = "ASUSTeK COMPUTER INC. X501A1",
		.matches = {
			DMI_MATCH(DMI_SYS_VENDOR, "ASUSTeK COMPUTER INC."),
			DMI_MATCH(DMI_PRODUCT_NAME, "X501A1"),
		},
		.driver_data = &quirk_asus_wapf4,
	},
	{
		.callback = dmi_matched,
		.ident = "ASUSTeK COMPUTER INC. X550CA",
		.matches = {
			DMI_MATCH(DMI_SYS_VENDOR, "ASUSTeK COMPUTER INC."),
			DMI_MATCH(DMI_PRODUCT_NAME, "X550CA"),
		},
		.driver_data = &quirk_asus_wapf4,
	},
	{
		.callback = dmi_matched,
		.ident = "ASUSTeK COMPUTER INC. X550CC",
		.matches = {
			DMI_MATCH(DMI_SYS_VENDOR, "ASUSTeK COMPUTER INC."),
			DMI_MATCH(DMI_PRODUCT_NAME, "X550CC"),
		},
		.driver_data = &quirk_asus_wapf4,
	},
	{
		.callback = dmi_matched,
		.ident = "ASUSTeK COMPUTER INC. X550CL",
		.matches = {
			DMI_MATCH(DMI_SYS_VENDOR, "ASUSTeK COMPUTER INC."),
			DMI_MATCH(DMI_PRODUCT_NAME, "X550CL"),
		},
		.driver_data = &quirk_asus_wapf4,
	},
	{
		.callback = dmi_matched,
		.ident = "ASUSTeK COMPUTER INC. X550VB",
		.matches = {
			DMI_MATCH(DMI_SYS_VENDOR, "ASUSTeK COMPUTER INC."),
			DMI_MATCH(DMI_PRODUCT_NAME, "X550VB"),
		},
		.driver_data = &quirk_asus_wapf4,
	},
	{
		.callback = dmi_matched,
		.ident = "ASUSTeK COMPUTER INC. X551CA",
		.matches = {
			DMI_MATCH(DMI_SYS_VENDOR, "ASUSTeK COMPUTER INC."),
			DMI_MATCH(DMI_PRODUCT_NAME, "X551CA"),
		},
		.driver_data = &quirk_asus_wapf4,
	},
	{
		.callback = dmi_matched,
		.ident = "ASUSTeK COMPUTER INC. X55A",
		.matches = {
			DMI_MATCH(DMI_SYS_VENDOR, "ASUSTeK COMPUTER INC."),
			DMI_MATCH(DMI_PRODUCT_NAME, "X55A"),
		},
		.driver_data = &quirk_asus_wapf4,
	},
	{
		.callback = dmi_matched,
		.ident = "ASUSTeK COMPUTER INC. X55C",
		.matches = {
			DMI_MATCH(DMI_SYS_VENDOR, "ASUSTeK COMPUTER INC."),
			DMI_MATCH(DMI_PRODUCT_NAME, "X55C"),
		},
		.driver_data = &quirk_asus_wapf4,
	},
	{
		.callback = dmi_matched,
		.ident = "ASUSTeK COMPUTER INC. X55U",
		.matches = {
			DMI_MATCH(DMI_SYS_VENDOR, "ASUSTeK COMPUTER INC."),
			DMI_MATCH(DMI_PRODUCT_NAME, "X55U"),
		},
		.driver_data = &quirk_asus_x55u,
	},
	{
		.callback = dmi_matched,
		.ident = "ASUSTeK COMPUTER INC. X55VD",
		.matches = {
			DMI_MATCH(DMI_SYS_VENDOR, "ASUSTeK COMPUTER INC."),
			DMI_MATCH(DMI_PRODUCT_NAME, "X55VD"),
		},
		.driver_data = &quirk_asus_wapf4,
	},
	{
		.callback = dmi_matched,
		.ident = "ASUSTeK COMPUTER INC. X75A",
		.matches = {
			DMI_MATCH(DMI_SYS_VENDOR, "ASUSTeK COMPUTER INC."),
			DMI_MATCH(DMI_PRODUCT_NAME, "X75A"),
		},
		.driver_data = &quirk_asus_wapf4,
	},
	{
		.callback = dmi_matched,
		.ident = "ASUSTeK COMPUTER INC. X75VBP",
		.matches = {
			DMI_MATCH(DMI_SYS_VENDOR, "ASUSTeK COMPUTER INC."),
			DMI_MATCH(DMI_PRODUCT_NAME, "X75VBP"),
		},
		.driver_data = &quirk_asus_wapf4,
	},
	{
		.callback = dmi_matched,
		.ident = "ASUSTeK COMPUTER INC. X75VD",
		.matches = {
			DMI_MATCH(DMI_SYS_VENDOR, "ASUSTeK COMPUTER INC."),
			DMI_MATCH(DMI_PRODUCT_NAME, "X75VD"),
		},
		.driver_data = &quirk_asus_wapf4,
	},
	{
		.callback = dmi_matched,
		.ident = "ASUSTeK COMPUTER INC. 1015E",
		.matches = {
			DMI_MATCH(DMI_SYS_VENDOR, "ASUSTeK COMPUTER INC."),
			DMI_MATCH(DMI_PRODUCT_NAME, "1015E"),
		},
		.driver_data = &quirk_asus_wapf4,
	},
	{
		.callback = dmi_matched,
		.ident = "ASUSTeK COMPUTER INC. 1015U",
		.matches = {
			DMI_MATCH(DMI_SYS_VENDOR, "ASUSTeK COMPUTER INC."),
			DMI_MATCH(DMI_PRODUCT_NAME, "1015U"),
		},
		.driver_data = &quirk_asus_wapf4,
	},
	{
		.callback = dmi_matched,
		.ident = "ASUSTeK COMPUTER INC. X200CA",
		.matches = {
			DMI_MATCH(DMI_SYS_VENDOR, "ASUSTeK COMPUTER INC."),
			DMI_MATCH(DMI_PRODUCT_NAME, "X200CA"),
		},
		.driver_data = &quirk_asus_x200ca,
	},
	{
		.callback = dmi_matched,
		.ident = "ASUSTeK COMPUTER INC. UX330UAK",
		.matches = {
			DMI_MATCH(DMI_SYS_VENDOR, "ASUSTeK COMPUTER INC."),
			DMI_MATCH(DMI_PRODUCT_NAME, "UX330UAK"),
		},
		.driver_data = &quirk_asus_forceals,
	},
	{
		.callback = dmi_matched,
		.ident = "ASUSTeK COMPUTER INC. X550LB",
		.matches = {
			DMI_MATCH(DMI_SYS_VENDOR, "ASUSTeK COMPUTER INC."),
			DMI_MATCH(DMI_PRODUCT_NAME, "X550LB"),
		},
		.driver_data = &quirk_asus_x550lb,
	},
	{
		.callback = dmi_matched,
		.ident = "ASUSTeK COMPUTER INC. UX430UQ",
		.matches = {
			DMI_MATCH(DMI_SYS_VENDOR, "ASUSTeK COMPUTER INC."),
			DMI_MATCH(DMI_PRODUCT_NAME, "UX430UQ"),
		},
		.driver_data = &quirk_asus_forceals,
	},
	{
		.callback = dmi_matched,
		.ident = "ASUSTeK COMPUTER INC. UX430UNR",
		.matches = {
			DMI_MATCH(DMI_SYS_VENDOR, "ASUSTeK COMPUTER INC."),
			DMI_MATCH(DMI_PRODUCT_NAME, "UX430UNR"),
		},
		.driver_data = &quirk_asus_forceals,
	},
	{
		.callback = dmi_matched,
		.ident = "Asus Transformer T100TA / T100HA / T100CHI",
		.matches = {
			DMI_MATCH(DMI_SYS_VENDOR, "ASUSTeK COMPUTER INC."),
			/* Match *T100* */
			DMI_MATCH(DMI_PRODUCT_NAME, "T100"),
		},
		.driver_data = &quirk_asus_use_kbd_dock_devid,
	},
	{
		.callback = dmi_matched,
		.ident = "Asus Transformer T101HA",
		.matches = {
			DMI_MATCH(DMI_SYS_VENDOR, "ASUSTeK COMPUTER INC."),
			DMI_MATCH(DMI_PRODUCT_NAME, "T101HA"),
		},
		.driver_data = &quirk_asus_use_kbd_dock_devid,
	},
	{
		.callback = dmi_matched,
		.ident = "Asus Transformer T200TA",
		.matches = {
			DMI_MATCH(DMI_SYS_VENDOR, "ASUSTeK COMPUTER INC."),
			DMI_MATCH(DMI_PRODUCT_NAME, "T200TA"),
		},
		.driver_data = &quirk_asus_use_kbd_dock_devid,
	},
	{
		.callback = dmi_matched,
		.ident = "ASUS ZenBook Flip UX360",
		.matches = {
			DMI_MATCH(DMI_SYS_VENDOR, "ASUSTeK COMPUTER INC."),
			/* Match UX360* */
			DMI_MATCH(DMI_PRODUCT_NAME, "UX360"),
		},
		.driver_data = &quirk_asus_use_lid_flip_devid,
	},
	{
		.callback = dmi_matched,
		.ident = "ASUS TP200s / E205SA",
		.matches = {
			DMI_MATCH(DMI_SYS_VENDOR, "ASUSTeK COMPUTER INC."),
			DMI_MATCH(DMI_PRODUCT_NAME, "E205SA"),
		},
		.driver_data = &quirk_asus_use_lid_flip_devid,
	},
	{
		.callback = dmi_matched,
		.ident = "ASUS ROG FLOW X13",
		.matches = {
			DMI_MATCH(DMI_SYS_VENDOR, "ASUSTeK COMPUTER INC."),
			/* Match GV301** */
			DMI_MATCH(DMI_PRODUCT_NAME, "GV301"),
		},
		.driver_data = &quirk_asus_tablet_mode,
	},
	{
		.callback = dmi_matched,
		.ident = "ASUS ROG FLOW X16",
		.matches = {
			DMI_MATCH(DMI_SYS_VENDOR, "ASUSTeK COMPUTER INC."),
			DMI_MATCH(DMI_PRODUCT_NAME, "GV601R"),
		},
		.driver_data = &quirk_asus_tablet_mode,
	},
	{
		.callback = dmi_matched,
		.ident = "ASUS ROG FLOW X16",
		.matches = {
			DMI_MATCH(DMI_SYS_VENDOR, "ASUSTeK COMPUTER INC."),
			DMI_MATCH(DMI_PRODUCT_NAME, "GV601V"),
		},
		.driver_data = &quirk_asus_tablet_mode,
	},
	{
		.callback = dmi_matched,
		.ident = "ASUS VivoBook E410MA",
		.matches = {
			DMI_MATCH(DMI_SYS_VENDOR, "ASUSTeK COMPUTER INC."),
			DMI_MATCH(DMI_PRODUCT_NAME, "E410MA"),
		},
		.driver_data = &quirk_asus_ignore_fan,
	},
	{
		.callback = dmi_matched,
		.ident = "ASUS Zenbook Duo UX8406MA",
		.matches = {
			DMI_MATCH(DMI_SYS_VENDOR, "ASUSTeK COMPUTER INC."),
			DMI_MATCH(DMI_PRODUCT_NAME, "UX8406MA"),
		},
		.driver_data = &quirk_asus_zenbook_duo_kbd,
	},
	{
		.callback = dmi_matched,
		.ident = "ASUS Zenbook Duo UX8406CA",
		.matches = {
			DMI_MATCH(DMI_SYS_VENDOR, "ASUSTeK COMPUTER INC."),
			DMI_MATCH(DMI_PRODUCT_NAME, "UX8406CA"),
		},
		.driver_data = &quirk_asus_zenbook_duo_kbd,
	},
	{
		.callback = dmi_matched,
		.ident = "ASUS ROG Z13",
		.matches = {
			DMI_MATCH(DMI_SYS_VENDOR, "ASUSTeK COMPUTER INC."),
			DMI_MATCH(DMI_PRODUCT_NAME, "ROG Flow Z13"),
		},
		.driver_data = &quirk_asus_z13,
	},
	{},
};

static void asus_nb_wmi_quirks(struct asus_wmi_driver *driver)
{
	quirks = &quirk_asus_unknown;
	dmi_check_system(asus_quirks);

	driver->quirks = quirks;
	driver->panel_power = BACKLIGHT_POWER_ON;

	/* overwrite the wapf setting if the wapf paramater is specified */
	if (wapf != -1)
		quirks->wapf = wapf;
	else
		wapf = quirks->wapf;

	if (tablet_mode_sw != -1)
		quirks->tablet_switch_mode = tablet_mode_sw;
}

static const struct key_entry asus_nb_wmi_keymap[] = {
	{ KE_KEY, ASUS_WMI_BRN_DOWN, { KEY_BRIGHTNESSDOWN } },
	{ KE_KEY, ASUS_WMI_BRN_UP, { KEY_BRIGHTNESSUP } },
	{ KE_KEY, 0x2a, { KEY_SELECTIVE_SCREENSHOT } },
	{ KE_IGNORE, 0x2b, }, /* PrintScreen (also send via PS/2) on newer models */
	{ KE_IGNORE, 0x2c, }, /* CapsLock (also send via PS/2) on newer models */
	{ KE_KEY, 0x30, { KEY_VOLUMEUP } },
	{ KE_KEY, 0x31, { KEY_VOLUMEDOWN } },
	{ KE_KEY, 0x32, { KEY_MUTE } },
	{ KE_KEY, 0x33, { KEY_SCREENLOCK } },
	{ KE_KEY, 0x35, { KEY_SCREENLOCK } },
	{ KE_KEY, 0x38, { KEY_PROG3 } }, /* Armoury Crate */
	{ KE_KEY, 0x40, { KEY_PREVIOUSSONG } },
	{ KE_KEY, 0x41, { KEY_NEXTSONG } },
	{ KE_KEY, 0x43, { KEY_STOPCD } }, /* Stop/Eject */
	{ KE_KEY, 0x45, { KEY_PLAYPAUSE } },
	{ KE_KEY, 0x4c, { KEY_MEDIA } }, /* WMP Key */
	{ KE_KEY, 0x50, { KEY_EMAIL } },
	{ KE_KEY, 0x51, { KEY_WWW } },
	{ KE_KEY, 0x55, { KEY_CALC } },
	{ KE_IGNORE, 0x57, },  /* Battery mode */
	{ KE_IGNORE, 0x58, },  /* AC mode */
	{ KE_KEY, 0x5C, { KEY_F15 } },  /* Power Gear key */
	{ KE_KEY, 0x5D, { KEY_WLAN } }, /* Wireless console Toggle */
	{ KE_KEY, 0x5E, { KEY_WLAN } }, /* Wireless console Enable */
	{ KE_KEY, 0x5F, { KEY_WLAN } }, /* Wireless console Disable */
	{ KE_KEY, 0x60, { KEY_TOUCHPAD_ON } },
	{ KE_KEY, 0x61, { KEY_SWITCHVIDEOMODE } }, /* SDSP LCD only */
	{ KE_KEY, 0x62, { KEY_SWITCHVIDEOMODE } }, /* SDSP CRT only */
	{ KE_KEY, 0x63, { KEY_SWITCHVIDEOMODE } }, /* SDSP LCD + CRT */
	{ KE_KEY, 0x64, { KEY_SWITCHVIDEOMODE } }, /* SDSP TV */
	{ KE_KEY, 0x65, { KEY_SWITCHVIDEOMODE } }, /* SDSP LCD + TV */
	{ KE_KEY, 0x66, { KEY_SWITCHVIDEOMODE } }, /* SDSP CRT + TV */
	{ KE_KEY, 0x67, { KEY_SWITCHVIDEOMODE } }, /* SDSP LCD + CRT + TV */
	{ KE_KEY, 0x6B, { KEY_TOUCHPAD_TOGGLE } },
	{ KE_IGNORE, 0x6E, },  /* Low Battery notification */
	{ KE_KEY, 0x71, { KEY_F13 } }, /* General-purpose button */
	{ KE_IGNORE, 0x79, },  /* Charger type dectection notification */
	{ KE_KEY, 0x7a, { KEY_ALS_TOGGLE } }, /* Ambient Light Sensor Toggle */
	{ KE_IGNORE, 0x7B, }, /* Charger connect/disconnect notification */
	{ KE_KEY, 0x7c, { KEY_MICMUTE } },
	{ KE_KEY, 0x7D, { KEY_BLUETOOTH } }, /* Bluetooth Enable */
	{ KE_KEY, 0x7E, { KEY_BLUETOOTH } }, /* Bluetooth Disable */
	{ KE_KEY, 0x82, { KEY_CAMERA } },
	{ KE_KEY, 0x85, { KEY_CAMERA } },
	{ KE_KEY, 0x86, { KEY_PROG1 } }, /* MyASUS Key */
	{ KE_KEY, 0x88, { KEY_RFKILL  } }, /* Radio Toggle Key */
	{ KE_KEY, 0x8A, { KEY_PROG1 } }, /* Color enhancement mode */
	{ KE_KEY, 0x8C, { KEY_SWITCHVIDEOMODE } }, /* SDSP DVI only */
	{ KE_KEY, 0x8D, { KEY_SWITCHVIDEOMODE } }, /* SDSP LCD + DVI */
	{ KE_KEY, 0x8E, { KEY_SWITCHVIDEOMODE } }, /* SDSP CRT + DVI */
	{ KE_KEY, 0x8F, { KEY_SWITCHVIDEOMODE } }, /* SDSP TV + DVI */
	{ KE_KEY, 0x90, { KEY_SWITCHVIDEOMODE } }, /* SDSP LCD + CRT + DVI */
	{ KE_KEY, 0x91, { KEY_SWITCHVIDEOMODE } }, /* SDSP LCD + TV + DVI */
	{ KE_KEY, 0x92, { KEY_SWITCHVIDEOMODE } }, /* SDSP CRT + TV + DVI */
	{ KE_KEY, 0x93, { KEY_SWITCHVIDEOMODE } }, /* SDSP LCD + CRT + TV + DVI */
	{ KE_KEY, 0x95, { KEY_MEDIA } },
	{ KE_KEY, 0x99, { KEY_PHONE } }, /* Conflicts with fan mode switch */
	{ KE_KEY, 0X9D, { KEY_FN_F } },
	{ KE_KEY, 0xA0, { KEY_SWITCHVIDEOMODE } }, /* SDSP HDMI only */
	{ KE_KEY, 0xA1, { KEY_SWITCHVIDEOMODE } }, /* SDSP LCD + HDMI */
	{ KE_KEY, 0xA2, { KEY_SWITCHVIDEOMODE } }, /* SDSP CRT + HDMI */
	{ KE_KEY, 0xA3, { KEY_SWITCHVIDEOMODE } }, /* SDSP TV + HDMI */
	{ KE_KEY, 0xA4, { KEY_SWITCHVIDEOMODE } }, /* SDSP LCD + CRT + HDMI */
	{ KE_KEY, 0xA5, { KEY_SWITCHVIDEOMODE } }, /* SDSP LCD + TV + HDMI */
	{ KE_KEY, 0xA6, { KEY_SWITCHVIDEOMODE } }, /* SDSP CRT + TV + HDMI */
	{ KE_KEY, 0xA7, { KEY_SWITCHVIDEOMODE } }, /* SDSP LCD + CRT + TV + HDMI */
	{ KE_KEY, 0xAE, { KEY_FN_F5 } }, /* Fn+F5 fan mode on 2020+ */
	{ KE_KEY, 0xB3, { KEY_PROG4 } }, /* AURA */
	{ KE_KEY, 0xB5, { KEY_CALC } },
	{ KE_IGNORE, 0xC0, }, /* External display connect/disconnect notification */
	{ KE_KEY, 0xC4, { KEY_KBDILLUMUP } },
	{ KE_KEY, 0xC5, { KEY_KBDILLUMDOWN } },
	{ KE_KEY, 0xCA, { KEY_F13 } }, /* Noise cancelling on Expertbook B9 */
	{ KE_KEY, 0xCB, { KEY_F14 } }, /* Fn+noise-cancel */
	{ KE_IGNORE, 0xC6, },  /* Ambient Light Sensor notification */
	{ KE_IGNORE, 0xCF, },	/* AC mode */
	{ KE_KEY, 0xFA, { KEY_PROG2 } },           /* Lid flip action */
	{ KE_KEY, 0xBD, { KEY_PROG2 } },           /* Lid flip action on ROG xflow laptops */
	{ KE_KEY, ASUS_WMI_KEY_ARMOURY, { KEY_PROG3 } },
	{ KE_END, 0},
};

static void asus_nb_wmi_key_filter(struct asus_wmi_driver *asus_wmi, int *code,
				   unsigned int *value, bool *autorelease)
{
	switch (*code) {
	case ASUS_WMI_BRN_DOWN:
	case ASUS_WMI_BRN_UP:
		if (acpi_video_handles_brightness_key_presses())
			*code = ASUS_WMI_KEY_IGNORE;

		break;
	case 0x30: /* Volume Up */
	case 0x31: /* Volume Down */
	case 0x32: /* Volume Mute */
		if (atkbd_reports_vol_keys)
			*code = ASUS_WMI_KEY_IGNORE;
		break;
<<<<<<< HEAD
=======
	case 0x5D: /* Wireless console Toggle */
	case 0x5E: /* Wireless console Enable / Keyboard Attach, Detach */
>>>>>>> 66e2d96b
	case 0x5F: /* Wireless console Disable / Special Key */
		if (quirks->key_wlan_event)
			*code = quirks->key_wlan_event;
		break;
	}
}

static struct asus_wmi_driver asus_nb_wmi_driver = {
	.name = ASUS_NB_WMI_FILE,
	.owner = THIS_MODULE,
	.event_guid = ASUS_NB_WMI_EVENT_GUID,
	.keymap = asus_nb_wmi_keymap,
	.input_name = "Asus WMI hotkeys",
	.input_phys = ASUS_NB_WMI_FILE "/input0",
	.detect_quirks = asus_nb_wmi_quirks,
	.key_filter = asus_nb_wmi_key_filter,
	.i8042_filter = asus_i8042_filter,
};


static int __init asus_nb_wmi_init(void)
{
	return asus_wmi_register_driver(&asus_nb_wmi_driver);
}

static void __exit asus_nb_wmi_exit(void)
{
	asus_wmi_unregister_driver(&asus_nb_wmi_driver);
}

module_init(asus_nb_wmi_init);
module_exit(asus_nb_wmi_exit);<|MERGE_RESOLUTION|>--- conflicted
+++ resolved
@@ -673,11 +673,8 @@
 		if (atkbd_reports_vol_keys)
 			*code = ASUS_WMI_KEY_IGNORE;
 		break;
-<<<<<<< HEAD
-=======
 	case 0x5D: /* Wireless console Toggle */
 	case 0x5E: /* Wireless console Enable / Keyboard Attach, Detach */
->>>>>>> 66e2d96b
 	case 0x5F: /* Wireless console Disable / Special Key */
 		if (quirks->key_wlan_event)
 			*code = quirks->key_wlan_event;
