--- conflicted
+++ resolved
@@ -1910,11 +1910,7 @@
 		netif_set_tso_max_size(card->dev,
 				       PAGE_SIZE * (QETH_MAX_BUFFER_ELEMENTS(card) - 1));
 
-<<<<<<< HEAD
-	netif_napi_add(card->dev, &card->napi, qeth_poll, NAPI_POLL_WEIGHT);
-=======
 	netif_napi_add(card->dev, &card->napi, qeth_poll);
->>>>>>> 7365df19
 	return register_netdev(card->dev);
 }
 
