/* SPDX-License-Identifier: GPL-2.0 */
/*
 * Thunderbolt driver - bus logic (NHI independent)
 *
 * Copyright (c) 2014 Andreas Noever <andreas.noever@gmail.com>
 * Copyright (C) 2018, Intel Corporation
 */

#ifndef TB_H_
#define TB_H_

#include <linux/nvmem-provider.h>
#include <linux/pci.h>
#include <linux/thunderbolt.h>
#include <linux/uuid.h>
#include <linux/bitfield.h>

#include "tb_regs.h"
#include "ctl.h"
#include "dma_port.h"

#define NVM_MIN_SIZE		SZ_32K
#define NVM_MAX_SIZE		SZ_512K
#define NVM_DATA_DWORDS		16

/* Keep link controller awake during update */
#define QUIRK_FORCE_POWER_LINK_CONTROLLER		BIT(0)
/* Disable CLx if not supported */
#define QUIRK_NO_CLX					BIT(1)

/**
 * struct tb_nvm - Structure holding NVM information
 * @dev: Owner of the NVM
 * @major: Major version number of the active NVM portion
 * @minor: Minor version number of the active NVM portion
 * @id: Identifier used with both NVM portions
 * @active: Active portion NVMem device
 * @active_size: Size in bytes of the active NVM
 * @non_active: Non-active portion NVMem device
 * @buf: Buffer where the NVM image is stored before it is written to
 *	 the actual NVM flash device
 * @buf_data_start: Where the actual image starts after skipping
 *		    possible headers
 * @buf_data_size: Number of bytes actually consumed by the new NVM
 *		   image
 * @authenticating: The device is authenticating the new NVM
 * @flushed: The image has been flushed to the storage area
 * @vops: Router vendor specific NVM operations (optional)
 *
 * The user of this structure needs to handle serialization of possible
 * concurrent access.
 */
struct tb_nvm {
	struct device *dev;
	u32 major;
	u32 minor;
	int id;
	struct nvmem_device *active;
	size_t active_size;
	struct nvmem_device *non_active;
	void *buf;
	void *buf_data_start;
	size_t buf_data_size;
	bool authenticating;
	bool flushed;
	const struct tb_nvm_vendor_ops *vops;
};

enum tb_nvm_write_ops {
	WRITE_AND_AUTHENTICATE = 1,
	WRITE_ONLY = 2,
	AUTHENTICATE_ONLY = 3,
};

#define TB_SWITCH_KEY_SIZE		32
#define TB_SWITCH_MAX_DEPTH		6
#define USB4_SWITCH_MAX_DEPTH		5

/**
 * enum tb_switch_tmu_rate - TMU refresh rate
 * @TB_SWITCH_TMU_RATE_OFF: %0 (Disable Time Sync handshake)
 * @TB_SWITCH_TMU_RATE_HIFI: %16 us time interval between successive
 *			     transmission of the Delay Request TSNOS
 *			     (Time Sync Notification Ordered Set) on a Link
 * @TB_SWITCH_TMU_RATE_NORMAL: %1 ms time interval between successive
 *			       transmission of the Delay Request TSNOS on
 *			       a Link
 */
enum tb_switch_tmu_rate {
	TB_SWITCH_TMU_RATE_OFF = 0,
	TB_SWITCH_TMU_RATE_HIFI = 16,
	TB_SWITCH_TMU_RATE_NORMAL = 1000,
};

/**
 * struct tb_switch_tmu - Structure holding switch TMU configuration
 * @cap: Offset to the TMU capability (%0 if not found)
 * @has_ucap: Does the switch support uni-directional mode
 * @rate: TMU refresh rate related to upstream switch. In case of root
 *	  switch this holds the domain rate. Reflects the HW setting.
 * @unidirectional: Is the TMU in uni-directional or bi-directional mode
 *		    related to upstream switch. Don't care for root switch.
 *		    Reflects the HW setting.
 * @unidirectional_request: Is the new TMU mode: uni-directional or bi-directional
 *			    that is requested to be set. Related to upstream switch.
 *			    Don't care for root switch.
 * @rate_request: TMU new refresh rate related to upstream switch that is
 *		  requested to be set. In case of root switch, this holds
 *		  the new domain rate that is requested to be set.
 */
struct tb_switch_tmu {
	int cap;
	bool has_ucap;
	enum tb_switch_tmu_rate rate;
	bool unidirectional;
	bool unidirectional_request;
	enum tb_switch_tmu_rate rate_request;
};

enum tb_clx {
	TB_CLX_DISABLE,
	/* CL0s and CL1 are enabled and supported together */
	TB_CL1 = BIT(0),
	TB_CL2 = BIT(1),
};

/**
 * struct tb_switch - a thunderbolt switch
 * @dev: Device for the switch
 * @config: Switch configuration
 * @ports: Ports in this switch
 * @dma_port: If the switch has port supporting DMA configuration based
 *	      mailbox this will hold the pointer to that (%NULL
 *	      otherwise). If set it also means the switch has
 *	      upgradeable NVM.
 * @tmu: The switch TMU configuration
 * @tb: Pointer to the domain the switch belongs to
 * @uid: Unique ID of the switch
 * @uuid: UUID of the switch (or %NULL if not supported)
 * @vendor: Vendor ID of the switch
 * @device: Device ID of the switch
 * @vendor_name: Name of the vendor (or %NULL if not known)
 * @device_name: Name of the device (or %NULL if not known)
 * @link_speed: Speed of the link in Gb/s
 * @link_width: Width of the link (1 or 2)
 * @link_usb4: Upstream link is USB4
 * @generation: Switch Thunderbolt generation
 * @cap_plug_events: Offset to the plug events capability (%0 if not found)
 * @cap_vsec_tmu: Offset to the TMU vendor specific capability (%0 if not found)
 * @cap_lc: Offset to the link controller capability (%0 if not found)
 * @cap_lp: Offset to the low power (CLx for TBT) capability (%0 if not found)
 * @is_unplugged: The switch is going away
 * @drom: DROM of the switch (%NULL if not found)
 * @nvm: Pointer to the NVM if the switch has one (%NULL otherwise)
 * @no_nvm_upgrade: Prevent NVM upgrade of this switch
 * @safe_mode: The switch is in safe-mode
 * @boot: Whether the switch was already authorized on boot or not
 * @rpm: The switch supports runtime PM
 * @authorized: Whether the switch is authorized by user or policy
 * @security_level: Switch supported security level
 * @debugfs_dir: Pointer to the debugfs structure
 * @key: Contains the key used to challenge the device or %NULL if not
 *	 supported. Size of the key is %TB_SWITCH_KEY_SIZE.
 * @connection_id: Connection ID used with ICM messaging
 * @connection_key: Connection key used with ICM messaging
 * @link: Root switch link this switch is connected (ICM only)
 * @depth: Depth in the chain this switch is connected (ICM only)
 * @rpm_complete: Completion used to wait for runtime resume to
 *		  complete (ICM only)
 * @quirks: Quirks used for this Thunderbolt switch
 * @credit_allocation: Are the below buffer allocation parameters valid
 * @max_usb3_credits: Router preferred number of buffers for USB 3.x
 * @min_dp_aux_credits: Router preferred minimum number of buffers for DP AUX
 * @min_dp_main_credits: Router preferred minimum number of buffers for DP MAIN
 * @max_pcie_credits: Router preferred number of buffers for PCIe
 * @max_dma_credits: Router preferred number of buffers for DMA/P2P
 * @clx: CLx state on the upstream link of the router
 *
 * When the switch is being added or removed to the domain (other
 * switches) you need to have domain lock held.
 *
 * In USB4 terminology this structure represents a router.
 */
struct tb_switch {
	struct device dev;
	struct tb_regs_switch_header config;
	struct tb_port *ports;
	struct tb_dma_port *dma_port;
	struct tb_switch_tmu tmu;
	struct tb *tb;
	u64 uid;
	uuid_t *uuid;
	u16 vendor;
	u16 device;
	const char *vendor_name;
	const char *device_name;
	unsigned int link_speed;
	unsigned int link_width;
	bool link_usb4;
	unsigned int generation;
	int cap_plug_events;
	int cap_vsec_tmu;
	int cap_lc;
	int cap_lp;
	bool is_unplugged;
	u8 *drom;
	struct tb_nvm *nvm;
	bool no_nvm_upgrade;
	bool safe_mode;
	bool boot;
	bool rpm;
	unsigned int authorized;
	enum tb_security_level security_level;
	struct dentry *debugfs_dir;
	u8 *key;
	u8 connection_id;
	u8 connection_key;
	u8 link;
	u8 depth;
	struct completion rpm_complete;
	unsigned long quirks;
	bool credit_allocation;
	unsigned int max_usb3_credits;
	unsigned int min_dp_aux_credits;
	unsigned int min_dp_main_credits;
	unsigned int max_pcie_credits;
	unsigned int max_dma_credits;
	enum tb_clx clx;
};

/**
 * struct tb_bandwidth_group - Bandwidth management group
 * @tb: Pointer to the domain the group belongs to
 * @index: Index of the group (aka Group_ID). Valid values %1-%7
 * @ports: DP IN adapters belonging to this group are linked here
 *
 * Any tunnel that requires isochronous bandwidth (that's DP for now) is
 * attached to a bandwidth group. All tunnels going through the same
 * USB4 links share the same group and can dynamically distribute the
 * bandwidth within the group.
 */
struct tb_bandwidth_group {
	struct tb *tb;
	int index;
	struct list_head ports;
};

/**
 * struct tb_port - a thunderbolt port, part of a tb_switch
 * @config: Cached port configuration read from registers
 * @sw: Switch the port belongs to
 * @remote: Remote port (%NULL if not connected)
 * @xdomain: Remote host (%NULL if not connected)
 * @cap_phy: Offset, zero if not found
 * @cap_tmu: Offset of the adapter specific TMU capability (%0 if not present)
 * @cap_adap: Offset of the adapter specific capability (%0 if not present)
 * @cap_usb4: Offset to the USB4 port capability (%0 if not present)
 * @usb4: Pointer to the USB4 port structure (only if @cap_usb4 is != %0)
 * @port: Port number on switch
 * @disabled: Disabled by eeprom or enabled but not implemented
 * @bonded: true if the port is bonded (two lanes combined as one)
 * @dual_link_port: If the switch is connected using two ports, points
 *		    to the other port.
 * @link_nr: Is this primary or secondary port on the dual_link.
 * @in_hopids: Currently allocated input HopIDs
 * @out_hopids: Currently allocated output HopIDs
 * @list: Used to link ports to DP resources list
 * @total_credits: Total number of buffers available for this port
 * @ctl_credits: Buffers reserved for control path
 * @dma_credits: Number of credits allocated for DMA tunneling for all
 *		 DMA paths through this port.
 * @group: Bandwidth allocation group the adapter is assigned to. Only
 *	   used for DP IN adapters for now.
 * @group_list: The adapter is linked to the group's list of ports through this
<<<<<<< HEAD
=======
 * @max_bw: Maximum possible bandwidth through this adapter if set to
 *	    non-zero.
>>>>>>> 8455cbb2
 *
 * In USB4 terminology this structure represents an adapter (protocol or
 * lane adapter).
 */
struct tb_port {
	struct tb_regs_port_header config;
	struct tb_switch *sw;
	struct tb_port *remote;
	struct tb_xdomain *xdomain;
	int cap_phy;
	int cap_tmu;
	int cap_adap;
	int cap_usb4;
	struct usb4_port *usb4;
	u8 port;
	bool disabled;
	bool bonded;
	struct tb_port *dual_link_port;
	u8 link_nr:1;
	struct ida in_hopids;
	struct ida out_hopids;
	struct list_head list;
	unsigned int total_credits;
	unsigned int ctl_credits;
	unsigned int dma_credits;
	struct tb_bandwidth_group *group;
	struct list_head group_list;
<<<<<<< HEAD
=======
	unsigned int max_bw;
>>>>>>> 8455cbb2
};

/**
 * struct usb4_port - USB4 port device
 * @dev: Device for the port
 * @port: Pointer to the lane 0 adapter
 * @can_offline: Does the port have necessary platform support to moved
 *		 it into offline mode and back
 * @offline: The port is currently in offline mode
 * @margining: Pointer to margining structure if enabled
 */
struct usb4_port {
	struct device dev;
	struct tb_port *port;
	bool can_offline;
	bool offline;
#ifdef CONFIG_USB4_DEBUGFS_MARGINING
	struct tb_margining *margining;
#endif
};

/**
 * tb_retimer: Thunderbolt retimer
 * @dev: Device for the retimer
 * @tb: Pointer to the domain the retimer belongs to
 * @index: Retimer index facing the router USB4 port
 * @vendor: Vendor ID of the retimer
 * @device: Device ID of the retimer
 * @port: Pointer to the lane 0 adapter
 * @nvm: Pointer to the NVM if the retimer has one (%NULL otherwise)
 * @no_nvm_upgrade: Prevent NVM upgrade of this retimer
 * @auth_status: Status of last NVM authentication
 */
struct tb_retimer {
	struct device dev;
	struct tb *tb;
	u8 index;
	u32 vendor;
	u32 device;
	struct tb_port *port;
	struct tb_nvm *nvm;
	bool no_nvm_upgrade;
	u32 auth_status;
};

/**
 * struct tb_path_hop - routing information for a tb_path
 * @in_port: Ingress port of a switch
 * @out_port: Egress port of a switch where the packet is routed out
 *	      (must be on the same switch than @in_port)
 * @in_hop_index: HopID where the path configuration entry is placed in
 *		  the path config space of @in_port.
 * @in_counter_index: Used counter index (not used in the driver
 *		      currently, %-1 to disable)
 * @next_hop_index: HopID of the packet when it is routed out from @out_port
 * @initial_credits: Number of initial flow control credits allocated for
 *		     the path
 * @nfc_credits: Number of non-flow controlled buffers allocated for the
 *		 @in_port.
 *
 * Hop configuration is always done on the IN port of a switch.
 * in_port and out_port have to be on the same switch. Packets arriving on
 * in_port with "hop" = in_hop_index will get routed to through out_port. The
 * next hop to take (on out_port->remote) is determined by
 * next_hop_index. When routing packet to another switch (out->remote is
 * set) the @next_hop_index must match the @in_hop_index of that next
 * hop to make routing possible.
 *
 * in_counter_index is the index of a counter (in TB_CFG_COUNTERS) on the in
 * port.
 */
struct tb_path_hop {
	struct tb_port *in_port;
	struct tb_port *out_port;
	int in_hop_index;
	int in_counter_index;
	int next_hop_index;
	unsigned int initial_credits;
	unsigned int nfc_credits;
};

/**
 * enum tb_path_port - path options mask
 * @TB_PATH_NONE: Do not activate on any hop on path
 * @TB_PATH_SOURCE: Activate on the first hop (out of src)
 * @TB_PATH_INTERNAL: Activate on the intermediate hops (not the first/last)
 * @TB_PATH_DESTINATION: Activate on the last hop (into dst)
 * @TB_PATH_ALL: Activate on all hops on the path
 */
enum tb_path_port {
	TB_PATH_NONE = 0,
	TB_PATH_SOURCE = 1,
	TB_PATH_INTERNAL = 2,
	TB_PATH_DESTINATION = 4,
	TB_PATH_ALL = 7,
};

/**
 * struct tb_path - a unidirectional path between two ports
 * @tb: Pointer to the domain structure
 * @name: Name of the path (used for debugging)
 * @ingress_shared_buffer: Shared buffering used for ingress ports on the path
 * @egress_shared_buffer: Shared buffering used for egress ports on the path
 * @ingress_fc_enable: Flow control for ingress ports on the path
 * @egress_fc_enable: Flow control for egress ports on the path
 * @priority: Priority group if the path
 * @weight: Weight of the path inside the priority group
 * @drop_packages: Drop packages from queue tail or head
 * @activated: Is the path active
 * @clear_fc: Clear all flow control from the path config space entries
 *	      when deactivating this path
 * @hops: Path hops
 * @path_length: How many hops the path uses
 * @alloc_hopid: Does this path consume port HopID
 *
 * A path consists of a number of hops (see &struct tb_path_hop). To
 * establish a PCIe tunnel two paths have to be created between the two
 * PCIe ports.
 */
struct tb_path {
	struct tb *tb;
	const char *name;
	enum tb_path_port ingress_shared_buffer;
	enum tb_path_port egress_shared_buffer;
	enum tb_path_port ingress_fc_enable;
	enum tb_path_port egress_fc_enable;

	unsigned int priority:3;
	int weight:4;
	bool drop_packages;
	bool activated;
	bool clear_fc;
	struct tb_path_hop *hops;
	int path_length;
	bool alloc_hopid;
};

/* HopIDs 0-7 are reserved by the Thunderbolt protocol */
#define TB_PATH_MIN_HOPID	8
/*
 * Support paths from the farthest (depth 6) router to the host and back
 * to the same level (not necessarily to the same router).
 */
#define TB_PATH_MAX_HOPS	(7 * 2)

/* Possible wake types */
#define TB_WAKE_ON_CONNECT	BIT(0)
#define TB_WAKE_ON_DISCONNECT	BIT(1)
#define TB_WAKE_ON_USB4		BIT(2)
#define TB_WAKE_ON_USB3		BIT(3)
#define TB_WAKE_ON_PCIE		BIT(4)
#define TB_WAKE_ON_DP		BIT(5)

/**
 * struct tb_cm_ops - Connection manager specific operations vector
 * @driver_ready: Called right after control channel is started. Used by
 *		  ICM to send driver ready message to the firmware.
 * @start: Starts the domain
 * @stop: Stops the domain
 * @suspend_noirq: Connection manager specific suspend_noirq
 * @resume_noirq: Connection manager specific resume_noirq
 * @suspend: Connection manager specific suspend
 * @freeze_noirq: Connection manager specific freeze_noirq
 * @thaw_noirq: Connection manager specific thaw_noirq
 * @complete: Connection manager specific complete
 * @runtime_suspend: Connection manager specific runtime_suspend
 * @runtime_resume: Connection manager specific runtime_resume
 * @runtime_suspend_switch: Runtime suspend a switch
 * @runtime_resume_switch: Runtime resume a switch
 * @handle_event: Handle thunderbolt event
 * @get_boot_acl: Get boot ACL list
 * @set_boot_acl: Set boot ACL list
 * @disapprove_switch: Disapprove switch (disconnect PCIe tunnel)
 * @approve_switch: Approve switch
 * @add_switch_key: Add key to switch
 * @challenge_switch_key: Challenge switch using key
 * @disconnect_pcie_paths: Disconnects PCIe paths before NVM update
 * @approve_xdomain_paths: Approve (establish) XDomain DMA paths
 * @disconnect_xdomain_paths: Disconnect XDomain DMA paths
 * @usb4_switch_op: Optional proxy for USB4 router operations. If set
 *		    this will be called whenever USB4 router operation is
 *		    performed. If this returns %-EOPNOTSUPP then the
 *		    native USB4 router operation is called.
 * @usb4_switch_nvm_authenticate_status: Optional callback that the CM
 *					 implementation can be used to
 *					 return status of USB4 NVM_AUTH
 *					 router operation.
 */
struct tb_cm_ops {
	int (*driver_ready)(struct tb *tb);
	int (*start)(struct tb *tb);
	void (*stop)(struct tb *tb);
	int (*suspend_noirq)(struct tb *tb);
	int (*resume_noirq)(struct tb *tb);
	int (*suspend)(struct tb *tb);
	int (*freeze_noirq)(struct tb *tb);
	int (*thaw_noirq)(struct tb *tb);
	void (*complete)(struct tb *tb);
	int (*runtime_suspend)(struct tb *tb);
	int (*runtime_resume)(struct tb *tb);
	int (*runtime_suspend_switch)(struct tb_switch *sw);
	int (*runtime_resume_switch)(struct tb_switch *sw);
	void (*handle_event)(struct tb *tb, enum tb_cfg_pkg_type,
			     const void *buf, size_t size);
	int (*get_boot_acl)(struct tb *tb, uuid_t *uuids, size_t nuuids);
	int (*set_boot_acl)(struct tb *tb, const uuid_t *uuids, size_t nuuids);
	int (*disapprove_switch)(struct tb *tb, struct tb_switch *sw);
	int (*approve_switch)(struct tb *tb, struct tb_switch *sw);
	int (*add_switch_key)(struct tb *tb, struct tb_switch *sw);
	int (*challenge_switch_key)(struct tb *tb, struct tb_switch *sw,
				    const u8 *challenge, u8 *response);
	int (*disconnect_pcie_paths)(struct tb *tb);
	int (*approve_xdomain_paths)(struct tb *tb, struct tb_xdomain *xd,
				     int transmit_path, int transmit_ring,
				     int receive_path, int receive_ring);
	int (*disconnect_xdomain_paths)(struct tb *tb, struct tb_xdomain *xd,
					int transmit_path, int transmit_ring,
					int receive_path, int receive_ring);
	int (*usb4_switch_op)(struct tb_switch *sw, u16 opcode, u32 *metadata,
			      u8 *status, const void *tx_data, size_t tx_data_len,
			      void *rx_data, size_t rx_data_len);
	int (*usb4_switch_nvm_authenticate_status)(struct tb_switch *sw,
						   u32 *status);
};

static inline void *tb_priv(struct tb *tb)
{
	return (void *)tb->privdata;
}

#define TB_AUTOSUSPEND_DELAY		15000 /* ms */

/* helper functions & macros */

/**
 * tb_upstream_port() - return the upstream port of a switch
 *
 * Every switch has an upstream port (for the root switch it is the NHI).
 *
 * During switch alloc/init tb_upstream_port()->remote may be NULL, even for
 * non root switches (on the NHI port remote is always NULL).
 *
 * Return: Returns the upstream port of the switch.
 */
static inline struct tb_port *tb_upstream_port(struct tb_switch *sw)
{
	return &sw->ports[sw->config.upstream_port_number];
}

/**
 * tb_is_upstream_port() - Is the port upstream facing
 * @port: Port to check
 *
 * Returns true if @port is upstream facing port. In case of dual link
 * ports both return true.
 */
static inline bool tb_is_upstream_port(const struct tb_port *port)
{
	const struct tb_port *upstream_port = tb_upstream_port(port->sw);
	return port == upstream_port || port->dual_link_port == upstream_port;
}

static inline u64 tb_route(const struct tb_switch *sw)
{
	return ((u64) sw->config.route_hi) << 32 | sw->config.route_lo;
}

static inline struct tb_port *tb_port_at(u64 route, struct tb_switch *sw)
{
	u8 port;

	port = route >> (sw->config.depth * 8);
	if (WARN_ON(port > sw->config.max_port_number))
		return NULL;
	return &sw->ports[port];
}

/**
 * tb_port_has_remote() - Does the port have switch connected downstream
 * @port: Port to check
 *
 * Returns true only when the port is primary port and has remote set.
 */
static inline bool tb_port_has_remote(const struct tb_port *port)
{
	if (tb_is_upstream_port(port))
		return false;
	if (!port->remote)
		return false;
	if (port->dual_link_port && port->link_nr)
		return false;

	return true;
}

static inline bool tb_port_is_null(const struct tb_port *port)
{
	return port && port->port && port->config.type == TB_TYPE_PORT;
}

static inline bool tb_port_is_nhi(const struct tb_port *port)
{
	return port && port->config.type == TB_TYPE_NHI;
}

static inline bool tb_port_is_pcie_down(const struct tb_port *port)
{
	return port && port->config.type == TB_TYPE_PCIE_DOWN;
}

static inline bool tb_port_is_pcie_up(const struct tb_port *port)
{
	return port && port->config.type == TB_TYPE_PCIE_UP;
}

static inline bool tb_port_is_dpin(const struct tb_port *port)
{
	return port && port->config.type == TB_TYPE_DP_HDMI_IN;
}

static inline bool tb_port_is_dpout(const struct tb_port *port)
{
	return port && port->config.type == TB_TYPE_DP_HDMI_OUT;
}

static inline bool tb_port_is_usb3_down(const struct tb_port *port)
{
	return port && port->config.type == TB_TYPE_USB3_DOWN;
}

static inline bool tb_port_is_usb3_up(const struct tb_port *port)
{
	return port && port->config.type == TB_TYPE_USB3_UP;
}

static inline int tb_sw_read(struct tb_switch *sw, void *buffer,
			     enum tb_cfg_space space, u32 offset, u32 length)
{
	if (sw->is_unplugged)
		return -ENODEV;
	return tb_cfg_read(sw->tb->ctl,
			   buffer,
			   tb_route(sw),
			   0,
			   space,
			   offset,
			   length);
}

static inline int tb_sw_write(struct tb_switch *sw, const void *buffer,
			      enum tb_cfg_space space, u32 offset, u32 length)
{
	if (sw->is_unplugged)
		return -ENODEV;
	return tb_cfg_write(sw->tb->ctl,
			    buffer,
			    tb_route(sw),
			    0,
			    space,
			    offset,
			    length);
}

static inline int tb_port_read(struct tb_port *port, void *buffer,
			       enum tb_cfg_space space, u32 offset, u32 length)
{
	if (port->sw->is_unplugged)
		return -ENODEV;
	return tb_cfg_read(port->sw->tb->ctl,
			   buffer,
			   tb_route(port->sw),
			   port->port,
			   space,
			   offset,
			   length);
}

static inline int tb_port_write(struct tb_port *port, const void *buffer,
				enum tb_cfg_space space, u32 offset, u32 length)
{
	if (port->sw->is_unplugged)
		return -ENODEV;
	return tb_cfg_write(port->sw->tb->ctl,
			    buffer,
			    tb_route(port->sw),
			    port->port,
			    space,
			    offset,
			    length);
}

#define tb_err(tb, fmt, arg...) dev_err(&(tb)->nhi->pdev->dev, fmt, ## arg)
#define tb_WARN(tb, fmt, arg...) dev_WARN(&(tb)->nhi->pdev->dev, fmt, ## arg)
#define tb_warn(tb, fmt, arg...) dev_warn(&(tb)->nhi->pdev->dev, fmt, ## arg)
#define tb_info(tb, fmt, arg...) dev_info(&(tb)->nhi->pdev->dev, fmt, ## arg)
#define tb_dbg(tb, fmt, arg...) dev_dbg(&(tb)->nhi->pdev->dev, fmt, ## arg)

#define __TB_SW_PRINT(level, sw, fmt, arg...)           \
	do {                                            \
		const struct tb_switch *__sw = (sw);    \
		level(__sw->tb, "%llx: " fmt,           \
		      tb_route(__sw), ## arg);          \
	} while (0)
#define tb_sw_WARN(sw, fmt, arg...) __TB_SW_PRINT(tb_WARN, sw, fmt, ##arg)
#define tb_sw_warn(sw, fmt, arg...) __TB_SW_PRINT(tb_warn, sw, fmt, ##arg)
#define tb_sw_info(sw, fmt, arg...) __TB_SW_PRINT(tb_info, sw, fmt, ##arg)
#define tb_sw_dbg(sw, fmt, arg...) __TB_SW_PRINT(tb_dbg, sw, fmt, ##arg)

#define __TB_PORT_PRINT(level, _port, fmt, arg...)                      \
	do {                                                            \
		const struct tb_port *__port = (_port);                 \
		level(__port->sw->tb, "%llx:%u: " fmt,                  \
		      tb_route(__port->sw), __port->port, ## arg);      \
	} while (0)
#define tb_port_WARN(port, fmt, arg...) \
	__TB_PORT_PRINT(tb_WARN, port, fmt, ##arg)
#define tb_port_warn(port, fmt, arg...) \
	__TB_PORT_PRINT(tb_warn, port, fmt, ##arg)
#define tb_port_info(port, fmt, arg...) \
	__TB_PORT_PRINT(tb_info, port, fmt, ##arg)
#define tb_port_dbg(port, fmt, arg...) \
	__TB_PORT_PRINT(tb_dbg, port, fmt, ##arg)

struct tb *icm_probe(struct tb_nhi *nhi);
struct tb *tb_probe(struct tb_nhi *nhi);

extern struct device_type tb_domain_type;
extern struct device_type tb_retimer_type;
extern struct device_type tb_switch_type;
extern struct device_type usb4_port_device_type;

int tb_domain_init(void);
void tb_domain_exit(void);
int tb_xdomain_init(void);
void tb_xdomain_exit(void);

struct tb *tb_domain_alloc(struct tb_nhi *nhi, int timeout_msec, size_t privsize);
int tb_domain_add(struct tb *tb);
void tb_domain_remove(struct tb *tb);
int tb_domain_suspend_noirq(struct tb *tb);
int tb_domain_resume_noirq(struct tb *tb);
int tb_domain_suspend(struct tb *tb);
int tb_domain_freeze_noirq(struct tb *tb);
int tb_domain_thaw_noirq(struct tb *tb);
void tb_domain_complete(struct tb *tb);
int tb_domain_runtime_suspend(struct tb *tb);
int tb_domain_runtime_resume(struct tb *tb);
int tb_domain_disapprove_switch(struct tb *tb, struct tb_switch *sw);
int tb_domain_approve_switch(struct tb *tb, struct tb_switch *sw);
int tb_domain_approve_switch_key(struct tb *tb, struct tb_switch *sw);
int tb_domain_challenge_switch_key(struct tb *tb, struct tb_switch *sw);
int tb_domain_disconnect_pcie_paths(struct tb *tb);
int tb_domain_approve_xdomain_paths(struct tb *tb, struct tb_xdomain *xd,
				    int transmit_path, int transmit_ring,
				    int receive_path, int receive_ring);
int tb_domain_disconnect_xdomain_paths(struct tb *tb, struct tb_xdomain *xd,
				       int transmit_path, int transmit_ring,
				       int receive_path, int receive_ring);
int tb_domain_disconnect_all_paths(struct tb *tb);

static inline struct tb *tb_domain_get(struct tb *tb)
{
	if (tb)
		get_device(&tb->dev);
	return tb;
}

static inline void tb_domain_put(struct tb *tb)
{
	put_device(&tb->dev);
}

struct tb_nvm *tb_nvm_alloc(struct device *dev);
int tb_nvm_read_version(struct tb_nvm *nvm);
int tb_nvm_validate(struct tb_nvm *nvm);
int tb_nvm_write_headers(struct tb_nvm *nvm);
int tb_nvm_add_active(struct tb_nvm *nvm, nvmem_reg_read_t reg_read);
int tb_nvm_write_buf(struct tb_nvm *nvm, unsigned int offset, void *val,
		     size_t bytes);
int tb_nvm_add_non_active(struct tb_nvm *nvm, nvmem_reg_write_t reg_write);
void tb_nvm_free(struct tb_nvm *nvm);
void tb_nvm_exit(void);

typedef int (*read_block_fn)(void *, unsigned int, void *, size_t);
typedef int (*write_block_fn)(void *, unsigned int, const void *, size_t);

int tb_nvm_read_data(unsigned int address, void *buf, size_t size,
		     unsigned int retries, read_block_fn read_block,
		     void *read_block_data);
int tb_nvm_write_data(unsigned int address, const void *buf, size_t size,
		      unsigned int retries, write_block_fn write_next_block,
		      void *write_block_data);

int tb_switch_nvm_read(struct tb_switch *sw, unsigned int address, void *buf,
		       size_t size);
struct tb_switch *tb_switch_alloc(struct tb *tb, struct device *parent,
				  u64 route);
struct tb_switch *tb_switch_alloc_safe_mode(struct tb *tb,
			struct device *parent, u64 route);
int tb_switch_configure(struct tb_switch *sw);
int tb_switch_add(struct tb_switch *sw);
void tb_switch_remove(struct tb_switch *sw);
void tb_switch_suspend(struct tb_switch *sw, bool runtime);
int tb_switch_resume(struct tb_switch *sw);
int tb_switch_reset(struct tb_switch *sw);
int tb_switch_wait_for_bit(struct tb_switch *sw, u32 offset, u32 bit,
			   u32 value, int timeout_msec);
void tb_sw_set_unplugged(struct tb_switch *sw);
struct tb_port *tb_switch_find_port(struct tb_switch *sw,
				    enum tb_port_type type);
struct tb_switch *tb_switch_find_by_link_depth(struct tb *tb, u8 link,
					       u8 depth);
struct tb_switch *tb_switch_find_by_uuid(struct tb *tb, const uuid_t *uuid);
struct tb_switch *tb_switch_find_by_route(struct tb *tb, u64 route);

/**
 * tb_switch_for_each_port() - Iterate over each switch port
 * @sw: Switch whose ports to iterate
 * @p: Port used as iterator
 *
 * Iterates over each switch port skipping the control port (port %0).
 */
#define tb_switch_for_each_port(sw, p)					\
	for ((p) = &(sw)->ports[1];					\
	     (p) <= &(sw)->ports[(sw)->config.max_port_number]; (p)++)

static inline struct tb_switch *tb_switch_get(struct tb_switch *sw)
{
	if (sw)
		get_device(&sw->dev);
	return sw;
}

static inline void tb_switch_put(struct tb_switch *sw)
{
	put_device(&sw->dev);
}

static inline bool tb_is_switch(const struct device *dev)
{
	return dev->type == &tb_switch_type;
}

static inline struct tb_switch *tb_to_switch(const struct device *dev)
{
	if (tb_is_switch(dev))
		return container_of(dev, struct tb_switch, dev);
	return NULL;
}

static inline struct tb_switch *tb_switch_parent(struct tb_switch *sw)
{
	return tb_to_switch(sw->dev.parent);
}

static inline bool tb_switch_is_light_ridge(const struct tb_switch *sw)
{
	return sw->config.vendor_id == PCI_VENDOR_ID_INTEL &&
	       sw->config.device_id == PCI_DEVICE_ID_INTEL_LIGHT_RIDGE;
}

static inline bool tb_switch_is_eagle_ridge(const struct tb_switch *sw)
{
	return sw->config.vendor_id == PCI_VENDOR_ID_INTEL &&
	       sw->config.device_id == PCI_DEVICE_ID_INTEL_EAGLE_RIDGE;
}

static inline bool tb_switch_is_cactus_ridge(const struct tb_switch *sw)
{
	if (sw->config.vendor_id == PCI_VENDOR_ID_INTEL) {
		switch (sw->config.device_id) {
		case PCI_DEVICE_ID_INTEL_CACTUS_RIDGE_2C:
		case PCI_DEVICE_ID_INTEL_CACTUS_RIDGE_4C:
			return true;
		}
	}
	return false;
}

static inline bool tb_switch_is_falcon_ridge(const struct tb_switch *sw)
{
	if (sw->config.vendor_id == PCI_VENDOR_ID_INTEL) {
		switch (sw->config.device_id) {
		case PCI_DEVICE_ID_INTEL_FALCON_RIDGE_2C_BRIDGE:
		case PCI_DEVICE_ID_INTEL_FALCON_RIDGE_4C_BRIDGE:
			return true;
		}
	}
	return false;
}

static inline bool tb_switch_is_alpine_ridge(const struct tb_switch *sw)
{
	if (sw->config.vendor_id == PCI_VENDOR_ID_INTEL) {
		switch (sw->config.device_id) {
		case PCI_DEVICE_ID_INTEL_ALPINE_RIDGE_2C_BRIDGE:
		case PCI_DEVICE_ID_INTEL_ALPINE_RIDGE_4C_BRIDGE:
		case PCI_DEVICE_ID_INTEL_ALPINE_RIDGE_LP_BRIDGE:
		case PCI_DEVICE_ID_INTEL_ALPINE_RIDGE_C_4C_BRIDGE:
		case PCI_DEVICE_ID_INTEL_ALPINE_RIDGE_C_2C_BRIDGE:
			return true;
		}
	}
	return false;
}

static inline bool tb_switch_is_titan_ridge(const struct tb_switch *sw)
{
	if (sw->config.vendor_id == PCI_VENDOR_ID_INTEL) {
		switch (sw->config.device_id) {
		case PCI_DEVICE_ID_INTEL_TITAN_RIDGE_2C_BRIDGE:
		case PCI_DEVICE_ID_INTEL_TITAN_RIDGE_4C_BRIDGE:
		case PCI_DEVICE_ID_INTEL_TITAN_RIDGE_DD_BRIDGE:
			return true;
		}
	}
	return false;
}

static inline bool tb_switch_is_tiger_lake(const struct tb_switch *sw)
{
	if (sw->config.vendor_id == PCI_VENDOR_ID_INTEL) {
		switch (sw->config.device_id) {
		case PCI_DEVICE_ID_INTEL_TGL_NHI0:
		case PCI_DEVICE_ID_INTEL_TGL_NHI1:
		case PCI_DEVICE_ID_INTEL_TGL_H_NHI0:
		case PCI_DEVICE_ID_INTEL_TGL_H_NHI1:
			return true;
		}
	}
	return false;
}

/**
 * tb_switch_is_usb4() - Is the switch USB4 compliant
 * @sw: Switch to check
 *
 * Returns true if the @sw is USB4 compliant router, false otherwise.
 */
static inline bool tb_switch_is_usb4(const struct tb_switch *sw)
{
	return sw->config.thunderbolt_version == USB4_VERSION_1_0;
}

/**
 * tb_switch_is_icm() - Is the switch handled by ICM firmware
 * @sw: Switch to check
 *
 * In case there is a need to differentiate whether ICM firmware or SW CM
 * is handling @sw this function can be called. It is valid to call this
 * after tb_switch_alloc() and tb_switch_configure() has been called
 * (latter only for SW CM case).
 */
static inline bool tb_switch_is_icm(const struct tb_switch *sw)
{
	return !sw->config.enabled;
}

int tb_switch_lane_bonding_enable(struct tb_switch *sw);
void tb_switch_lane_bonding_disable(struct tb_switch *sw);
int tb_switch_configure_link(struct tb_switch *sw);
void tb_switch_unconfigure_link(struct tb_switch *sw);

bool tb_switch_query_dp_resource(struct tb_switch *sw, struct tb_port *in);
int tb_switch_alloc_dp_resource(struct tb_switch *sw, struct tb_port *in);
void tb_switch_dealloc_dp_resource(struct tb_switch *sw, struct tb_port *in);

int tb_switch_tmu_init(struct tb_switch *sw);
int tb_switch_tmu_post_time(struct tb_switch *sw);
int tb_switch_tmu_disable(struct tb_switch *sw);
int tb_switch_tmu_enable(struct tb_switch *sw);
void tb_switch_tmu_configure(struct tb_switch *sw,
			     enum tb_switch_tmu_rate rate,
			     bool unidirectional);
void tb_switch_enable_tmu_1st_child(struct tb_switch *sw,
				    enum tb_switch_tmu_rate rate);
/**
 * tb_switch_tmu_is_enabled() - Checks if the specified TMU mode is enabled
 * @sw: Router whose TMU mode to check
 * @unidirectional: If uni-directional (bi-directional otherwise)
 *
 * Return true if hardware TMU configuration matches the one passed in
 * as parameter. That is HiFi/Normal and either uni-directional or bi-directional.
 */
static inline bool tb_switch_tmu_is_enabled(const struct tb_switch *sw,
					    bool unidirectional)
{
	return sw->tmu.rate == sw->tmu.rate_request &&
	       sw->tmu.unidirectional == unidirectional;
}

static inline const char *tb_switch_clx_name(enum tb_clx clx)
{
	switch (clx) {
	/* CL0s and CL1 are enabled and supported together */
	case TB_CL1:
		return "CL0s/CL1";
	default:
		return "unknown";
	}
}

int tb_switch_enable_clx(struct tb_switch *sw, enum tb_clx clx);
int tb_switch_disable_clx(struct tb_switch *sw, enum tb_clx clx);

/**
 * tb_switch_is_clx_enabled() - Checks if the CLx is enabled
 * @sw: Router to check for the CLx
 * @clx: The CLx state to check for
 *
 * Checks if the specified CLx is enabled on the router upstream link.
 * Not applicable for a host router.
 */
static inline bool tb_switch_is_clx_enabled(const struct tb_switch *sw,
					    enum tb_clx clx)
{
	return sw->clx == clx;
}

/**
 * tb_switch_is_clx_supported() - Is CLx supported on this type of router
 * @sw: The router to check CLx support for
 */
static inline bool tb_switch_is_clx_supported(const struct tb_switch *sw)
{
	if (sw->quirks & QUIRK_NO_CLX)
		return false;

	return tb_switch_is_usb4(sw) || tb_switch_is_titan_ridge(sw);
}

int tb_switch_mask_clx_objections(struct tb_switch *sw);

int tb_switch_pcie_l1_enable(struct tb_switch *sw);

int tb_switch_xhci_connect(struct tb_switch *sw);
void tb_switch_xhci_disconnect(struct tb_switch *sw);

int tb_port_state(struct tb_port *port);
int tb_wait_for_port(struct tb_port *port, bool wait_if_unplugged);
int tb_port_add_nfc_credits(struct tb_port *port, int credits);
int tb_port_clear_counter(struct tb_port *port, int counter);
int tb_port_unlock(struct tb_port *port);
int tb_port_enable(struct tb_port *port);
int tb_port_disable(struct tb_port *port);
int tb_port_alloc_in_hopid(struct tb_port *port, int hopid, int max_hopid);
void tb_port_release_in_hopid(struct tb_port *port, int hopid);
int tb_port_alloc_out_hopid(struct tb_port *port, int hopid, int max_hopid);
void tb_port_release_out_hopid(struct tb_port *port, int hopid);
struct tb_port *tb_next_port_on_path(struct tb_port *start, struct tb_port *end,
				     struct tb_port *prev);

static inline bool tb_port_use_credit_allocation(const struct tb_port *port)
{
	return tb_port_is_null(port) && port->sw->credit_allocation;
}

/**
 * tb_for_each_port_on_path() - Iterate over each port on path
 * @src: Source port
 * @dst: Destination port
 * @p: Port used as iterator
 *
 * Walks over each port on path from @src to @dst.
 */
#define tb_for_each_port_on_path(src, dst, p)				\
	for ((p) = tb_next_port_on_path((src), (dst), NULL); (p);	\
	     (p) = tb_next_port_on_path((src), (dst), (p)))

int tb_port_get_link_speed(struct tb_port *port);
int tb_port_get_link_width(struct tb_port *port);
int tb_port_set_link_width(struct tb_port *port, unsigned int width);
int tb_port_set_lane_bonding(struct tb_port *port, bool bonding);
int tb_port_lane_bonding_enable(struct tb_port *port);
void tb_port_lane_bonding_disable(struct tb_port *port);
int tb_port_wait_for_link_width(struct tb_port *port, int width,
				int timeout_msec);
int tb_port_update_credits(struct tb_port *port);
bool tb_port_is_clx_enabled(struct tb_port *port, unsigned int clx);

int tb_switch_find_vse_cap(struct tb_switch *sw, enum tb_switch_vse_cap vsec);
int tb_switch_find_cap(struct tb_switch *sw, enum tb_switch_cap cap);
int tb_switch_next_cap(struct tb_switch *sw, unsigned int offset);
int tb_port_find_cap(struct tb_port *port, enum tb_port_cap cap);
int tb_port_next_cap(struct tb_port *port, unsigned int offset);
bool tb_port_is_enabled(struct tb_port *port);

bool tb_usb3_port_is_enabled(struct tb_port *port);
int tb_usb3_port_enable(struct tb_port *port, bool enable);

bool tb_pci_port_is_enabled(struct tb_port *port);
int tb_pci_port_enable(struct tb_port *port, bool enable);

int tb_dp_port_hpd_is_active(struct tb_port *port);
int tb_dp_port_hpd_clear(struct tb_port *port);
int tb_dp_port_set_hops(struct tb_port *port, unsigned int video,
			unsigned int aux_tx, unsigned int aux_rx);
bool tb_dp_port_is_enabled(struct tb_port *port);
int tb_dp_port_enable(struct tb_port *port, bool enable);

struct tb_path *tb_path_discover(struct tb_port *src, int src_hopid,
				 struct tb_port *dst, int dst_hopid,
				 struct tb_port **last, const char *name,
				 bool alloc_hopid);
struct tb_path *tb_path_alloc(struct tb *tb, struct tb_port *src, int src_hopid,
			      struct tb_port *dst, int dst_hopid, int link_nr,
			      const char *name);
void tb_path_free(struct tb_path *path);
int tb_path_activate(struct tb_path *path);
void tb_path_deactivate(struct tb_path *path);
bool tb_path_is_invalid(struct tb_path *path);
bool tb_path_port_on_path(const struct tb_path *path,
			  const struct tb_port *port);

/**
 * tb_path_for_each_hop() - Iterate over each hop on path
 * @path: Path whose hops to iterate
 * @hop: Hop used as iterator
 *
 * Iterates over each hop on path.
 */
#define tb_path_for_each_hop(path, hop)					\
	for ((hop) = &(path)->hops[0];					\
	     (hop) <= &(path)->hops[(path)->path_length - 1]; (hop)++)

int tb_drom_read(struct tb_switch *sw);
int tb_drom_read_uid_only(struct tb_switch *sw, u64 *uid);

int tb_lc_read_uuid(struct tb_switch *sw, u32 *uuid);
int tb_lc_configure_port(struct tb_port *port);
void tb_lc_unconfigure_port(struct tb_port *port);
int tb_lc_configure_xdomain(struct tb_port *port);
void tb_lc_unconfigure_xdomain(struct tb_port *port);
int tb_lc_start_lane_initialization(struct tb_port *port);
bool tb_lc_is_clx_supported(struct tb_port *port);
bool tb_lc_is_usb_plugged(struct tb_port *port);
bool tb_lc_is_xhci_connected(struct tb_port *port);
int tb_lc_xhci_connect(struct tb_port *port);
void tb_lc_xhci_disconnect(struct tb_port *port);
int tb_lc_set_wake(struct tb_switch *sw, unsigned int flags);
int tb_lc_set_sleep(struct tb_switch *sw);
bool tb_lc_lane_bonding_possible(struct tb_switch *sw);
bool tb_lc_dp_sink_query(struct tb_switch *sw, struct tb_port *in);
int tb_lc_dp_sink_alloc(struct tb_switch *sw, struct tb_port *in);
int tb_lc_dp_sink_dealloc(struct tb_switch *sw, struct tb_port *in);
int tb_lc_force_power(struct tb_switch *sw);

static inline int tb_route_length(u64 route)
{
	return (fls64(route) + TB_ROUTE_SHIFT - 1) / TB_ROUTE_SHIFT;
}

/**
 * tb_downstream_route() - get route to downstream switch
 *
 * Port must not be the upstream port (otherwise a loop is created).
 *
 * Return: Returns a route to the switch behind @port.
 */
static inline u64 tb_downstream_route(struct tb_port *port)
{
	return tb_route(port->sw)
	       | ((u64) port->port << (port->sw->config.depth * 8));
}

bool tb_is_xdomain_enabled(void);
bool tb_xdomain_handle_request(struct tb *tb, enum tb_cfg_pkg_type type,
			       const void *buf, size_t size);
struct tb_xdomain *tb_xdomain_alloc(struct tb *tb, struct device *parent,
				    u64 route, const uuid_t *local_uuid,
				    const uuid_t *remote_uuid);
void tb_xdomain_add(struct tb_xdomain *xd);
void tb_xdomain_remove(struct tb_xdomain *xd);
struct tb_xdomain *tb_xdomain_find_by_link_depth(struct tb *tb, u8 link,
						 u8 depth);

static inline struct tb_switch *tb_xdomain_parent(struct tb_xdomain *xd)
{
	return tb_to_switch(xd->dev.parent);
}

int tb_retimer_nvm_read(struct tb_retimer *rt, unsigned int address, void *buf,
			size_t size);
int tb_retimer_scan(struct tb_port *port, bool add);
void tb_retimer_remove_all(struct tb_port *port);

static inline bool tb_is_retimer(const struct device *dev)
{
	return dev->type == &tb_retimer_type;
}

static inline struct tb_retimer *tb_to_retimer(struct device *dev)
{
	if (tb_is_retimer(dev))
		return container_of(dev, struct tb_retimer, dev);
	return NULL;
}

int usb4_switch_setup(struct tb_switch *sw);
int usb4_switch_read_uid(struct tb_switch *sw, u64 *uid);
int usb4_switch_drom_read(struct tb_switch *sw, unsigned int address, void *buf,
			  size_t size);
bool usb4_switch_lane_bonding_possible(struct tb_switch *sw);
int usb4_switch_set_wake(struct tb_switch *sw, unsigned int flags);
int usb4_switch_set_sleep(struct tb_switch *sw);
int usb4_switch_nvm_sector_size(struct tb_switch *sw);
int usb4_switch_nvm_read(struct tb_switch *sw, unsigned int address, void *buf,
			 size_t size);
int usb4_switch_nvm_set_offset(struct tb_switch *sw, unsigned int address);
int usb4_switch_nvm_write(struct tb_switch *sw, unsigned int address,
			  const void *buf, size_t size);
int usb4_switch_nvm_authenticate(struct tb_switch *sw);
int usb4_switch_nvm_authenticate_status(struct tb_switch *sw, u32 *status);
int usb4_switch_credits_init(struct tb_switch *sw);
bool usb4_switch_query_dp_resource(struct tb_switch *sw, struct tb_port *in);
int usb4_switch_alloc_dp_resource(struct tb_switch *sw, struct tb_port *in);
int usb4_switch_dealloc_dp_resource(struct tb_switch *sw, struct tb_port *in);
struct tb_port *usb4_switch_map_pcie_down(struct tb_switch *sw,
					  const struct tb_port *port);
struct tb_port *usb4_switch_map_usb3_down(struct tb_switch *sw,
					  const struct tb_port *port);
int usb4_switch_add_ports(struct tb_switch *sw);
void usb4_switch_remove_ports(struct tb_switch *sw);

int usb4_port_unlock(struct tb_port *port);
int usb4_port_hotplug_enable(struct tb_port *port);
int usb4_port_configure(struct tb_port *port);
void usb4_port_unconfigure(struct tb_port *port);
int usb4_port_configure_xdomain(struct tb_port *port, struct tb_xdomain *xd);
void usb4_port_unconfigure_xdomain(struct tb_port *port);
int usb4_port_router_offline(struct tb_port *port);
int usb4_port_router_online(struct tb_port *port);
int usb4_port_enumerate_retimers(struct tb_port *port);
bool usb4_port_clx_supported(struct tb_port *port);
int usb4_port_margining_caps(struct tb_port *port, u32 *caps);
int usb4_port_hw_margin(struct tb_port *port, unsigned int lanes,
			unsigned int ber_level, bool timing, bool right_high,
			u32 *results);
int usb4_port_sw_margin(struct tb_port *port, unsigned int lanes, bool timing,
			bool right_high, u32 counter);
int usb4_port_sw_margin_errors(struct tb_port *port, u32 *errors);

int usb4_port_retimer_set_inbound_sbtx(struct tb_port *port, u8 index);
int usb4_port_retimer_unset_inbound_sbtx(struct tb_port *port, u8 index);
int usb4_port_retimer_read(struct tb_port *port, u8 index, u8 reg, void *buf,
			   u8 size);
int usb4_port_retimer_write(struct tb_port *port, u8 index, u8 reg,
			    const void *buf, u8 size);
int usb4_port_retimer_is_last(struct tb_port *port, u8 index);
int usb4_port_retimer_nvm_sector_size(struct tb_port *port, u8 index);
int usb4_port_retimer_nvm_set_offset(struct tb_port *port, u8 index,
				     unsigned int address);
int usb4_port_retimer_nvm_write(struct tb_port *port, u8 index,
				unsigned int address, const void *buf,
				size_t size);
int usb4_port_retimer_nvm_authenticate(struct tb_port *port, u8 index);
int usb4_port_retimer_nvm_authenticate_status(struct tb_port *port, u8 index,
					      u32 *status);
int usb4_port_retimer_nvm_read(struct tb_port *port, u8 index,
			       unsigned int address, void *buf, size_t size);

int usb4_usb3_port_max_link_rate(struct tb_port *port);
int usb4_usb3_port_actual_link_rate(struct tb_port *port);
int usb4_usb3_port_allocated_bandwidth(struct tb_port *port, int *upstream_bw,
				       int *downstream_bw);
int usb4_usb3_port_allocate_bandwidth(struct tb_port *port, int *upstream_bw,
				      int *downstream_bw);
int usb4_usb3_port_release_bandwidth(struct tb_port *port, int *upstream_bw,
				     int *downstream_bw);

int usb4_dp_port_set_cm_id(struct tb_port *port, int cm_id);
bool usb4_dp_port_bw_mode_supported(struct tb_port *port);
bool usb4_dp_port_bw_mode_enabled(struct tb_port *port);
int usb4_dp_port_set_cm_bw_mode_supported(struct tb_port *port, bool supported);
int usb4_dp_port_group_id(struct tb_port *port);
int usb4_dp_port_set_group_id(struct tb_port *port, int group_id);
int usb4_dp_port_nrd(struct tb_port *port, int *rate, int *lanes);
int usb4_dp_port_set_nrd(struct tb_port *port, int rate, int lanes);
int usb4_dp_port_granularity(struct tb_port *port);
int usb4_dp_port_set_granularity(struct tb_port *port, int granularity);
int usb4_dp_port_set_estimated_bw(struct tb_port *port, int bw);
int usb4_dp_port_allocated_bw(struct tb_port *port);
int usb4_dp_port_allocate_bw(struct tb_port *port, int bw);
int usb4_dp_port_requested_bw(struct tb_port *port);

static inline bool tb_is_usb4_port_device(const struct device *dev)
{
	return dev->type == &usb4_port_device_type;
}

static inline struct usb4_port *tb_to_usb4_port_device(struct device *dev)
{
	if (tb_is_usb4_port_device(dev))
		return container_of(dev, struct usb4_port, dev);
	return NULL;
}

struct usb4_port *usb4_port_device_add(struct tb_port *port);
void usb4_port_device_remove(struct usb4_port *usb4);
int usb4_port_device_resume(struct usb4_port *usb4);

void tb_check_quirks(struct tb_switch *sw);

#ifdef CONFIG_ACPI
void tb_acpi_add_links(struct tb_nhi *nhi);

bool tb_acpi_is_native(void);
bool tb_acpi_may_tunnel_usb3(void);
bool tb_acpi_may_tunnel_dp(void);
bool tb_acpi_may_tunnel_pcie(void);
bool tb_acpi_is_xdomain_allowed(void);

int tb_acpi_init(void);
void tb_acpi_exit(void);
int tb_acpi_power_on_retimers(struct tb_port *port);
int tb_acpi_power_off_retimers(struct tb_port *port);
#else
static inline void tb_acpi_add_links(struct tb_nhi *nhi) { }

static inline bool tb_acpi_is_native(void) { return true; }
static inline bool tb_acpi_may_tunnel_usb3(void) { return true; }
static inline bool tb_acpi_may_tunnel_dp(void) { return true; }
static inline bool tb_acpi_may_tunnel_pcie(void) { return true; }
static inline bool tb_acpi_is_xdomain_allowed(void) { return true; }

static inline int tb_acpi_init(void) { return 0; }
static inline void tb_acpi_exit(void) { }
static inline int tb_acpi_power_on_retimers(struct tb_port *port) { return 0; }
static inline int tb_acpi_power_off_retimers(struct tb_port *port) { return 0; }
#endif

#ifdef CONFIG_DEBUG_FS
void tb_debugfs_init(void);
void tb_debugfs_exit(void);
void tb_switch_debugfs_init(struct tb_switch *sw);
void tb_switch_debugfs_remove(struct tb_switch *sw);
void tb_xdomain_debugfs_init(struct tb_xdomain *xd);
void tb_xdomain_debugfs_remove(struct tb_xdomain *xd);
void tb_service_debugfs_init(struct tb_service *svc);
void tb_service_debugfs_remove(struct tb_service *svc);
#else
static inline void tb_debugfs_init(void) { }
static inline void tb_debugfs_exit(void) { }
static inline void tb_switch_debugfs_init(struct tb_switch *sw) { }
static inline void tb_switch_debugfs_remove(struct tb_switch *sw) { }
static inline void tb_xdomain_debugfs_init(struct tb_xdomain *xd) { }
static inline void tb_xdomain_debugfs_remove(struct tb_xdomain *xd) { }
static inline void tb_service_debugfs_init(struct tb_service *svc) { }
static inline void tb_service_debugfs_remove(struct tb_service *svc) { }
#endif

#endif<|MERGE_RESOLUTION|>--- conflicted
+++ resolved
@@ -272,11 +272,8 @@
  * @group: Bandwidth allocation group the adapter is assigned to. Only
  *	   used for DP IN adapters for now.
  * @group_list: The adapter is linked to the group's list of ports through this
-<<<<<<< HEAD
-=======
  * @max_bw: Maximum possible bandwidth through this adapter if set to
  *	    non-zero.
->>>>>>> 8455cbb2
  *
  * In USB4 terminology this structure represents an adapter (protocol or
  * lane adapter).
@@ -304,10 +301,7 @@
 	unsigned int dma_credits;
 	struct tb_bandwidth_group *group;
 	struct list_head group_list;
-<<<<<<< HEAD
-=======
 	unsigned int max_bw;
->>>>>>> 8455cbb2
 };
 
 /**
