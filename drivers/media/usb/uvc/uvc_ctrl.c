// SPDX-License-Identifier: GPL-2.0-or-later
/*
 *      uvc_ctrl.c  --  USB Video Class driver - Controls
 *
 *      Copyright (C) 2005-2010
 *          Laurent Pinchart (laurent.pinchart@ideasonboard.com)
 */

#include <asm/barrier.h>
#include <linux/bitops.h>
#include <linux/kernel.h>
#include <linux/list.h>
#include <linux/module.h>
#include <linux/slab.h>
#include <linux/uaccess.h>
#include <linux/usb.h>
#include <linux/usb/uvc.h>
#include <linux/videodev2.h>
#include <linux/vmalloc.h>
#include <linux/wait.h>
#include <linux/workqueue.h>
#include <linux/atomic.h>
#include <media/v4l2-ctrls.h>

#include "uvcvideo.h"

#define UVC_CTRL_DATA_CURRENT	0
#define UVC_CTRL_DATA_BACKUP	1
#define UVC_CTRL_DATA_MIN	2
#define UVC_CTRL_DATA_MAX	3
#define UVC_CTRL_DATA_RES	4
#define UVC_CTRL_DATA_DEF	5
#define UVC_CTRL_DATA_LAST	6

/* ------------------------------------------------------------------------
 * Controls
 */

static const struct uvc_control_info uvc_ctrls[] = {
	{
		.entity		= UVC_GUID_UVC_PROCESSING,
		.selector	= UVC_PU_BRIGHTNESS_CONTROL,
		.index		= 0,
		.size		= 2,
		.flags		= UVC_CTRL_FLAG_SET_CUR
				| UVC_CTRL_FLAG_GET_RANGE
				| UVC_CTRL_FLAG_RESTORE,
	},
	{
		.entity		= UVC_GUID_UVC_PROCESSING,
		.selector	= UVC_PU_CONTRAST_CONTROL,
		.index		= 1,
		.size		= 2,
		.flags		= UVC_CTRL_FLAG_SET_CUR
				| UVC_CTRL_FLAG_GET_RANGE
				| UVC_CTRL_FLAG_RESTORE,
	},
	{
		.entity		= UVC_GUID_UVC_PROCESSING,
		.selector	= UVC_PU_HUE_CONTROL,
		.index		= 2,
		.size		= 2,
		.flags		= UVC_CTRL_FLAG_SET_CUR
				| UVC_CTRL_FLAG_GET_RANGE
				| UVC_CTRL_FLAG_RESTORE
				| UVC_CTRL_FLAG_AUTO_UPDATE,
	},
	{
		.entity		= UVC_GUID_UVC_PROCESSING,
		.selector	= UVC_PU_SATURATION_CONTROL,
		.index		= 3,
		.size		= 2,
		.flags		= UVC_CTRL_FLAG_SET_CUR
				| UVC_CTRL_FLAG_GET_RANGE
				| UVC_CTRL_FLAG_RESTORE,
	},
	{
		.entity		= UVC_GUID_UVC_PROCESSING,
		.selector	= UVC_PU_SHARPNESS_CONTROL,
		.index		= 4,
		.size		= 2,
		.flags		= UVC_CTRL_FLAG_SET_CUR
				| UVC_CTRL_FLAG_GET_RANGE
				| UVC_CTRL_FLAG_RESTORE,
	},
	{
		.entity		= UVC_GUID_UVC_PROCESSING,
		.selector	= UVC_PU_GAMMA_CONTROL,
		.index		= 5,
		.size		= 2,
		.flags		= UVC_CTRL_FLAG_SET_CUR
				| UVC_CTRL_FLAG_GET_RANGE
				| UVC_CTRL_FLAG_RESTORE,
	},
	{
		.entity		= UVC_GUID_UVC_PROCESSING,
		.selector	= UVC_PU_WHITE_BALANCE_TEMPERATURE_CONTROL,
		.index		= 6,
		.size		= 2,
		.flags		= UVC_CTRL_FLAG_SET_CUR
				| UVC_CTRL_FLAG_GET_RANGE
				| UVC_CTRL_FLAG_RESTORE
				| UVC_CTRL_FLAG_AUTO_UPDATE,
	},
	{
		.entity		= UVC_GUID_UVC_PROCESSING,
		.selector	= UVC_PU_WHITE_BALANCE_COMPONENT_CONTROL,
		.index		= 7,
		.size		= 4,
		.flags		= UVC_CTRL_FLAG_SET_CUR
				| UVC_CTRL_FLAG_GET_RANGE
				| UVC_CTRL_FLAG_RESTORE
				| UVC_CTRL_FLAG_AUTO_UPDATE,
	},
	{
		.entity		= UVC_GUID_UVC_PROCESSING,
		.selector	= UVC_PU_BACKLIGHT_COMPENSATION_CONTROL,
		.index		= 8,
		.size		= 2,
		.flags		= UVC_CTRL_FLAG_SET_CUR
				| UVC_CTRL_FLAG_GET_RANGE
				| UVC_CTRL_FLAG_RESTORE,
	},
	{
		.entity		= UVC_GUID_UVC_PROCESSING,
		.selector	= UVC_PU_GAIN_CONTROL,
		.index		= 9,
		.size		= 2,
		.flags		= UVC_CTRL_FLAG_SET_CUR
				| UVC_CTRL_FLAG_GET_RANGE
				| UVC_CTRL_FLAG_RESTORE,
	},
	{
		.entity		= UVC_GUID_UVC_PROCESSING,
		.selector	= UVC_PU_POWER_LINE_FREQUENCY_CONTROL,
		.index		= 10,
		.size		= 1,
		.flags		= UVC_CTRL_FLAG_SET_CUR | UVC_CTRL_FLAG_GET_CUR
				| UVC_CTRL_FLAG_GET_DEF | UVC_CTRL_FLAG_RESTORE,
	},
	{
		.entity		= UVC_GUID_UVC_PROCESSING,
		.selector	= UVC_PU_HUE_AUTO_CONTROL,
		.index		= 11,
		.size		= 1,
		.flags		= UVC_CTRL_FLAG_SET_CUR | UVC_CTRL_FLAG_GET_CUR
				| UVC_CTRL_FLAG_GET_DEF | UVC_CTRL_FLAG_RESTORE,
	},
	{
		.entity		= UVC_GUID_UVC_PROCESSING,
		.selector	= UVC_PU_WHITE_BALANCE_TEMPERATURE_AUTO_CONTROL,
		.index		= 12,
		.size		= 1,
		.flags		= UVC_CTRL_FLAG_SET_CUR | UVC_CTRL_FLAG_GET_CUR
				| UVC_CTRL_FLAG_GET_DEF | UVC_CTRL_FLAG_RESTORE,
	},
	{
		.entity		= UVC_GUID_UVC_PROCESSING,
		.selector	= UVC_PU_WHITE_BALANCE_COMPONENT_AUTO_CONTROL,
		.index		= 13,
		.size		= 1,
		.flags		= UVC_CTRL_FLAG_SET_CUR | UVC_CTRL_FLAG_GET_CUR
				| UVC_CTRL_FLAG_GET_DEF | UVC_CTRL_FLAG_RESTORE,
	},
	{
		.entity		= UVC_GUID_UVC_PROCESSING,
		.selector	= UVC_PU_DIGITAL_MULTIPLIER_CONTROL,
		.index		= 14,
		.size		= 2,
		.flags		= UVC_CTRL_FLAG_SET_CUR
				| UVC_CTRL_FLAG_GET_RANGE
				| UVC_CTRL_FLAG_RESTORE,
	},
	{
		.entity		= UVC_GUID_UVC_PROCESSING,
		.selector	= UVC_PU_DIGITAL_MULTIPLIER_LIMIT_CONTROL,
		.index		= 15,
		.size		= 2,
		.flags		= UVC_CTRL_FLAG_SET_CUR
				| UVC_CTRL_FLAG_GET_RANGE
				| UVC_CTRL_FLAG_RESTORE,
	},
	{
		.entity		= UVC_GUID_UVC_PROCESSING,
		.selector	= UVC_PU_ANALOG_VIDEO_STANDARD_CONTROL,
		.index		= 16,
		.size		= 1,
		.flags		= UVC_CTRL_FLAG_GET_CUR,
	},
	{
		.entity		= UVC_GUID_UVC_PROCESSING,
		.selector	= UVC_PU_ANALOG_LOCK_STATUS_CONTROL,
		.index		= 17,
		.size		= 1,
		.flags		= UVC_CTRL_FLAG_GET_CUR,
	},
	{
		.entity		= UVC_GUID_UVC_CAMERA,
		.selector	= UVC_CT_SCANNING_MODE_CONTROL,
		.index		= 0,
		.size		= 1,
		.flags		= UVC_CTRL_FLAG_SET_CUR | UVC_CTRL_FLAG_GET_CUR
				| UVC_CTRL_FLAG_RESTORE,
	},
	{
		.entity		= UVC_GUID_UVC_CAMERA,
		.selector	= UVC_CT_AE_MODE_CONTROL,
		.index		= 1,
		.size		= 1,
		.flags		= UVC_CTRL_FLAG_SET_CUR | UVC_CTRL_FLAG_GET_CUR
				| UVC_CTRL_FLAG_GET_DEF | UVC_CTRL_FLAG_GET_RES
				| UVC_CTRL_FLAG_RESTORE,
	},
	{
		.entity		= UVC_GUID_UVC_CAMERA,
		.selector	= UVC_CT_AE_PRIORITY_CONTROL,
		.index		= 2,
		.size		= 1,
		.flags		= UVC_CTRL_FLAG_SET_CUR | UVC_CTRL_FLAG_GET_CUR
				| UVC_CTRL_FLAG_RESTORE,
	},
	{
		.entity		= UVC_GUID_UVC_CAMERA,
		.selector	= UVC_CT_EXPOSURE_TIME_ABSOLUTE_CONTROL,
		.index		= 3,
		.size		= 4,
		.flags		= UVC_CTRL_FLAG_SET_CUR
				| UVC_CTRL_FLAG_GET_RANGE
				| UVC_CTRL_FLAG_RESTORE
				| UVC_CTRL_FLAG_AUTO_UPDATE,
	},
	{
		.entity		= UVC_GUID_UVC_CAMERA,
		.selector	= UVC_CT_EXPOSURE_TIME_RELATIVE_CONTROL,
		.index		= 4,
		.size		= 1,
		.flags		= UVC_CTRL_FLAG_SET_CUR | UVC_CTRL_FLAG_RESTORE,
	},
	{
		.entity		= UVC_GUID_UVC_CAMERA,
		.selector	= UVC_CT_FOCUS_ABSOLUTE_CONTROL,
		.index		= 5,
		.size		= 2,
		.flags		= UVC_CTRL_FLAG_SET_CUR
				| UVC_CTRL_FLAG_GET_RANGE
				| UVC_CTRL_FLAG_RESTORE
				| UVC_CTRL_FLAG_AUTO_UPDATE,
	},
	{
		.entity		= UVC_GUID_UVC_CAMERA,
		.selector	= UVC_CT_FOCUS_RELATIVE_CONTROL,
		.index		= 6,
		.size		= 2,
		.flags		= UVC_CTRL_FLAG_SET_CUR | UVC_CTRL_FLAG_GET_MIN
				| UVC_CTRL_FLAG_GET_MAX | UVC_CTRL_FLAG_GET_RES
				| UVC_CTRL_FLAG_GET_DEF
				| UVC_CTRL_FLAG_AUTO_UPDATE,
	},
	{
		.entity		= UVC_GUID_UVC_CAMERA,
		.selector	= UVC_CT_IRIS_ABSOLUTE_CONTROL,
		.index		= 7,
		.size		= 2,
		.flags		= UVC_CTRL_FLAG_SET_CUR
				| UVC_CTRL_FLAG_GET_RANGE
				| UVC_CTRL_FLAG_RESTORE
				| UVC_CTRL_FLAG_AUTO_UPDATE,
	},
	{
		.entity		= UVC_GUID_UVC_CAMERA,
		.selector	= UVC_CT_IRIS_RELATIVE_CONTROL,
		.index		= 8,
		.size		= 1,
		.flags		= UVC_CTRL_FLAG_SET_CUR
				| UVC_CTRL_FLAG_AUTO_UPDATE,
	},
	{
		.entity		= UVC_GUID_UVC_CAMERA,
		.selector	= UVC_CT_ZOOM_ABSOLUTE_CONTROL,
		.index		= 9,
		.size		= 2,
		.flags		= UVC_CTRL_FLAG_SET_CUR
				| UVC_CTRL_FLAG_GET_RANGE
				| UVC_CTRL_FLAG_RESTORE
				| UVC_CTRL_FLAG_AUTO_UPDATE,
	},
	{
		.entity		= UVC_GUID_UVC_CAMERA,
		.selector	= UVC_CT_ZOOM_RELATIVE_CONTROL,
		.index		= 10,
		.size		= 3,
		.flags		= UVC_CTRL_FLAG_SET_CUR | UVC_CTRL_FLAG_GET_MIN
				| UVC_CTRL_FLAG_GET_MAX | UVC_CTRL_FLAG_GET_RES
				| UVC_CTRL_FLAG_GET_DEF
				| UVC_CTRL_FLAG_AUTO_UPDATE,
	},
	{
		.entity		= UVC_GUID_UVC_CAMERA,
		.selector	= UVC_CT_PANTILT_ABSOLUTE_CONTROL,
		.index		= 11,
		.size		= 8,
		.flags		= UVC_CTRL_FLAG_SET_CUR
				| UVC_CTRL_FLAG_GET_RANGE
				| UVC_CTRL_FLAG_RESTORE
				| UVC_CTRL_FLAG_AUTO_UPDATE,
	},
	{
		.entity		= UVC_GUID_UVC_CAMERA,
		.selector	= UVC_CT_PANTILT_RELATIVE_CONTROL,
		.index		= 12,
		.size		= 4,
		.flags		= UVC_CTRL_FLAG_SET_CUR
				| UVC_CTRL_FLAG_GET_RANGE
				| UVC_CTRL_FLAG_AUTO_UPDATE,
	},
	{
		.entity		= UVC_GUID_UVC_CAMERA,
		.selector	= UVC_CT_ROLL_ABSOLUTE_CONTROL,
		.index		= 13,
		.size		= 2,
		.flags		= UVC_CTRL_FLAG_SET_CUR
				| UVC_CTRL_FLAG_GET_RANGE
				| UVC_CTRL_FLAG_RESTORE
				| UVC_CTRL_FLAG_AUTO_UPDATE,
	},
	{
		.entity		= UVC_GUID_UVC_CAMERA,
		.selector	= UVC_CT_ROLL_RELATIVE_CONTROL,
		.index		= 14,
		.size		= 2,
		.flags		= UVC_CTRL_FLAG_SET_CUR | UVC_CTRL_FLAG_GET_MIN
				| UVC_CTRL_FLAG_GET_MAX | UVC_CTRL_FLAG_GET_RES
				| UVC_CTRL_FLAG_GET_DEF
				| UVC_CTRL_FLAG_AUTO_UPDATE,
	},
	{
		.entity		= UVC_GUID_UVC_CAMERA,
		.selector	= UVC_CT_FOCUS_AUTO_CONTROL,
		.index		= 17,
		.size		= 1,
		.flags		= UVC_CTRL_FLAG_SET_CUR | UVC_CTRL_FLAG_GET_CUR
				| UVC_CTRL_FLAG_GET_DEF | UVC_CTRL_FLAG_RESTORE,
	},
	{
		.entity		= UVC_GUID_UVC_CAMERA,
		.selector	= UVC_CT_PRIVACY_CONTROL,
		.index		= 18,
		.size		= 1,
		.flags		= UVC_CTRL_FLAG_SET_CUR | UVC_CTRL_FLAG_GET_CUR
				| UVC_CTRL_FLAG_RESTORE
				| UVC_CTRL_FLAG_AUTO_UPDATE,
	},
	{
		.entity		= UVC_GUID_EXT_GPIO_CONTROLLER,
		.selector	= UVC_CT_PRIVACY_CONTROL,
		.index		= 0,
		.size		= 1,
		.flags		= UVC_CTRL_FLAG_GET_CUR
				| UVC_CTRL_FLAG_AUTO_UPDATE,
	},
};

static const u32 uvc_control_classes[] = {
	V4L2_CID_CAMERA_CLASS,
	V4L2_CID_USER_CLASS,
};

static const int exposure_auto_mapping[] = { 2, 1, 4, 8 };

/*
 * This function translates the V4L2 menu index @idx, as exposed to userspace as
 * the V4L2 control value, to the corresponding UVC control value used by the
 * device. The custom menu_mapping in the control @mapping is used when
 * available, otherwise the function assumes that the V4L2 and UVC values are
 * identical.
 *
 * For controls of type UVC_CTRL_DATA_TYPE_BITMASK, the UVC control value is
 * expressed as a bitmask and is thus guaranteed to have a single bit set.
 *
 * The function returns -EINVAL if the V4L2 menu index @idx isn't valid for the
 * control, which includes all controls whose type isn't UVC_CTRL_DATA_TYPE_ENUM
 * or UVC_CTRL_DATA_TYPE_BITMASK.
 */
static int uvc_mapping_get_menu_value(const struct uvc_control_mapping *mapping,
				      u32 idx)
{
	if (!test_bit(idx, &mapping->menu_mask))
		return -EINVAL;

	if (mapping->menu_mapping)
		return mapping->menu_mapping[idx];

	return idx;
}

static const char *
uvc_mapping_get_menu_name(const struct uvc_control_mapping *mapping, u32 idx)
{
	if (!test_bit(idx, &mapping->menu_mask))
		return NULL;

	if (mapping->menu_names)
		return mapping->menu_names[idx];

	return v4l2_ctrl_get_menu(mapping->id)[idx];
}

static s32 uvc_ctrl_get_zoom(struct uvc_control_mapping *mapping,
	u8 query, const u8 *data)
{
	s8 zoom = (s8)data[0];

	switch (query) {
	case UVC_GET_CUR:
		return (zoom == 0) ? 0 : (zoom > 0 ? data[2] : -data[2]);

	case UVC_GET_MIN:
	case UVC_GET_MAX:
	case UVC_GET_RES:
	case UVC_GET_DEF:
	default:
		return data[2];
	}
}

static void uvc_ctrl_set_zoom(struct uvc_control_mapping *mapping,
	s32 value, u8 *data)
{
	data[0] = value == 0 ? 0 : (value > 0) ? 1 : 0xff;
	data[2] = min((int)abs(value), 0xff);
}

static s32 uvc_ctrl_get_rel_speed(struct uvc_control_mapping *mapping,
	u8 query, const u8 *data)
{
	unsigned int first = mapping->offset / 8;
	s8 rel = (s8)data[first];

	switch (query) {
	case UVC_GET_CUR:
		return (rel == 0) ? 0 : (rel > 0 ? data[first+1]
						 : -data[first+1]);
	case UVC_GET_MIN:
		return -data[first+1];
	case UVC_GET_MAX:
	case UVC_GET_RES:
	case UVC_GET_DEF:
	default:
		return data[first+1];
	}
}

static void uvc_ctrl_set_rel_speed(struct uvc_control_mapping *mapping,
	s32 value, u8 *data)
{
	unsigned int first = mapping->offset / 8;

	data[first] = value == 0 ? 0 : (value > 0) ? 1 : 0xff;
	data[first+1] = min_t(int, abs(value), 0xff);
}

static const struct uvc_control_mapping uvc_ctrl_power_line_mapping_limited = {
	.id		= V4L2_CID_POWER_LINE_FREQUENCY,
	.entity		= UVC_GUID_UVC_PROCESSING,
	.selector	= UVC_PU_POWER_LINE_FREQUENCY_CONTROL,
	.size		= 2,
	.offset		= 0,
	.v4l2_type	= V4L2_CTRL_TYPE_MENU,
	.data_type	= UVC_CTRL_DATA_TYPE_ENUM,
	.menu_mask	= GENMASK(V4L2_CID_POWER_LINE_FREQUENCY_60HZ,
				  V4L2_CID_POWER_LINE_FREQUENCY_50HZ),
};

static const struct uvc_control_mapping uvc_ctrl_power_line_mapping_uvc11 = {
	.id		= V4L2_CID_POWER_LINE_FREQUENCY,
	.entity		= UVC_GUID_UVC_PROCESSING,
	.selector	= UVC_PU_POWER_LINE_FREQUENCY_CONTROL,
	.size		= 2,
	.offset		= 0,
	.v4l2_type	= V4L2_CTRL_TYPE_MENU,
	.data_type	= UVC_CTRL_DATA_TYPE_ENUM,
	.menu_mask	= GENMASK(V4L2_CID_POWER_LINE_FREQUENCY_60HZ,
				  V4L2_CID_POWER_LINE_FREQUENCY_DISABLED),
};

static const struct uvc_control_mapping uvc_ctrl_power_line_mapping_uvc15 = {
	.id		= V4L2_CID_POWER_LINE_FREQUENCY,
	.entity		= UVC_GUID_UVC_PROCESSING,
	.selector	= UVC_PU_POWER_LINE_FREQUENCY_CONTROL,
	.size		= 2,
	.offset		= 0,
	.v4l2_type	= V4L2_CTRL_TYPE_MENU,
	.data_type	= UVC_CTRL_DATA_TYPE_ENUM,
	.menu_mask	= GENMASK(V4L2_CID_POWER_LINE_FREQUENCY_AUTO,
				  V4L2_CID_POWER_LINE_FREQUENCY_DISABLED),
};

static const struct uvc_control_mapping *uvc_ctrl_filter_plf_mapping(
	struct uvc_video_chain *chain, struct uvc_control *ctrl)
{
	const struct uvc_control_mapping *out_mapping =
					&uvc_ctrl_power_line_mapping_uvc11;
	u8 *buf __free(kfree) = NULL;
	u8 init_val;
	int ret;

	buf = kmalloc(sizeof(*buf), GFP_KERNEL);
	if (!buf)
		return NULL;

	/* Save the current PLF value, so we can restore it. */
	ret = uvc_query_ctrl(chain->dev, UVC_GET_CUR, ctrl->entity->id,
			     chain->dev->intfnum, ctrl->info.selector,
			     buf, sizeof(*buf));
	/* If we cannot read the control skip it. */
	if (ret)
		return NULL;
	init_val = *buf;

	/* If PLF value cannot be set to off, it is limited. */
	*buf = V4L2_CID_POWER_LINE_FREQUENCY_DISABLED;
	ret = uvc_query_ctrl(chain->dev, UVC_SET_CUR, ctrl->entity->id,
			     chain->dev->intfnum, ctrl->info.selector,
			     buf, sizeof(*buf));
	if (ret)
		return &uvc_ctrl_power_line_mapping_limited;

	/* UVC 1.1 does not define auto, we can exit. */
	if (chain->dev->uvc_version < 0x150)
		goto end;

	/* Check if the device supports auto. */
	*buf = V4L2_CID_POWER_LINE_FREQUENCY_AUTO;
	ret = uvc_query_ctrl(chain->dev, UVC_SET_CUR, ctrl->entity->id,
			     chain->dev->intfnum, ctrl->info.selector,
			     buf, sizeof(*buf));
	if (!ret)
		out_mapping = &uvc_ctrl_power_line_mapping_uvc15;

end:
	/* Restore initial value and add mapping. */
	*buf = init_val;
	uvc_query_ctrl(chain->dev, UVC_SET_CUR, ctrl->entity->id,
		       chain->dev->intfnum, ctrl->info.selector,
		       buf, sizeof(*buf));

	return out_mapping;
}

static const struct uvc_control_mapping uvc_ctrl_mappings[] = {
	{
		.id		= V4L2_CID_BRIGHTNESS,
		.entity		= UVC_GUID_UVC_PROCESSING,
		.selector	= UVC_PU_BRIGHTNESS_CONTROL,
		.size		= 16,
		.offset		= 0,
		.v4l2_type	= V4L2_CTRL_TYPE_INTEGER,
		.data_type	= UVC_CTRL_DATA_TYPE_SIGNED,
	},
	{
		.id		= V4L2_CID_CONTRAST,
		.entity		= UVC_GUID_UVC_PROCESSING,
		.selector	= UVC_PU_CONTRAST_CONTROL,
		.size		= 16,
		.offset		= 0,
		.v4l2_type	= V4L2_CTRL_TYPE_INTEGER,
		.data_type	= UVC_CTRL_DATA_TYPE_UNSIGNED,
	},
	{
		.id		= V4L2_CID_HUE,
		.entity		= UVC_GUID_UVC_PROCESSING,
		.selector	= UVC_PU_HUE_CONTROL,
		.size		= 16,
		.offset		= 0,
		.v4l2_type	= V4L2_CTRL_TYPE_INTEGER,
		.data_type	= UVC_CTRL_DATA_TYPE_SIGNED,
		.master_id	= V4L2_CID_HUE_AUTO,
		.master_manual	= 0,
	},
	{
		.id		= V4L2_CID_SATURATION,
		.entity		= UVC_GUID_UVC_PROCESSING,
		.selector	= UVC_PU_SATURATION_CONTROL,
		.size		= 16,
		.offset		= 0,
		.v4l2_type	= V4L2_CTRL_TYPE_INTEGER,
		.data_type	= UVC_CTRL_DATA_TYPE_UNSIGNED,
	},
	{
		.id		= V4L2_CID_SHARPNESS,
		.entity		= UVC_GUID_UVC_PROCESSING,
		.selector	= UVC_PU_SHARPNESS_CONTROL,
		.size		= 16,
		.offset		= 0,
		.v4l2_type	= V4L2_CTRL_TYPE_INTEGER,
		.data_type	= UVC_CTRL_DATA_TYPE_UNSIGNED,
	},
	{
		.id		= V4L2_CID_GAMMA,
		.entity		= UVC_GUID_UVC_PROCESSING,
		.selector	= UVC_PU_GAMMA_CONTROL,
		.size		= 16,
		.offset		= 0,
		.v4l2_type	= V4L2_CTRL_TYPE_INTEGER,
		.data_type	= UVC_CTRL_DATA_TYPE_UNSIGNED,
	},
	{
		.id		= V4L2_CID_BACKLIGHT_COMPENSATION,
		.entity		= UVC_GUID_UVC_PROCESSING,
		.selector	= UVC_PU_BACKLIGHT_COMPENSATION_CONTROL,
		.size		= 16,
		.offset		= 0,
		.v4l2_type	= V4L2_CTRL_TYPE_INTEGER,
		.data_type	= UVC_CTRL_DATA_TYPE_UNSIGNED,
	},
	{
		.id		= V4L2_CID_GAIN,
		.entity		= UVC_GUID_UVC_PROCESSING,
		.selector	= UVC_PU_GAIN_CONTROL,
		.size		= 16,
		.offset		= 0,
		.v4l2_type	= V4L2_CTRL_TYPE_INTEGER,
		.data_type	= UVC_CTRL_DATA_TYPE_UNSIGNED,
	},
	{
		.id		= V4L2_CID_HUE_AUTO,
		.entity		= UVC_GUID_UVC_PROCESSING,
		.selector	= UVC_PU_HUE_AUTO_CONTROL,
		.size		= 1,
		.offset		= 0,
		.v4l2_type	= V4L2_CTRL_TYPE_BOOLEAN,
		.data_type	= UVC_CTRL_DATA_TYPE_BOOLEAN,
		.slave_ids	= { V4L2_CID_HUE, },
	},
	{
		.id		= V4L2_CID_EXPOSURE_AUTO,
		.entity		= UVC_GUID_UVC_CAMERA,
		.selector	= UVC_CT_AE_MODE_CONTROL,
		.size		= 4,
		.offset		= 0,
		.v4l2_type	= V4L2_CTRL_TYPE_MENU,
		.data_type	= UVC_CTRL_DATA_TYPE_BITMASK,
		.menu_mapping	= exposure_auto_mapping,
		.menu_mask	= GENMASK(V4L2_EXPOSURE_APERTURE_PRIORITY,
					  V4L2_EXPOSURE_AUTO),
		.slave_ids	= { V4L2_CID_EXPOSURE_ABSOLUTE, },
	},
	{
		.id		= V4L2_CID_EXPOSURE_AUTO_PRIORITY,
		.entity		= UVC_GUID_UVC_CAMERA,
		.selector	= UVC_CT_AE_PRIORITY_CONTROL,
		.size		= 1,
		.offset		= 0,
		.v4l2_type	= V4L2_CTRL_TYPE_BOOLEAN,
		.data_type	= UVC_CTRL_DATA_TYPE_BOOLEAN,
	},
	{
		.id		= V4L2_CID_EXPOSURE_ABSOLUTE,
		.entity		= UVC_GUID_UVC_CAMERA,
		.selector	= UVC_CT_EXPOSURE_TIME_ABSOLUTE_CONTROL,
		.size		= 32,
		.offset		= 0,
		.v4l2_type	= V4L2_CTRL_TYPE_INTEGER,
		.data_type	= UVC_CTRL_DATA_TYPE_UNSIGNED,
		.master_id	= V4L2_CID_EXPOSURE_AUTO,
		.master_manual	= V4L2_EXPOSURE_MANUAL,
	},
	{
		.id		= V4L2_CID_AUTO_WHITE_BALANCE,
		.entity		= UVC_GUID_UVC_PROCESSING,
		.selector	= UVC_PU_WHITE_BALANCE_TEMPERATURE_AUTO_CONTROL,
		.size		= 1,
		.offset		= 0,
		.v4l2_type	= V4L2_CTRL_TYPE_BOOLEAN,
		.data_type	= UVC_CTRL_DATA_TYPE_BOOLEAN,
		.slave_ids	= { V4L2_CID_WHITE_BALANCE_TEMPERATURE, },
	},
	{
		.id		= V4L2_CID_WHITE_BALANCE_TEMPERATURE,
		.entity		= UVC_GUID_UVC_PROCESSING,
		.selector	= UVC_PU_WHITE_BALANCE_TEMPERATURE_CONTROL,
		.size		= 16,
		.offset		= 0,
		.v4l2_type	= V4L2_CTRL_TYPE_INTEGER,
		.data_type	= UVC_CTRL_DATA_TYPE_UNSIGNED,
		.master_id	= V4L2_CID_AUTO_WHITE_BALANCE,
		.master_manual	= 0,
	},
	{
		.id		= V4L2_CID_AUTO_WHITE_BALANCE,
		.entity		= UVC_GUID_UVC_PROCESSING,
		.selector	= UVC_PU_WHITE_BALANCE_COMPONENT_AUTO_CONTROL,
		.size		= 1,
		.offset		= 0,
		.v4l2_type	= V4L2_CTRL_TYPE_BOOLEAN,
		.data_type	= UVC_CTRL_DATA_TYPE_BOOLEAN,
		.slave_ids	= { V4L2_CID_BLUE_BALANCE,
				    V4L2_CID_RED_BALANCE },
	},
	{
		.id		= V4L2_CID_BLUE_BALANCE,
		.entity		= UVC_GUID_UVC_PROCESSING,
		.selector	= UVC_PU_WHITE_BALANCE_COMPONENT_CONTROL,
		.size		= 16,
		.offset		= 0,
		.v4l2_type	= V4L2_CTRL_TYPE_INTEGER,
		.data_type	= UVC_CTRL_DATA_TYPE_SIGNED,
		.master_id	= V4L2_CID_AUTO_WHITE_BALANCE,
		.master_manual	= 0,
	},
	{
		.id		= V4L2_CID_RED_BALANCE,
		.entity		= UVC_GUID_UVC_PROCESSING,
		.selector	= UVC_PU_WHITE_BALANCE_COMPONENT_CONTROL,
		.size		= 16,
		.offset		= 16,
		.v4l2_type	= V4L2_CTRL_TYPE_INTEGER,
		.data_type	= UVC_CTRL_DATA_TYPE_SIGNED,
		.master_id	= V4L2_CID_AUTO_WHITE_BALANCE,
		.master_manual	= 0,
	},
	{
		.id		= V4L2_CID_FOCUS_ABSOLUTE,
		.entity		= UVC_GUID_UVC_CAMERA,
		.selector	= UVC_CT_FOCUS_ABSOLUTE_CONTROL,
		.size		= 16,
		.offset		= 0,
		.v4l2_type	= V4L2_CTRL_TYPE_INTEGER,
		.data_type	= UVC_CTRL_DATA_TYPE_UNSIGNED,
		.master_id	= V4L2_CID_FOCUS_AUTO,
		.master_manual	= 0,
	},
	{
		.id		= V4L2_CID_FOCUS_AUTO,
		.entity		= UVC_GUID_UVC_CAMERA,
		.selector	= UVC_CT_FOCUS_AUTO_CONTROL,
		.size		= 1,
		.offset		= 0,
		.v4l2_type	= V4L2_CTRL_TYPE_BOOLEAN,
		.data_type	= UVC_CTRL_DATA_TYPE_BOOLEAN,
		.slave_ids	= { V4L2_CID_FOCUS_ABSOLUTE, },
	},
	{
		.id		= V4L2_CID_IRIS_ABSOLUTE,
		.entity		= UVC_GUID_UVC_CAMERA,
		.selector	= UVC_CT_IRIS_ABSOLUTE_CONTROL,
		.size		= 16,
		.offset		= 0,
		.v4l2_type	= V4L2_CTRL_TYPE_INTEGER,
		.data_type	= UVC_CTRL_DATA_TYPE_UNSIGNED,
	},
	{
		.id		= V4L2_CID_IRIS_RELATIVE,
		.entity		= UVC_GUID_UVC_CAMERA,
		.selector	= UVC_CT_IRIS_RELATIVE_CONTROL,
		.size		= 8,
		.offset		= 0,
		.v4l2_type	= V4L2_CTRL_TYPE_INTEGER,
		.data_type	= UVC_CTRL_DATA_TYPE_SIGNED,
	},
	{
		.id		= V4L2_CID_ZOOM_ABSOLUTE,
		.entity		= UVC_GUID_UVC_CAMERA,
		.selector	= UVC_CT_ZOOM_ABSOLUTE_CONTROL,
		.size		= 16,
		.offset		= 0,
		.v4l2_type	= V4L2_CTRL_TYPE_INTEGER,
		.data_type	= UVC_CTRL_DATA_TYPE_UNSIGNED,
	},
	{
		.id		= V4L2_CID_ZOOM_CONTINUOUS,
		.entity		= UVC_GUID_UVC_CAMERA,
		.selector	= UVC_CT_ZOOM_RELATIVE_CONTROL,
		.size		= 0,
		.offset		= 0,
		.v4l2_type	= V4L2_CTRL_TYPE_INTEGER,
		.data_type	= UVC_CTRL_DATA_TYPE_SIGNED,
		.get		= uvc_ctrl_get_zoom,
		.set		= uvc_ctrl_set_zoom,
	},
	{
		.id		= V4L2_CID_PAN_ABSOLUTE,
		.entity		= UVC_GUID_UVC_CAMERA,
		.selector	= UVC_CT_PANTILT_ABSOLUTE_CONTROL,
		.size		= 32,
		.offset		= 0,
		.v4l2_type	= V4L2_CTRL_TYPE_INTEGER,
		.data_type	= UVC_CTRL_DATA_TYPE_SIGNED,
	},
	{
		.id		= V4L2_CID_TILT_ABSOLUTE,
		.entity		= UVC_GUID_UVC_CAMERA,
		.selector	= UVC_CT_PANTILT_ABSOLUTE_CONTROL,
		.size		= 32,
		.offset		= 32,
		.v4l2_type	= V4L2_CTRL_TYPE_INTEGER,
		.data_type	= UVC_CTRL_DATA_TYPE_SIGNED,
	},
	{
		.id		= V4L2_CID_PAN_SPEED,
		.entity		= UVC_GUID_UVC_CAMERA,
		.selector	= UVC_CT_PANTILT_RELATIVE_CONTROL,
		.size		= 16,
		.offset		= 0,
		.v4l2_type	= V4L2_CTRL_TYPE_INTEGER,
		.data_type	= UVC_CTRL_DATA_TYPE_SIGNED,
		.get		= uvc_ctrl_get_rel_speed,
		.set		= uvc_ctrl_set_rel_speed,
	},
	{
		.id		= V4L2_CID_TILT_SPEED,
		.entity		= UVC_GUID_UVC_CAMERA,
		.selector	= UVC_CT_PANTILT_RELATIVE_CONTROL,
		.size		= 16,
		.offset		= 16,
		.v4l2_type	= V4L2_CTRL_TYPE_INTEGER,
		.data_type	= UVC_CTRL_DATA_TYPE_SIGNED,
		.get		= uvc_ctrl_get_rel_speed,
		.set		= uvc_ctrl_set_rel_speed,
	},
	{
		.id		= V4L2_CID_PRIVACY,
		.entity		= UVC_GUID_UVC_CAMERA,
		.selector	= UVC_CT_PRIVACY_CONTROL,
		.size		= 1,
		.offset		= 0,
		.v4l2_type	= V4L2_CTRL_TYPE_BOOLEAN,
		.data_type	= UVC_CTRL_DATA_TYPE_BOOLEAN,
	},
	{
		.id		= V4L2_CID_PRIVACY,
		.entity		= UVC_GUID_EXT_GPIO_CONTROLLER,
		.selector	= UVC_CT_PRIVACY_CONTROL,
		.size		= 1,
		.offset		= 0,
		.v4l2_type	= V4L2_CTRL_TYPE_BOOLEAN,
		.data_type	= UVC_CTRL_DATA_TYPE_BOOLEAN,
	},
	{
		.entity		= UVC_GUID_UVC_PROCESSING,
		.selector	= UVC_PU_POWER_LINE_FREQUENCY_CONTROL,
		.filter_mapping	= uvc_ctrl_filter_plf_mapping,
	},
};

/* ------------------------------------------------------------------------
 * Utility functions
 */

static inline u8 *uvc_ctrl_data(struct uvc_control *ctrl, int id)
{
	return ctrl->uvc_data + id * ctrl->info.size;
}

static inline int uvc_test_bit(const u8 *data, int bit)
{
	return (data[bit >> 3] >> (bit & 7)) & 1;
}

static inline void uvc_clear_bit(u8 *data, int bit)
{
	data[bit >> 3] &= ~(1 << (bit & 7));
}

/*
 * Extract the bit string specified by mapping->offset and mapping->size
 * from the little-endian data stored at 'data' and return the result as
 * a signed 32bit integer. Sign extension will be performed if the mapping
 * references a signed data type.
 */
static s32 uvc_get_le_value(struct uvc_control_mapping *mapping,
	u8 query, const u8 *data)
{
	int bits = mapping->size;
	int offset = mapping->offset;
	s32 value = 0;
	u8 mask;

	data += offset / 8;
	offset &= 7;
	mask = ((1LL << bits) - 1) << offset;

	while (1) {
		u8 byte = *data & mask;
		value |= offset > 0 ? (byte >> offset) : (byte << (-offset));
		bits -= 8 - max(offset, 0);
		if (bits <= 0)
			break;

		offset -= 8;
		mask = (1 << bits) - 1;
		data++;
	}

	/* Sign-extend the value if needed. */
	if (mapping->data_type == UVC_CTRL_DATA_TYPE_SIGNED)
		value |= -(value & (1 << (mapping->size - 1)));

	return value;
}

/*
 * Set the bit string specified by mapping->offset and mapping->size
 * in the little-endian data stored at 'data' to the value 'value'.
 */
static void uvc_set_le_value(struct uvc_control_mapping *mapping,
	s32 value, u8 *data)
{
	int bits = mapping->size;
	int offset = mapping->offset;
	u8 mask;

	/*
	 * According to the v4l2 spec, writing any value to a button control
	 * should result in the action belonging to the button control being
	 * triggered. UVC devices however want to see a 1 written -> override
	 * value.
	 */
	if (mapping->v4l2_type == V4L2_CTRL_TYPE_BUTTON)
		value = -1;

	data += offset / 8;
	offset &= 7;

	for (; bits > 0; data++) {
		mask = ((1LL << bits) - 1) << offset;
		*data = (*data & ~mask) | ((value << offset) & mask);
		value >>= offset ? offset : 8;
		bits -= 8 - offset;
		offset = 0;
	}
}

/* ------------------------------------------------------------------------
 * Terminal and unit management
 */

static int uvc_entity_match_guid(const struct uvc_entity *entity,
				 const u8 guid[16])
{
	return memcmp(entity->guid, guid, sizeof(entity->guid)) == 0;
}

/* ------------------------------------------------------------------------
 * UVC Controls
 */

static void __uvc_find_control(struct uvc_entity *entity, u32 v4l2_id,
	struct uvc_control_mapping **mapping, struct uvc_control **control,
	int next)
{
	struct uvc_control *ctrl;
	struct uvc_control_mapping *map;
	unsigned int i;

	if (entity == NULL)
		return;

	for (i = 0; i < entity->ncontrols; ++i) {
		ctrl = &entity->controls[i];
		if (!ctrl->initialized)
			continue;

		list_for_each_entry(map, &ctrl->info.mappings, list) {
			if ((map->id == v4l2_id) && !next) {
				*control = ctrl;
				*mapping = map;
				return;
			}

			if ((*mapping == NULL || (*mapping)->id > map->id) &&
			    (map->id > v4l2_id) && next) {
				*control = ctrl;
				*mapping = map;
			}
		}
	}
}

static struct uvc_control *uvc_find_control(struct uvc_video_chain *chain,
	u32 v4l2_id, struct uvc_control_mapping **mapping)
{
	struct uvc_control *ctrl = NULL;
	struct uvc_entity *entity;
	int next = v4l2_id & V4L2_CTRL_FLAG_NEXT_CTRL;

	*mapping = NULL;

	/* Mask the query flags. */
	v4l2_id &= V4L2_CTRL_ID_MASK;

	/* Find the control. */
	list_for_each_entry(entity, &chain->entities, chain) {
		__uvc_find_control(entity, v4l2_id, mapping, &ctrl, next);
		if (ctrl && !next)
			return ctrl;
	}

	if (ctrl == NULL && !next)
		uvc_dbg(chain->dev, CONTROL, "Control 0x%08x not found\n",
			v4l2_id);

	return ctrl;
}

static int uvc_ctrl_populate_cache(struct uvc_video_chain *chain,
	struct uvc_control *ctrl)
{
	int ret;

	if (ctrl->info.flags & UVC_CTRL_FLAG_GET_DEF) {
		ret = uvc_query_ctrl(chain->dev, UVC_GET_DEF, ctrl->entity->id,
				     chain->dev->intfnum, ctrl->info.selector,
				     uvc_ctrl_data(ctrl, UVC_CTRL_DATA_DEF),
				     ctrl->info.size);
		if (ret < 0)
			return ret;
	}

	if (ctrl->info.flags & UVC_CTRL_FLAG_GET_MIN) {
		ret = uvc_query_ctrl(chain->dev, UVC_GET_MIN, ctrl->entity->id,
				     chain->dev->intfnum, ctrl->info.selector,
				     uvc_ctrl_data(ctrl, UVC_CTRL_DATA_MIN),
				     ctrl->info.size);
		if (ret < 0)
			return ret;
	}
	if (ctrl->info.flags & UVC_CTRL_FLAG_GET_MAX) {
		ret = uvc_query_ctrl(chain->dev, UVC_GET_MAX, ctrl->entity->id,
				     chain->dev->intfnum, ctrl->info.selector,
				     uvc_ctrl_data(ctrl, UVC_CTRL_DATA_MAX),
				     ctrl->info.size);
		if (ret < 0)
			return ret;
	}
	if (ctrl->info.flags & UVC_CTRL_FLAG_GET_RES) {
		ret = uvc_query_ctrl(chain->dev, UVC_GET_RES, ctrl->entity->id,
				     chain->dev->intfnum, ctrl->info.selector,
				     uvc_ctrl_data(ctrl, UVC_CTRL_DATA_RES),
				     ctrl->info.size);
		if (ret < 0) {
			if (UVC_ENTITY_TYPE(ctrl->entity) !=
			    UVC_VC_EXTENSION_UNIT)
				return ret;

			/*
			 * GET_RES is mandatory for XU controls, but some
			 * cameras still choke on it. Ignore errors and set the
			 * resolution value to zero.
			 */
			uvc_warn_once(chain->dev, UVC_WARN_XU_GET_RES,
				      "UVC non compliance - GET_RES failed on "
				      "an XU control. Enabling workaround.\n");
			memset(uvc_ctrl_data(ctrl, UVC_CTRL_DATA_RES), 0,
			       ctrl->info.size);
		}
	}

	ctrl->cached = 1;
	return 0;
}

static s32 __uvc_ctrl_get_value(struct uvc_control_mapping *mapping,
				const u8 *data)
{
	s32 value = mapping->get(mapping, UVC_GET_CUR, data);

	if (mapping->v4l2_type == V4L2_CTRL_TYPE_MENU) {
		unsigned int i;

		for (i = 0; BIT(i) <= mapping->menu_mask; ++i) {
			u32 menu_value;

			if (!test_bit(i, &mapping->menu_mask))
				continue;

			menu_value = uvc_mapping_get_menu_value(mapping, i);

			if (menu_value == value) {
				value = i;
				break;
			}
		}
	}

	return value;
}

static int __uvc_ctrl_load_cur(struct uvc_video_chain *chain,
			       struct uvc_control *ctrl)
{
	u8 *data;
	int ret;

	if (ctrl->loaded)
		return 0;

	data = uvc_ctrl_data(ctrl, UVC_CTRL_DATA_CURRENT);

	if ((ctrl->info.flags & UVC_CTRL_FLAG_GET_CUR) == 0) {
		memset(data, 0, ctrl->info.size);
		ctrl->loaded = 1;

		return 0;
	}

	if (ctrl->entity->get_cur)
		ret = ctrl->entity->get_cur(chain->dev, ctrl->entity,
					    ctrl->info.selector, data,
					    ctrl->info.size);
	else
		ret = uvc_query_ctrl(chain->dev, UVC_GET_CUR,
				     ctrl->entity->id, chain->dev->intfnum,
				     ctrl->info.selector, data,
				     ctrl->info.size);

	if (ret < 0)
		return ret;

	ctrl->loaded = 1;

	return ret;
}

static int __uvc_ctrl_get(struct uvc_video_chain *chain,
			  struct uvc_control *ctrl,
			  struct uvc_control_mapping *mapping,
			  s32 *value)
{
	int ret;

	if ((ctrl->info.flags & UVC_CTRL_FLAG_GET_CUR) == 0)
		return -EACCES;

	ret = __uvc_ctrl_load_cur(chain, ctrl);
	if (ret < 0)
		return ret;

	*value = __uvc_ctrl_get_value(mapping,
				uvc_ctrl_data(ctrl, UVC_CTRL_DATA_CURRENT));

	return 0;
}

static int __uvc_query_v4l2_class(struct uvc_video_chain *chain, u32 req_id,
				  u32 found_id)
{
	bool find_next = req_id & V4L2_CTRL_FLAG_NEXT_CTRL;
	unsigned int i;

	req_id &= V4L2_CTRL_ID_MASK;

	for (i = 0; i < ARRAY_SIZE(uvc_control_classes); i++) {
		if (!(chain->ctrl_class_bitmap & BIT(i)))
			continue;
		if (!find_next) {
			if (uvc_control_classes[i] == req_id)
				return i;
			continue;
		}
		if (uvc_control_classes[i] > req_id &&
		    uvc_control_classes[i] < found_id)
			return i;
	}

	return -ENODEV;
}

static int uvc_query_v4l2_class(struct uvc_video_chain *chain, u32 req_id,
				u32 found_id, struct v4l2_queryctrl *v4l2_ctrl)
{
	int idx;

	idx = __uvc_query_v4l2_class(chain, req_id, found_id);
	if (idx < 0)
		return -ENODEV;

	memset(v4l2_ctrl, 0, sizeof(*v4l2_ctrl));
	v4l2_ctrl->id = uvc_control_classes[idx];
	strscpy(v4l2_ctrl->name, v4l2_ctrl_get_name(v4l2_ctrl->id),
		sizeof(v4l2_ctrl->name));
	v4l2_ctrl->type = V4L2_CTRL_TYPE_CTRL_CLASS;
	v4l2_ctrl->flags = V4L2_CTRL_FLAG_WRITE_ONLY
			 | V4L2_CTRL_FLAG_READ_ONLY;
	return 0;
}

/*
 * Check if control @v4l2_id can be accessed by the given control @ioctl
 * (VIDIOC_G_EXT_CTRLS, VIDIOC_TRY_EXT_CTRLS or VIDIOC_S_EXT_CTRLS).
 *
 * For set operations on slave controls, check if the master's value is set to
 * manual, either in the others controls set in the same ioctl call, or from
 * the master's current value. This catches VIDIOC_S_EXT_CTRLS calls that set
 * both the master and slave control, such as for instance setting
 * auto_exposure=1, exposure_time_absolute=251.
 */
int uvc_ctrl_is_accessible(struct uvc_video_chain *chain, u32 v4l2_id,
			   const struct v4l2_ext_controls *ctrls,
			   unsigned long ioctl)
{
	struct uvc_control_mapping *master_map = NULL;
	struct uvc_control *master_ctrl = NULL;
	struct uvc_control_mapping *mapping;
	struct uvc_control *ctrl;
	bool read = ioctl == VIDIOC_G_EXT_CTRLS;
	s32 val;
	int ret;
	int i;

	if (__uvc_query_v4l2_class(chain, v4l2_id, 0) >= 0)
		return -EACCES;

	ctrl = uvc_find_control(chain, v4l2_id, &mapping);
	if (!ctrl)
		return -EINVAL;

	if (!(ctrl->info.flags & UVC_CTRL_FLAG_GET_CUR) && read)
		return -EACCES;

	if (!(ctrl->info.flags & UVC_CTRL_FLAG_SET_CUR) && !read)
		return -EACCES;

	if (ioctl != VIDIOC_S_EXT_CTRLS || !mapping->master_id)
		return 0;

	/*
	 * Iterate backwards in cases where the master control is accessed
	 * multiple times in the same ioctl. We want the last value.
	 */
	for (i = ctrls->count - 1; i >= 0; i--) {
		if (ctrls->controls[i].id == mapping->master_id)
			return ctrls->controls[i].value ==
					mapping->master_manual ? 0 : -EACCES;
	}

	__uvc_find_control(ctrl->entity, mapping->master_id, &master_map,
			   &master_ctrl, 0);

	if (!master_ctrl || !(master_ctrl->info.flags & UVC_CTRL_FLAG_GET_CUR))
		return 0;

	ret = __uvc_ctrl_get(chain, master_ctrl, master_map, &val);
	if (ret >= 0 && val != mapping->master_manual)
		return -EACCES;

	return 0;
}

static const char *uvc_map_get_name(const struct uvc_control_mapping *map)
{
	const char *name;

	if (map->name)
		return map->name;

	name = v4l2_ctrl_get_name(map->id);
	if (name)
		return name;

	return "Unknown Control";
}

static u32 uvc_get_ctrl_bitmap(struct uvc_control *ctrl,
			       struct uvc_control_mapping *mapping)
{
	/*
	 * Some controls, like CT_AE_MODE_CONTROL, use GET_RES to represent
	 * the number of bits supported. Those controls do not list GET_MAX
	 * as supported.
	 */
	if (ctrl->info.flags & UVC_CTRL_FLAG_GET_RES)
		return mapping->get(mapping, UVC_GET_RES,
				    uvc_ctrl_data(ctrl, UVC_CTRL_DATA_RES));

	if (ctrl->info.flags & UVC_CTRL_FLAG_GET_MAX)
		return mapping->get(mapping, UVC_GET_MAX,
				    uvc_ctrl_data(ctrl, UVC_CTRL_DATA_MAX));

	return ~0;
}

static int __uvc_query_v4l2_ctrl(struct uvc_video_chain *chain,
	struct uvc_control *ctrl,
	struct uvc_control_mapping *mapping,
	struct v4l2_queryctrl *v4l2_ctrl)
{
	struct uvc_control_mapping *master_map = NULL;
	struct uvc_control *master_ctrl = NULL;
	unsigned int i;

	memset(v4l2_ctrl, 0, sizeof(*v4l2_ctrl));
	v4l2_ctrl->id = mapping->id;
	v4l2_ctrl->type = mapping->v4l2_type;
	strscpy(v4l2_ctrl->name, uvc_map_get_name(mapping),
		sizeof(v4l2_ctrl->name));
	v4l2_ctrl->flags = 0;

	if (!(ctrl->info.flags & UVC_CTRL_FLAG_GET_CUR))
		v4l2_ctrl->flags |= V4L2_CTRL_FLAG_WRITE_ONLY;
	if (!(ctrl->info.flags & UVC_CTRL_FLAG_SET_CUR))
		v4l2_ctrl->flags |= V4L2_CTRL_FLAG_READ_ONLY;

	if (mapping->master_id)
		__uvc_find_control(ctrl->entity, mapping->master_id,
				   &master_map, &master_ctrl, 0);
	if (master_ctrl && (master_ctrl->info.flags & UVC_CTRL_FLAG_GET_CUR)) {
		s32 val;
		int ret = __uvc_ctrl_get(chain, master_ctrl, master_map, &val);
		if (ret < 0)
			return ret;

		if (val != mapping->master_manual)
				v4l2_ctrl->flags |= V4L2_CTRL_FLAG_INACTIVE;
	}

	if (!ctrl->cached) {
		int ret = uvc_ctrl_populate_cache(chain, ctrl);
		if (ret < 0)
			return ret;
	}

	if (ctrl->info.flags & UVC_CTRL_FLAG_GET_DEF) {
		v4l2_ctrl->default_value = mapping->get(mapping, UVC_GET_DEF,
				uvc_ctrl_data(ctrl, UVC_CTRL_DATA_DEF));
	}

	switch (mapping->v4l2_type) {
	case V4L2_CTRL_TYPE_MENU:
		v4l2_ctrl->minimum = ffs(mapping->menu_mask) - 1;
		v4l2_ctrl->maximum = fls(mapping->menu_mask) - 1;
		v4l2_ctrl->step = 1;

		for (i = 0; BIT(i) <= mapping->menu_mask; ++i) {
			u32 menu_value;

			if (!test_bit(i, &mapping->menu_mask))
				continue;

			menu_value = uvc_mapping_get_menu_value(mapping, i);

			if (menu_value == v4l2_ctrl->default_value) {
				v4l2_ctrl->default_value = i;
				break;
			}
		}

		return 0;

	case V4L2_CTRL_TYPE_BOOLEAN:
		v4l2_ctrl->minimum = 0;
		v4l2_ctrl->maximum = 1;
		v4l2_ctrl->step = 1;
		return 0;

	case V4L2_CTRL_TYPE_BUTTON:
		v4l2_ctrl->minimum = 0;
		v4l2_ctrl->maximum = 0;
		v4l2_ctrl->step = 0;
		return 0;

	case V4L2_CTRL_TYPE_BITMASK:
		v4l2_ctrl->minimum = 0;
		v4l2_ctrl->maximum = uvc_get_ctrl_bitmap(ctrl, mapping);
		v4l2_ctrl->step = 0;
		return 0;

	default:
		break;
	}

	if (ctrl->info.flags & UVC_CTRL_FLAG_GET_MIN)
		v4l2_ctrl->minimum = mapping->get(mapping, UVC_GET_MIN,
				     uvc_ctrl_data(ctrl, UVC_CTRL_DATA_MIN));

	if (ctrl->info.flags & UVC_CTRL_FLAG_GET_MAX)
		v4l2_ctrl->maximum = mapping->get(mapping, UVC_GET_MAX,
				     uvc_ctrl_data(ctrl, UVC_CTRL_DATA_MAX));

	if (ctrl->info.flags & UVC_CTRL_FLAG_GET_RES)
		v4l2_ctrl->step = mapping->get(mapping, UVC_GET_RES,
				  uvc_ctrl_data(ctrl, UVC_CTRL_DATA_RES));

	return 0;
}

int uvc_query_v4l2_ctrl(struct uvc_video_chain *chain,
	struct v4l2_queryctrl *v4l2_ctrl)
{
	struct uvc_control *ctrl;
	struct uvc_control_mapping *mapping;
	int ret;

	ret = mutex_lock_interruptible(&chain->ctrl_mutex);
	if (ret < 0)
		return -ERESTARTSYS;

	/* Check if the ctrl is a know class */
	if (!(v4l2_ctrl->id & V4L2_CTRL_FLAG_NEXT_CTRL)) {
		ret = uvc_query_v4l2_class(chain, v4l2_ctrl->id, 0, v4l2_ctrl);
		if (!ret)
			goto done;
	}

	ctrl = uvc_find_control(chain, v4l2_ctrl->id, &mapping);
	if (ctrl == NULL) {
		ret = -EINVAL;
		goto done;
	}

	/*
	 * If we're enumerating control with V4L2_CTRL_FLAG_NEXT_CTRL, check if
	 * a class should be inserted between the previous control and the one
	 * we have just found.
	 */
	if (v4l2_ctrl->id & V4L2_CTRL_FLAG_NEXT_CTRL) {
		ret = uvc_query_v4l2_class(chain, v4l2_ctrl->id, mapping->id,
					   v4l2_ctrl);
		if (!ret)
			goto done;
	}

	ret = __uvc_query_v4l2_ctrl(chain, ctrl, mapping, v4l2_ctrl);
done:
	mutex_unlock(&chain->ctrl_mutex);
	return ret;
}

/*
 * Mapping V4L2 controls to UVC controls can be straightforward if done well.
 * Most of the UVC controls exist in V4L2, and can be mapped directly. Some
 * must be grouped (for instance the Red Balance, Blue Balance and Do White
 * Balance V4L2 controls use the White Balance Component UVC control) or
 * otherwise translated. The approach we take here is to use a translation
 * table for the controls that can be mapped directly, and handle the others
 * manually.
 */
int uvc_query_v4l2_menu(struct uvc_video_chain *chain,
	struct v4l2_querymenu *query_menu)
{
	struct uvc_control_mapping *mapping;
	struct uvc_control *ctrl;
	u32 index = query_menu->index;
	u32 id = query_menu->id;
	const char *name;
	int ret;

	memset(query_menu, 0, sizeof(*query_menu));
	query_menu->id = id;
	query_menu->index = index;

	if (index >= BITS_PER_TYPE(mapping->menu_mask))
		return -EINVAL;

	ret = mutex_lock_interruptible(&chain->ctrl_mutex);
	if (ret < 0)
		return -ERESTARTSYS;

	ctrl = uvc_find_control(chain, query_menu->id, &mapping);
	if (ctrl == NULL || mapping->v4l2_type != V4L2_CTRL_TYPE_MENU) {
		ret = -EINVAL;
		goto done;
	}

	if (!test_bit(query_menu->index, &mapping->menu_mask)) {
		ret = -EINVAL;
		goto done;
	}

	if (mapping->data_type == UVC_CTRL_DATA_TYPE_BITMASK) {
		int mask;

		if (!ctrl->cached) {
			ret = uvc_ctrl_populate_cache(chain, ctrl);
			if (ret < 0)
				goto done;
		}

		mask = uvc_mapping_get_menu_value(mapping, query_menu->index);
		if (mask < 0) {
			ret = mask;
			goto done;
		}

		if (!(uvc_get_ctrl_bitmap(ctrl, mapping) & mask)) {
			ret = -EINVAL;
			goto done;
		}
	}

	name = uvc_mapping_get_menu_name(mapping, query_menu->index);
	if (!name) {
		ret = -EINVAL;
		goto done;
	}

	strscpy(query_menu->name, name, sizeof(query_menu->name));

done:
	mutex_unlock(&chain->ctrl_mutex);
	return ret;
}

/* --------------------------------------------------------------------------
 * Ctrl event handling
 */

static void uvc_ctrl_fill_event(struct uvc_video_chain *chain,
	struct v4l2_event *ev,
	struct uvc_control *ctrl,
	struct uvc_control_mapping *mapping,
	s32 value, u32 changes)
{
	struct v4l2_queryctrl v4l2_ctrl;

	__uvc_query_v4l2_ctrl(chain, ctrl, mapping, &v4l2_ctrl);

	memset(ev, 0, sizeof(*ev));
	ev->type = V4L2_EVENT_CTRL;
	ev->id = v4l2_ctrl.id;
	ev->u.ctrl.value = value;
	ev->u.ctrl.changes = changes;
	ev->u.ctrl.type = v4l2_ctrl.type;
	ev->u.ctrl.flags = v4l2_ctrl.flags;
	ev->u.ctrl.minimum = v4l2_ctrl.minimum;
	ev->u.ctrl.maximum = v4l2_ctrl.maximum;
	ev->u.ctrl.step = v4l2_ctrl.step;
	ev->u.ctrl.default_value = v4l2_ctrl.default_value;
}

/*
 * Send control change events to all subscribers for the @ctrl control. By
 * default the subscriber that generated the event, as identified by @handle,
 * is not notified unless it has set the V4L2_EVENT_SUB_FL_ALLOW_FEEDBACK flag.
 * @handle can be NULL for asynchronous events related to auto-update controls,
 * in which case all subscribers are notified.
 */
static void uvc_ctrl_send_event(struct uvc_video_chain *chain,
	struct uvc_fh *handle, struct uvc_control *ctrl,
	struct uvc_control_mapping *mapping, s32 value, u32 changes)
{
	struct v4l2_fh *originator = handle ? &handle->vfh : NULL;
	struct v4l2_subscribed_event *sev;
	struct v4l2_event ev;

	if (list_empty(&mapping->ev_subs))
		return;

	uvc_ctrl_fill_event(chain, &ev, ctrl, mapping, value, changes);

	list_for_each_entry(sev, &mapping->ev_subs, node) {
		if (sev->fh != originator ||
		    (sev->flags & V4L2_EVENT_SUB_FL_ALLOW_FEEDBACK) ||
		    (changes & V4L2_EVENT_CTRL_CH_FLAGS))
			v4l2_event_queue_fh(sev->fh, &ev);
	}
}

/*
 * Send control change events for the slave of the @master control identified
 * by the V4L2 ID @slave_id. The @handle identifies the event subscriber that
 * generated the event and may be NULL for auto-update events.
 */
static void uvc_ctrl_send_slave_event(struct uvc_video_chain *chain,
	struct uvc_fh *handle, struct uvc_control *master, u32 slave_id)
{
	struct uvc_control_mapping *mapping = NULL;
	struct uvc_control *ctrl = NULL;
	u32 changes = V4L2_EVENT_CTRL_CH_FLAGS;
	s32 val = 0;

	__uvc_find_control(master->entity, slave_id, &mapping, &ctrl, 0);
	if (ctrl == NULL)
		return;

	if (__uvc_ctrl_get(chain, ctrl, mapping, &val) == 0)
		changes |= V4L2_EVENT_CTRL_CH_VALUE;

	uvc_ctrl_send_event(chain, handle, ctrl, mapping, val, changes);
}

void uvc_ctrl_status_event(struct uvc_video_chain *chain,
			   struct uvc_control *ctrl, const u8 *data)
{
	struct uvc_control_mapping *mapping;
	struct uvc_fh *handle;
	unsigned int i;

	mutex_lock(&chain->ctrl_mutex);

	handle = ctrl->handle;
	ctrl->handle = NULL;

	list_for_each_entry(mapping, &ctrl->info.mappings, list) {
		s32 value = __uvc_ctrl_get_value(mapping, data);

		/*
		 * handle may be NULL here if the device sends auto-update
		 * events without a prior related control set from userspace.
		 */
		for (i = 0; i < ARRAY_SIZE(mapping->slave_ids); ++i) {
			if (!mapping->slave_ids[i])
				break;

			uvc_ctrl_send_slave_event(chain, handle, ctrl,
						  mapping->slave_ids[i]);
		}

		uvc_ctrl_send_event(chain, handle, ctrl, mapping, value,
				    V4L2_EVENT_CTRL_CH_VALUE);
	}

	mutex_unlock(&chain->ctrl_mutex);
}

static void uvc_ctrl_status_event_work(struct work_struct *work)
{
	struct uvc_device *dev = container_of(work, struct uvc_device,
					      async_ctrl.work);
	struct uvc_ctrl_work *w = &dev->async_ctrl;
	int ret;

	uvc_ctrl_status_event(w->chain, w->ctrl, w->data);

	/* The barrier is needed to synchronize with uvc_status_stop(). */
	if (smp_load_acquire(&dev->flush_status))
		return;

	/* Resubmit the URB. */
	w->urb->interval = dev->int_ep->desc.bInterval;
	ret = usb_submit_urb(w->urb, GFP_KERNEL);
	if (ret < 0)
		dev_err(&dev->udev->dev,
			"Failed to resubmit status URB (%d).\n", ret);
}

bool uvc_ctrl_status_event_async(struct urb *urb, struct uvc_video_chain *chain,
				 struct uvc_control *ctrl, const u8 *data)
{
	struct uvc_device *dev = chain->dev;
	struct uvc_ctrl_work *w = &dev->async_ctrl;

	if (list_empty(&ctrl->info.mappings)) {
		ctrl->handle = NULL;
		return false;
	}

	w->data = data;
	w->urb = urb;
	w->chain = chain;
	w->ctrl = ctrl;

	schedule_work(&w->work);

	return true;
}

static bool uvc_ctrl_xctrls_has_control(const struct v4l2_ext_control *xctrls,
					unsigned int xctrls_count, u32 id)
{
	unsigned int i;

	for (i = 0; i < xctrls_count; ++i) {
		if (xctrls[i].id == id)
			return true;
	}

	return false;
}

static void uvc_ctrl_send_events(struct uvc_fh *handle,
	const struct v4l2_ext_control *xctrls, unsigned int xctrls_count)
{
	struct uvc_control_mapping *mapping;
	struct uvc_control *ctrl;
	u32 changes = V4L2_EVENT_CTRL_CH_VALUE;
	unsigned int i;
	unsigned int j;

	for (i = 0; i < xctrls_count; ++i) {
		ctrl = uvc_find_control(handle->chain, xctrls[i].id, &mapping);

		if (ctrl->info.flags & UVC_CTRL_FLAG_ASYNCHRONOUS)
			/* Notification will be sent from an Interrupt event. */
			continue;

		for (j = 0; j < ARRAY_SIZE(mapping->slave_ids); ++j) {
			u32 slave_id = mapping->slave_ids[j];

			if (!slave_id)
				break;

			/*
			 * We can skip sending an event for the slave if the
			 * slave is being modified in the same transaction.
			 */
			if (uvc_ctrl_xctrls_has_control(xctrls, xctrls_count,
							slave_id))
				continue;

			uvc_ctrl_send_slave_event(handle->chain, handle, ctrl,
						  slave_id);
		}

		/*
		 * If the master is being modified in the same transaction
		 * flags may change too.
		 */
		if (mapping->master_id &&
		    uvc_ctrl_xctrls_has_control(xctrls, xctrls_count,
						mapping->master_id))
			changes |= V4L2_EVENT_CTRL_CH_FLAGS;

		uvc_ctrl_send_event(handle->chain, handle, ctrl, mapping,
				    xctrls[i].value, changes);
	}
}

static int uvc_ctrl_add_event(struct v4l2_subscribed_event *sev, unsigned elems)
{
	struct uvc_fh *handle = container_of(sev->fh, struct uvc_fh, vfh);
	struct uvc_control_mapping *mapping;
	struct uvc_control *ctrl;
	int ret;

	ret = mutex_lock_interruptible(&handle->chain->ctrl_mutex);
	if (ret < 0)
		return -ERESTARTSYS;

	if (__uvc_query_v4l2_class(handle->chain, sev->id, 0) >= 0) {
		ret = 0;
		goto done;
	}

	ctrl = uvc_find_control(handle->chain, sev->id, &mapping);
	if (ctrl == NULL) {
		ret = -EINVAL;
		goto done;
	}

	list_add_tail(&sev->node, &mapping->ev_subs);
	if (sev->flags & V4L2_EVENT_SUB_FL_SEND_INITIAL) {
		struct v4l2_event ev;
		u32 changes = V4L2_EVENT_CTRL_CH_FLAGS;
		s32 val = 0;

		if (__uvc_ctrl_get(handle->chain, ctrl, mapping, &val) == 0)
			changes |= V4L2_EVENT_CTRL_CH_VALUE;

		uvc_ctrl_fill_event(handle->chain, &ev, ctrl, mapping, val,
				    changes);
		/*
		 * Mark the queue as active, allowing this initial event to be
		 * accepted.
		 */
		sev->elems = elems;
		v4l2_event_queue_fh(sev->fh, &ev);
	}

done:
	mutex_unlock(&handle->chain->ctrl_mutex);
	return ret;
}

static void uvc_ctrl_del_event(struct v4l2_subscribed_event *sev)
{
	struct uvc_fh *handle = container_of(sev->fh, struct uvc_fh, vfh);

	mutex_lock(&handle->chain->ctrl_mutex);
	if (__uvc_query_v4l2_class(handle->chain, sev->id, 0) >= 0)
		goto done;
	list_del(&sev->node);
done:
	mutex_unlock(&handle->chain->ctrl_mutex);
}

const struct v4l2_subscribed_event_ops uvc_ctrl_sub_ev_ops = {
	.add = uvc_ctrl_add_event,
	.del = uvc_ctrl_del_event,
	.replace = v4l2_ctrl_replace,
	.merge = v4l2_ctrl_merge,
};

/* --------------------------------------------------------------------------
 * Control transactions
 *
 * To make extended set operations as atomic as the hardware allows, controls
 * are handled using begin/commit/rollback operations.
 *
 * At the beginning of a set request, uvc_ctrl_begin should be called to
 * initialize the request. This function acquires the control lock.
 *
 * When setting a control, the new value is stored in the control data field
 * at position UVC_CTRL_DATA_CURRENT. The control is then marked as dirty for
 * later processing. If the UVC and V4L2 control sizes differ, the current
 * value is loaded from the hardware before storing the new value in the data
 * field.
 *
 * After processing all controls in the transaction, uvc_ctrl_commit or
 * uvc_ctrl_rollback must be called to apply the pending changes to the
 * hardware or revert them. When applying changes, all controls marked as
 * dirty will be modified in the UVC device, and the dirty flag will be
 * cleared. When reverting controls, the control data field
 * UVC_CTRL_DATA_CURRENT is reverted to its previous value
 * (UVC_CTRL_DATA_BACKUP) for all dirty controls. Both functions release the
 * control lock.
 */
int uvc_ctrl_begin(struct uvc_video_chain *chain)
{
	return mutex_lock_interruptible(&chain->ctrl_mutex) ? -ERESTARTSYS : 0;
}

static int uvc_ctrl_commit_entity(struct uvc_device *dev,
	struct uvc_entity *entity, int rollback, struct uvc_control **err_ctrl)
{
	struct uvc_control *ctrl;
	unsigned int i;
	int ret;

	if (entity == NULL)
		return 0;

	for (i = 0; i < entity->ncontrols; ++i) {
		ctrl = &entity->controls[i];
		if (!ctrl->initialized)
			continue;

		/*
		 * Reset the loaded flag for auto-update controls that were
		 * marked as loaded in uvc_ctrl_get/uvc_ctrl_set to prevent
		 * uvc_ctrl_get from using the cached value, and for write-only
		 * controls to prevent uvc_ctrl_set from setting bits not
		 * explicitly set by the user.
		 */
		if (ctrl->info.flags & UVC_CTRL_FLAG_AUTO_UPDATE ||
		    !(ctrl->info.flags & UVC_CTRL_FLAG_GET_CUR))
			ctrl->loaded = 0;

		if (!ctrl->dirty)
			continue;

		if (!rollback)
			ret = uvc_query_ctrl(dev, UVC_SET_CUR, ctrl->entity->id,
				dev->intfnum, ctrl->info.selector,
				uvc_ctrl_data(ctrl, UVC_CTRL_DATA_CURRENT),
				ctrl->info.size);
		else
			ret = 0;

		if (rollback || ret < 0)
			memcpy(uvc_ctrl_data(ctrl, UVC_CTRL_DATA_CURRENT),
			       uvc_ctrl_data(ctrl, UVC_CTRL_DATA_BACKUP),
			       ctrl->info.size);

		ctrl->dirty = 0;

		if (ret < 0) {
			if (err_ctrl)
				*err_ctrl = ctrl;
			return ret;
		}
	}

	return 0;
}

static int uvc_ctrl_find_ctrl_idx(struct uvc_entity *entity,
				  struct v4l2_ext_controls *ctrls,
				  struct uvc_control *uvc_control)
{
	struct uvc_control_mapping *mapping = NULL;
	struct uvc_control *ctrl_found = NULL;
	unsigned int i;

	if (!entity)
		return ctrls->count;

	for (i = 0; i < ctrls->count; i++) {
		__uvc_find_control(entity, ctrls->controls[i].id, &mapping,
				   &ctrl_found, 0);
		if (uvc_control == ctrl_found)
			return i;
	}

	return ctrls->count;
}

int __uvc_ctrl_commit(struct uvc_fh *handle, int rollback,
		      struct v4l2_ext_controls *ctrls)
{
	struct uvc_video_chain *chain = handle->chain;
	struct uvc_control *err_ctrl;
	struct uvc_entity *entity;
	int ret = 0;

	/* Find the control. */
	list_for_each_entry(entity, &chain->entities, chain) {
		ret = uvc_ctrl_commit_entity(chain->dev, entity, rollback,
					     &err_ctrl);
		if (ret < 0) {
			if (ctrls)
				ctrls->error_idx =
					uvc_ctrl_find_ctrl_idx(entity, ctrls,
							       err_ctrl);
			goto done;
		}
	}

	if (!rollback)
		uvc_ctrl_send_events(handle, ctrls->controls, ctrls->count);
done:
	mutex_unlock(&chain->ctrl_mutex);
	return ret;
}

int uvc_ctrl_get(struct uvc_video_chain *chain,
	struct v4l2_ext_control *xctrl)
{
	struct uvc_control *ctrl;
	struct uvc_control_mapping *mapping;

	if (__uvc_query_v4l2_class(chain, xctrl->id, 0) >= 0)
		return -EACCES;

	ctrl = uvc_find_control(chain, xctrl->id, &mapping);
	if (ctrl == NULL)
		return -EINVAL;

	return __uvc_ctrl_get(chain, ctrl, mapping, &xctrl->value);
}

int uvc_ctrl_set(struct uvc_fh *handle,
	struct v4l2_ext_control *xctrl)
{
	struct uvc_video_chain *chain = handle->chain;
	struct uvc_control *ctrl;
	struct uvc_control_mapping *mapping;
	s32 value;
	u32 step;
	s32 min;
	s32 max;
	int ret;

	if (__uvc_query_v4l2_class(chain, xctrl->id, 0) >= 0)
		return -EACCES;

	ctrl = uvc_find_control(chain, xctrl->id, &mapping);
	if (ctrl == NULL)
		return -EINVAL;
	if (!(ctrl->info.flags & UVC_CTRL_FLAG_SET_CUR))
		return -EACCES;

	/* Clamp out of range values. */
	switch (mapping->v4l2_type) {
	case V4L2_CTRL_TYPE_INTEGER:
		if (!ctrl->cached) {
			ret = uvc_ctrl_populate_cache(chain, ctrl);
			if (ret < 0)
				return ret;
		}

		min = mapping->get(mapping, UVC_GET_MIN,
				   uvc_ctrl_data(ctrl, UVC_CTRL_DATA_MIN));
		max = mapping->get(mapping, UVC_GET_MAX,
				   uvc_ctrl_data(ctrl, UVC_CTRL_DATA_MAX));
		step = mapping->get(mapping, UVC_GET_RES,
				    uvc_ctrl_data(ctrl, UVC_CTRL_DATA_RES));
		if (step == 0)
			step = 1;

		xctrl->value = min + DIV_ROUND_CLOSEST((u32)(xctrl->value - min),
							step) * step;
		if (mapping->data_type == UVC_CTRL_DATA_TYPE_SIGNED)
			xctrl->value = clamp(xctrl->value, min, max);
		else
			xctrl->value = clamp_t(u32, xctrl->value, min, max);
		value = xctrl->value;
		break;

	case V4L2_CTRL_TYPE_BITMASK:
		if (!ctrl->cached) {
			ret = uvc_ctrl_populate_cache(chain, ctrl);
			if (ret < 0)
				return ret;
		}

		xctrl->value &= uvc_get_ctrl_bitmap(ctrl, mapping);
		value = xctrl->value;
		break;

	case V4L2_CTRL_TYPE_BOOLEAN:
		xctrl->value = clamp(xctrl->value, 0, 1);
		value = xctrl->value;
		break;

	case V4L2_CTRL_TYPE_MENU:
		if (xctrl->value < (ffs(mapping->menu_mask) - 1) ||
		    xctrl->value > (fls(mapping->menu_mask) - 1))
			return -ERANGE;

		if (!test_bit(xctrl->value, &mapping->menu_mask))
			return -EINVAL;

		value = uvc_mapping_get_menu_value(mapping, xctrl->value);

		/*
		 * Valid menu indices are reported by the GET_RES request for
		 * UVC controls that support it.
		 */
		if (mapping->data_type == UVC_CTRL_DATA_TYPE_BITMASK) {
			if (!ctrl->cached) {
				ret = uvc_ctrl_populate_cache(chain, ctrl);
				if (ret < 0)
					return ret;
			}

			if (!(uvc_get_ctrl_bitmap(ctrl, mapping) & value))
				return -EINVAL;
		}

		break;

	default:
		value = xctrl->value;
		break;
	}

	/*
	 * If the mapping doesn't span the whole UVC control, the current value
	 * needs to be loaded from the device to perform the read-modify-write
	 * operation.
	 */
	if ((ctrl->info.size * 8) != mapping->size) {
		ret = __uvc_ctrl_load_cur(chain, ctrl);
		if (ret < 0)
			return ret;
	}

	/* Backup the current value in case we need to rollback later. */
	if (!ctrl->dirty) {
		memcpy(uvc_ctrl_data(ctrl, UVC_CTRL_DATA_BACKUP),
		       uvc_ctrl_data(ctrl, UVC_CTRL_DATA_CURRENT),
		       ctrl->info.size);
	}

	mapping->set(mapping, value,
		uvc_ctrl_data(ctrl, UVC_CTRL_DATA_CURRENT));

	if (ctrl->info.flags & UVC_CTRL_FLAG_ASYNCHRONOUS)
		ctrl->handle = handle;

	ctrl->dirty = 1;
	ctrl->modified = 1;
	return 0;
}

/* --------------------------------------------------------------------------
 * Dynamic controls
 */

/*
 * Retrieve flags for a given control
 */
static int uvc_ctrl_get_flags(struct uvc_device *dev,
			      const struct uvc_control *ctrl,
			      struct uvc_control_info *info)
{
	u8 *data;
	int ret;

	data = kmalloc(1, GFP_KERNEL);
	if (data == NULL)
		return -ENOMEM;

	if (ctrl->entity->get_info)
		ret = ctrl->entity->get_info(dev, ctrl->entity,
					     ctrl->info.selector, data);
	else
		ret = uvc_query_ctrl(dev, UVC_GET_INFO, ctrl->entity->id,
				     dev->intfnum, info->selector, data, 1);

	if (!ret) {
		info->flags &= ~(UVC_CTRL_FLAG_GET_CUR |
				 UVC_CTRL_FLAG_SET_CUR |
				 UVC_CTRL_FLAG_AUTO_UPDATE |
				 UVC_CTRL_FLAG_ASYNCHRONOUS);

		info->flags |= (data[0] & UVC_CONTROL_CAP_GET ?
				UVC_CTRL_FLAG_GET_CUR : 0)
			    |  (data[0] & UVC_CONTROL_CAP_SET ?
				UVC_CTRL_FLAG_SET_CUR : 0)
			    |  (data[0] & UVC_CONTROL_CAP_AUTOUPDATE ?
				UVC_CTRL_FLAG_AUTO_UPDATE : 0)
			    |  (data[0] & UVC_CONTROL_CAP_ASYNCHRONOUS ?
				UVC_CTRL_FLAG_ASYNCHRONOUS : 0);
	}

	kfree(data);
	return ret;
}

static void uvc_ctrl_fixup_xu_info(struct uvc_device *dev,
	const struct uvc_control *ctrl, struct uvc_control_info *info)
{
	struct uvc_ctrl_fixup {
		struct usb_device_id id;
		u8 entity;
		u8 selector;
		u8 flags;
	};

	static const struct uvc_ctrl_fixup fixups[] = {
		{ { USB_DEVICE(0x046d, 0x08c2) }, 9, 1,
			UVC_CTRL_FLAG_GET_MIN | UVC_CTRL_FLAG_GET_MAX |
			UVC_CTRL_FLAG_GET_DEF | UVC_CTRL_FLAG_SET_CUR |
			UVC_CTRL_FLAG_AUTO_UPDATE },
		{ { USB_DEVICE(0x046d, 0x08cc) }, 9, 1,
			UVC_CTRL_FLAG_GET_MIN | UVC_CTRL_FLAG_GET_MAX |
			UVC_CTRL_FLAG_GET_DEF | UVC_CTRL_FLAG_SET_CUR |
			UVC_CTRL_FLAG_AUTO_UPDATE },
		{ { USB_DEVICE(0x046d, 0x0994) }, 9, 1,
			UVC_CTRL_FLAG_GET_MIN | UVC_CTRL_FLAG_GET_MAX |
			UVC_CTRL_FLAG_GET_DEF | UVC_CTRL_FLAG_SET_CUR |
			UVC_CTRL_FLAG_AUTO_UPDATE },
	};

	unsigned int i;

	for (i = 0; i < ARRAY_SIZE(fixups); ++i) {
		if (!usb_match_one_id(dev->intf, &fixups[i].id))
			continue;

		if (fixups[i].entity == ctrl->entity->id &&
		    fixups[i].selector == info->selector) {
			info->flags = fixups[i].flags;
			return;
		}
	}
}

/*
 * Query control information (size and flags) for XU controls.
 */
static int uvc_ctrl_fill_xu_info(struct uvc_device *dev,
	const struct uvc_control *ctrl, struct uvc_control_info *info)
{
	u8 *data;
	int ret;

	data = kmalloc(2, GFP_KERNEL);
	if (data == NULL)
		return -ENOMEM;

	memcpy(info->entity, ctrl->entity->guid, sizeof(info->entity));
	info->index = ctrl->index;
	info->selector = ctrl->index + 1;

	/* Query and verify the control length (GET_LEN) */
	ret = uvc_query_ctrl(dev, UVC_GET_LEN, ctrl->entity->id, dev->intfnum,
			     info->selector, data, 2);
	if (ret < 0) {
		uvc_dbg(dev, CONTROL,
			"GET_LEN failed on control %pUl/%u (%d)\n",
			info->entity, info->selector, ret);
		goto done;
	}

	info->size = le16_to_cpup((__le16 *)data);

	info->flags = UVC_CTRL_FLAG_GET_MIN | UVC_CTRL_FLAG_GET_MAX
		    | UVC_CTRL_FLAG_GET_RES | UVC_CTRL_FLAG_GET_DEF;

	ret = uvc_ctrl_get_flags(dev, ctrl, info);
	if (ret < 0) {
		uvc_dbg(dev, CONTROL,
			"Failed to get flags for control %pUl/%u (%d)\n",
			info->entity, info->selector, ret);
		goto done;
	}

	uvc_ctrl_fixup_xu_info(dev, ctrl, info);

	uvc_dbg(dev, CONTROL,
		"XU control %pUl/%u queried: len %u, flags { get %u set %u auto %u }\n",
		info->entity, info->selector, info->size,
		(info->flags & UVC_CTRL_FLAG_GET_CUR) ? 1 : 0,
		(info->flags & UVC_CTRL_FLAG_SET_CUR) ? 1 : 0,
		(info->flags & UVC_CTRL_FLAG_AUTO_UPDATE) ? 1 : 0);

done:
	kfree(data);
	return ret;
}

static int uvc_ctrl_add_info(struct uvc_device *dev, struct uvc_control *ctrl,
	const struct uvc_control_info *info);

static int uvc_ctrl_init_xu_ctrl(struct uvc_device *dev,
	struct uvc_control *ctrl)
{
	struct uvc_control_info info;
	int ret;

	if (ctrl->initialized)
		return 0;

	ret = uvc_ctrl_fill_xu_info(dev, ctrl, &info);
	if (ret < 0)
		return ret;

	ret = uvc_ctrl_add_info(dev, ctrl, &info);
	if (ret < 0)
		uvc_dbg(dev, CONTROL,
			"Failed to initialize control %pUl/%u on device %s entity %u\n",
			info.entity, info.selector, dev->udev->devpath,
			ctrl->entity->id);

	return ret;
}

int uvc_xu_ctrl_query(struct uvc_video_chain *chain,
	struct uvc_xu_control_query *xqry)
{
	struct uvc_entity *entity, *iter;
	struct uvc_control *ctrl;
	unsigned int i;
	bool found;
	u32 reqflags;
	u16 size;
	u8 *data = NULL;
	int ret;

	/* Find the extension unit. */
	entity = NULL;
	list_for_each_entry(iter, &chain->entities, chain) {
		if (UVC_ENTITY_TYPE(iter) == UVC_VC_EXTENSION_UNIT &&
		    iter->id == xqry->unit) {
			entity = iter;
			break;
		}
	}

	if (!entity) {
		uvc_dbg(chain->dev, CONTROL, "Extension unit %u not found\n",
			xqry->unit);
		return -ENOENT;
	}

	/* Find the control and perform delayed initialization if needed. */
	found = false;
	for (i = 0; i < entity->ncontrols; ++i) {
		ctrl = &entity->controls[i];
		if (ctrl->index == xqry->selector - 1) {
			found = true;
			break;
		}
	}

	if (!found) {
		uvc_dbg(chain->dev, CONTROL, "Control %pUl/%u not found\n",
			entity->guid, xqry->selector);
		return -ENOENT;
	}

	if (mutex_lock_interruptible(&chain->ctrl_mutex))
		return -ERESTARTSYS;

	ret = uvc_ctrl_init_xu_ctrl(chain->dev, ctrl);
	if (ret < 0) {
		ret = -ENOENT;
		goto done;
	}

	/* Validate the required buffer size and flags for the request */
	reqflags = 0;
	size = ctrl->info.size;

	switch (xqry->query) {
	case UVC_GET_CUR:
		reqflags = UVC_CTRL_FLAG_GET_CUR;
		break;
	case UVC_GET_MIN:
		reqflags = UVC_CTRL_FLAG_GET_MIN;
		break;
	case UVC_GET_MAX:
		reqflags = UVC_CTRL_FLAG_GET_MAX;
		break;
	case UVC_GET_DEF:
		reqflags = UVC_CTRL_FLAG_GET_DEF;
		break;
	case UVC_GET_RES:
		reqflags = UVC_CTRL_FLAG_GET_RES;
		break;
	case UVC_SET_CUR:
		reqflags = UVC_CTRL_FLAG_SET_CUR;
		break;
	case UVC_GET_LEN:
		size = 2;
		break;
	case UVC_GET_INFO:
		size = 1;
		break;
	default:
		ret = -EINVAL;
		goto done;
	}

	if (size != xqry->size) {
		ret = -ENOBUFS;
		goto done;
	}

	if (reqflags && !(ctrl->info.flags & reqflags)) {
		ret = -EBADRQC;
		goto done;
	}

	data = kmalloc(size, GFP_KERNEL);
	if (data == NULL) {
		ret = -ENOMEM;
		goto done;
	}

	if (xqry->query == UVC_SET_CUR &&
	    copy_from_user(data, xqry->data, size)) {
		ret = -EFAULT;
		goto done;
	}

	ret = uvc_query_ctrl(chain->dev, xqry->query, xqry->unit,
			     chain->dev->intfnum, xqry->selector, data, size);
	if (ret < 0)
		goto done;

	if (xqry->query != UVC_SET_CUR &&
	    copy_to_user(xqry->data, data, size))
		ret = -EFAULT;
done:
	kfree(data);
	mutex_unlock(&chain->ctrl_mutex);
	return ret;
}

/* --------------------------------------------------------------------------
 * Suspend/resume
 */

/*
 * Restore control values after resume, skipping controls that haven't been
 * changed.
 *
 * TODO
 * - Don't restore modified controls that are back to their default value.
 * - Handle restore order (Auto-Exposure Mode should be restored before
 *   Exposure Time).
 */
int uvc_ctrl_restore_values(struct uvc_device *dev)
{
	struct uvc_control *ctrl;
	struct uvc_entity *entity;
	unsigned int i;
	int ret;

	/* Walk the entities list and restore controls when possible. */
	list_for_each_entry(entity, &dev->entities, list) {

		for (i = 0; i < entity->ncontrols; ++i) {
			ctrl = &entity->controls[i];

			if (!ctrl->initialized || !ctrl->modified ||
			    (ctrl->info.flags & UVC_CTRL_FLAG_RESTORE) == 0)
				continue;
			dev_dbg(&dev->udev->dev,
				"restoring control %pUl/%u/%u\n",
				ctrl->info.entity, ctrl->info.index,
				ctrl->info.selector);
			ctrl->dirty = 1;
		}

		ret = uvc_ctrl_commit_entity(dev, entity, 0, NULL);
		if (ret < 0)
			return ret;
	}

	return 0;
}

/* --------------------------------------------------------------------------
 * Control and mapping handling
 */

/*
 * Add control information to a given control.
 */
static int uvc_ctrl_add_info(struct uvc_device *dev, struct uvc_control *ctrl,
	const struct uvc_control_info *info)
{
	ctrl->info = *info;
	INIT_LIST_HEAD(&ctrl->info.mappings);

	/* Allocate an array to save control values (cur, def, max, etc.) */
	ctrl->uvc_data = kzalloc(ctrl->info.size * UVC_CTRL_DATA_LAST + 1,
				 GFP_KERNEL);
	if (!ctrl->uvc_data)
		return -ENOMEM;

	ctrl->initialized = 1;

	uvc_dbg(dev, CONTROL, "Added control %pUl/%u to device %s entity %u\n",
		ctrl->info.entity, ctrl->info.selector, dev->udev->devpath,
		ctrl->entity->id);

	return 0;
}

/*
 * Add a control mapping to a given control.
 */
static int __uvc_ctrl_add_mapping(struct uvc_video_chain *chain,
	struct uvc_control *ctrl, const struct uvc_control_mapping *mapping)
{
	struct uvc_control_mapping *map;
	unsigned int size;
	unsigned int i;

	/*
	 * Most mappings come from static kernel data, and need to be duplicated.
	 * Mappings that come from userspace will be unnecessarily duplicated,
	 * this could be optimized.
	 */
	map = kmemdup(mapping, sizeof(*mapping), GFP_KERNEL);
	if (!map)
		return -ENOMEM;

	map->name = NULL;
	map->menu_names = NULL;
	map->menu_mapping = NULL;

	/* For UVCIOC_CTRL_MAP custom control */
	if (mapping->name) {
		map->name = kstrdup(mapping->name, GFP_KERNEL);
		if (!map->name)
			goto err_nomem;
	}

	INIT_LIST_HEAD(&map->ev_subs);

	if (mapping->menu_mapping && mapping->menu_mask) {
		size = sizeof(mapping->menu_mapping[0])
		       * fls(mapping->menu_mask);
		map->menu_mapping = kmemdup(mapping->menu_mapping, size,
					    GFP_KERNEL);
		if (!map->menu_mapping)
			goto err_nomem;
	}
	if (mapping->menu_names && mapping->menu_mask) {
		size = sizeof(mapping->menu_names[0])
		       * fls(mapping->menu_mask);
		map->menu_names = kmemdup(mapping->menu_names, size,
					  GFP_KERNEL);
		if (!map->menu_names)
			goto err_nomem;
	}

	if (map->get == NULL)
		map->get = uvc_get_le_value;
	if (map->set == NULL)
		map->set = uvc_set_le_value;

	for (i = 0; i < ARRAY_SIZE(uvc_control_classes); i++) {
		if (V4L2_CTRL_ID2WHICH(uvc_control_classes[i]) ==
						V4L2_CTRL_ID2WHICH(map->id)) {
			chain->ctrl_class_bitmap |= BIT(i);
			break;
		}
	}

	list_add_tail(&map->list, &ctrl->info.mappings);
	uvc_dbg(chain->dev, CONTROL, "Adding mapping '%s' to control %pUl/%u\n",
		uvc_map_get_name(map), ctrl->info.entity,
		ctrl->info.selector);

	return 0;

err_nomem:
	kfree(map->menu_names);
	kfree(map->menu_mapping);
	kfree(map->name);
	kfree(map);
	return -ENOMEM;
}

int uvc_ctrl_add_mapping(struct uvc_video_chain *chain,
	const struct uvc_control_mapping *mapping)
{
	struct uvc_device *dev = chain->dev;
	struct uvc_control_mapping *map;
	struct uvc_entity *entity;
	struct uvc_control *ctrl;
	int found = 0;
	int ret;

	if (mapping->id & ~V4L2_CTRL_ID_MASK) {
		uvc_dbg(dev, CONTROL,
			"Can't add mapping '%s', control id 0x%08x is invalid\n",
			uvc_map_get_name(mapping), mapping->id);
		return -EINVAL;
	}

	/* Search for the matching (GUID/CS) control on the current chain */
	list_for_each_entry(entity, &chain->entities, chain) {
		unsigned int i;

		if (UVC_ENTITY_TYPE(entity) != UVC_VC_EXTENSION_UNIT ||
		    !uvc_entity_match_guid(entity, mapping->entity))
			continue;

		for (i = 0; i < entity->ncontrols; ++i) {
			ctrl = &entity->controls[i];
			if (ctrl->index == mapping->selector - 1) {
				found = 1;
				break;
			}
		}

		if (found)
			break;
	}
	if (!found)
		return -ENOENT;

	if (mutex_lock_interruptible(&chain->ctrl_mutex))
		return -ERESTARTSYS;

	/* Perform delayed initialization of XU controls */
	ret = uvc_ctrl_init_xu_ctrl(dev, ctrl);
	if (ret < 0) {
		ret = -ENOENT;
		goto done;
	}

	/* Validate the user-provided bit-size and offset */
	if (mapping->size > 32 ||
	    mapping->offset + mapping->size > ctrl->info.size * 8) {
		ret = -EINVAL;
		goto done;
	}

	list_for_each_entry(map, &ctrl->info.mappings, list) {
		if (mapping->id == map->id) {
			uvc_dbg(dev, CONTROL,
				"Can't add mapping '%s', control id 0x%08x already exists\n",
				uvc_map_get_name(mapping), mapping->id);
			ret = -EEXIST;
			goto done;
		}
	}

	/* Prevent excess memory consumption */
	if (atomic_inc_return(&dev->nmappings) > UVC_MAX_CONTROL_MAPPINGS) {
		atomic_dec(&dev->nmappings);
		uvc_dbg(dev, CONTROL,
			"Can't add mapping '%s', maximum mappings count (%u) exceeded\n",
			uvc_map_get_name(mapping), UVC_MAX_CONTROL_MAPPINGS);
		ret = -ENOMEM;
		goto done;
	}

	ret = __uvc_ctrl_add_mapping(chain, ctrl, mapping);
	if (ret < 0)
		atomic_dec(&dev->nmappings);

done:
	mutex_unlock(&chain->ctrl_mutex);
	return ret;
}

/*
 * Prune an entity of its bogus controls using a blacklist. Bogus controls
 * are currently the ones that crash the camera or unconditionally return an
 * error when queried.
 */
static void uvc_ctrl_prune_entity(struct uvc_device *dev,
	struct uvc_entity *entity)
{
	struct uvc_ctrl_blacklist {
		struct usb_device_id id;
		u8 index;
	};

	static const struct uvc_ctrl_blacklist processing_blacklist[] = {
		{ { USB_DEVICE(0x13d3, 0x509b) }, 9 }, /* Gain */
		{ { USB_DEVICE(0x1c4f, 0x3000) }, 6 }, /* WB Temperature */
		{ { USB_DEVICE(0x5986, 0x0241) }, 2 }, /* Hue */
	};
	static const struct uvc_ctrl_blacklist camera_blacklist[] = {
		{ { USB_DEVICE(0x06f8, 0x3005) }, 9 }, /* Zoom, Absolute */
	};

	const struct uvc_ctrl_blacklist *blacklist;
	unsigned int size;
	unsigned int count;
	unsigned int i;
	u8 *controls;

	switch (UVC_ENTITY_TYPE(entity)) {
	case UVC_VC_PROCESSING_UNIT:
		blacklist = processing_blacklist;
		count = ARRAY_SIZE(processing_blacklist);
		controls = entity->processing.bmControls;
		size = entity->processing.bControlSize;
		break;

	case UVC_ITT_CAMERA:
		blacklist = camera_blacklist;
		count = ARRAY_SIZE(camera_blacklist);
		controls = entity->camera.bmControls;
		size = entity->camera.bControlSize;
		break;

	default:
		return;
	}

	for (i = 0; i < count; ++i) {
		if (!usb_match_one_id(dev->intf, &blacklist[i].id))
			continue;

		if (blacklist[i].index >= 8 * size ||
		    !uvc_test_bit(controls, blacklist[i].index))
			continue;

		uvc_dbg(dev, CONTROL,
			"%u/%u control is black listed, removing it\n",
			entity->id, blacklist[i].index);

		uvc_clear_bit(controls, blacklist[i].index);
	}
}

/*
 * Add control information and hardcoded stock control mappings to the given
 * device.
 */
static void uvc_ctrl_init_ctrl(struct uvc_video_chain *chain,
			       struct uvc_control *ctrl)
{
	unsigned int i;

	/*
	 * XU controls initialization requires querying the device for control
	 * information. As some buggy UVC devices will crash when queried
	 * repeatedly in a tight loop, delay XU controls initialization until
	 * first use.
	 */
	if (UVC_ENTITY_TYPE(ctrl->entity) == UVC_VC_EXTENSION_UNIT)
		return;

	for (i = 0; i < ARRAY_SIZE(uvc_ctrls); ++i) {
		const struct uvc_control_info *info = &uvc_ctrls[i];

		if (uvc_entity_match_guid(ctrl->entity, info->entity) &&
		    ctrl->index == info->index) {
			uvc_ctrl_add_info(chain->dev, ctrl, info);
			/*
			 * Retrieve control flags from the device. Ignore errors
			 * and work with default flag values from the uvc_ctrl
			 * array when the device doesn't properly implement
			 * GET_INFO on standard controls.
			 */
			uvc_ctrl_get_flags(chain->dev, ctrl, &ctrl->info);
			break;
		 }
	}

	if (!ctrl->initialized)
		return;

	/* Process common mappings. */
	for (i = 0; i < ARRAY_SIZE(uvc_ctrl_mappings); ++i) {
		const struct uvc_control_mapping *mapping = &uvc_ctrl_mappings[i];

<<<<<<< HEAD
=======
		if (!uvc_entity_match_guid(ctrl->entity, mapping->entity) ||
		    ctrl->info.selector != mapping->selector)
			continue;

>>>>>>> 9cacb32a
		/* Let the device provide a custom mapping. */
		if (mapping->filter_mapping) {
			mapping = mapping->filter_mapping(chain, ctrl);
			if (!mapping)
				continue;
		}

		__uvc_ctrl_add_mapping(chain, ctrl, mapping);
	}
}

/*
 * Initialize device controls.
 */
static int uvc_ctrl_init_chain(struct uvc_video_chain *chain)
{
	struct uvc_entity *entity;
	unsigned int i;

	/* Walk the entities list and instantiate controls */
	list_for_each_entry(entity, &chain->entities, chain) {
		struct uvc_control *ctrl;
		unsigned int bControlSize = 0, ncontrols;
		u8 *bmControls = NULL;

		if (UVC_ENTITY_TYPE(entity) == UVC_VC_EXTENSION_UNIT) {
			bmControls = entity->extension.bmControls;
			bControlSize = entity->extension.bControlSize;
		} else if (UVC_ENTITY_TYPE(entity) == UVC_VC_PROCESSING_UNIT) {
			bmControls = entity->processing.bmControls;
			bControlSize = entity->processing.bControlSize;
		} else if (UVC_ENTITY_TYPE(entity) == UVC_ITT_CAMERA) {
			bmControls = entity->camera.bmControls;
			bControlSize = entity->camera.bControlSize;
		} else if (UVC_ENTITY_TYPE(entity) == UVC_EXT_GPIO_UNIT) {
			bmControls = entity->gpio.bmControls;
			bControlSize = entity->gpio.bControlSize;
		}

		/* Remove bogus/blacklisted controls */
		uvc_ctrl_prune_entity(chain->dev, entity);

		/* Count supported controls and allocate the controls array */
		ncontrols = memweight(bmControls, bControlSize);
		if (ncontrols == 0)
			continue;

		entity->controls = kcalloc(ncontrols, sizeof(*ctrl),
					   GFP_KERNEL);
		if (entity->controls == NULL)
			return -ENOMEM;
		entity->ncontrols = ncontrols;

		/* Initialize all supported controls */
		ctrl = entity->controls;
		for (i = 0; i < bControlSize * 8; ++i) {
			if (uvc_test_bit(bmControls, i) == 0)
				continue;

			ctrl->entity = entity;
			ctrl->index = i;

			uvc_ctrl_init_ctrl(chain, ctrl);
			ctrl++;
		}
	}

	return 0;
}

int uvc_ctrl_init_device(struct uvc_device *dev)
{
	struct uvc_video_chain *chain;
	int ret;

	INIT_WORK(&dev->async_ctrl.work, uvc_ctrl_status_event_work);

	list_for_each_entry(chain, &dev->chains, list) {
		ret = uvc_ctrl_init_chain(chain);
		if (ret)
			return ret;
	}

	return 0;
}

/*
 * Cleanup device controls.
 */
static void uvc_ctrl_cleanup_mappings(struct uvc_device *dev,
	struct uvc_control *ctrl)
{
	struct uvc_control_mapping *mapping, *nm;

	list_for_each_entry_safe(mapping, nm, &ctrl->info.mappings, list) {
		list_del(&mapping->list);
		kfree(mapping->menu_names);
		kfree(mapping->menu_mapping);
		kfree(mapping->name);
		kfree(mapping);
	}
}

void uvc_ctrl_cleanup_device(struct uvc_device *dev)
{
	struct uvc_entity *entity;
	unsigned int i;

	/* Can be uninitialized if we are aborting on probe error. */
	if (dev->async_ctrl.work.func)
		cancel_work_sync(&dev->async_ctrl.work);

	/* Free controls and control mappings for all entities. */
	list_for_each_entry(entity, &dev->entities, list) {
		for (i = 0; i < entity->ncontrols; ++i) {
			struct uvc_control *ctrl = &entity->controls[i];

			if (!ctrl->initialized)
				continue;

			uvc_ctrl_cleanup_mappings(dev, ctrl);
			kfree(ctrl->uvc_data);
		}

		kfree(entity->controls);
	}
}<|MERGE_RESOLUTION|>--- conflicted
+++ resolved
@@ -2680,13 +2680,10 @@
 	for (i = 0; i < ARRAY_SIZE(uvc_ctrl_mappings); ++i) {
 		const struct uvc_control_mapping *mapping = &uvc_ctrl_mappings[i];
 
-<<<<<<< HEAD
-=======
 		if (!uvc_entity_match_guid(ctrl->entity, mapping->entity) ||
 		    ctrl->info.selector != mapping->selector)
 			continue;
 
->>>>>>> 9cacb32a
 		/* Let the device provide a custom mapping. */
 		if (mapping->filter_mapping) {
 			mapping = mapping->filter_mapping(chain, ctrl);
